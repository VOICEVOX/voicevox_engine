# 貢献者ガイド
**このガイドラインは現在工事中です。**  

VOICEVOX ENGINE はオープンソースプロジェクトです。本プロジェクトは活発に開発されており、その成果は製品版 VOICEVOX へも反映されています。VOICEVOX ENGINE はコミュニティの皆さんからのコントリビューションを歓迎しています。  
本ガイドは開発方針・プルリクエスト手順・レビュープロセスなど、コントリビュータの皆さんの一助となる情報を提供します。  

## 目次
VOICEVOX ENGINE の方針に関するガイドは以下から確認できます。  

- [開発ガバナンス](#開発ガバナンス)
- [バージョニング](#バージョニング)
- [ブランチ戦略](#ブランチ戦略)
- [プルリクエスト](#プルリクエスト)
- [レビュー](#レビュー)
- [バグ](#バグ)
- [機能向上](#機能向上)
- [静的解析](#静的解析)
- [テスト](#テスト)
- [ライセンス](#ライセンス)

コントリビュータの目的に応じたガイドは以下から確認できます。  

- [プルリクエストを送る](#プルリクエストを送る)
- バグ
  - [バグを探す](#バグを探す)
  - [バグを報告する](#バグを報告する)
  - [バグを直す](#バグを直す)
- 機能向上
  - [機能向上タスクを探す](#機能向上タスクを探す)
  - [機能を要望する](#機能を要望する)
  - [機能を向上させる（実装する）](#機能を向上させる実装する)
- [環境構築](#環境構築)
- [コード実行](#コード実行)

開発にあたって頻繁に利用されるコマンドは以下から確認できます。  

- [依存ライブラリをインストールする](#依存ライブラリをインストールする)
- [音声ライブラリ無しで実行](#音声ライブラリ無しで実行)
- パッケージ
  - [パッケージを追加する](#パッケージを追加する)
  - [パッケージを更新する](#パッケージを更新する)
  - [パッケージ情報を pip requirements.txt ファイルへ反映する](#パッケージ情報を-pip-requirementstxt-ファイルへ反映する)
- 静的解析
  - [タイポを検査する](#タイポを検査する)
  - [静的解析を一括実行する](#静的解析を一括実行する)
- テスト
  - [コードをテストする](#コードをテストする)
  - [スナップショットを更新する](#スナップショットを更新する)
  - [脆弱性を診断する](#脆弱性を診断する)

## 開発ガバナンス
VOICEVOX ENGINE は GitHub ベースのオープンな開発をおこなっています。  
コミュニティの皆さんからの機能要望・バグ報告・質問を GitHub Issues で受け付けています。またプルリクエストも歓迎しています。Issue を解決するプルリクエストを作成される際は、別の方と同じ Issue に取り組むことを避けるため、Issue 側で取り組み始めたことを伝えるか、最初に Draft プルリクエストを作成することを推奨しています。  

より気軽な開発を可能にする目的で、[VOICEVOX 非公式 Discord サーバー](https://discord.gg/WMwWetrzuh)にて開発の議論や雑談を行っています。気軽にご参加ください。

## バージョニング
セマンティックバージョニングを採用しています。  
現段階ではメジャーバージョンが 0 であり、破壊的変更を含むマイナーアップデートを許容しています。大きな機能追加・変更ではマイナーバージョンを、バグ修正やキャラクター追加ではパッチバージョンを更新しています。

変更内容の概要は各バージョンの [Releases](https://github.com/VOICEVOX/voicevox_engine/releases) にて確認できます。  

## ブランチ戦略
ブランチ戦略としてリリースブランチ付き GitHub Flow を採用しています。  
プルリクエストは基本的に `master` ブランチへマージされます。例外として製品版 VOICEVOX の更新時期にはリリースブランチ `release-X.Y` が用意され、一時的に `master` から分岐します。リリースに必要なコミットが `release-X.Y` へおこなわれ、このブランチからリリースがおこなわれます。リリース直後の hotfix 等は `release-X.Y` に対してまずマージされ、リリースの後にブランチごと `master` へマージされます。

## プルリクエスト
全てのコード変更はプルリクエストを介しておこなわれます。  
プルリクエストは [GitHub Pull requests](https://github.com/VOICEVOX/voicevox_engine/pulls) で一括管理され、[レビュー](#レビュー)を経てマージされます。VOICEVOX ENGINE はコミュニティの皆さんからのプルリクエストを歓迎しています。  

### プルリクエストを送る
以下の手順でプルリクエストを作成できます。  

- [開発環境](#環境構築)を用意する
- このレポジトリをフォークし、`master` ブランチからプルリクエスト用ブランチを作る
- [依存ライブラリをインストールする](#依存ライブラリをインストールする)
- （任意）[音声ライブラリを導入する](#音声ライブラリを導入する)
- [コードを編集する](#コードを編集する)
- [静的解析を一括実行する](#静的解析を一括実行する)（[型検査](#型検査)・[リント](#リント)・[整形](#整形)）
- [コードをテストする](#コードをテストする)
- ブランチをリモートへプッシュし、このレポジトリに対してプルリクエストを作成する

## レビュー
全てのプルリクエストはレビューを経てマージされます。  
レビューは [GitHub Pull requests](https://github.com/VOICEVOX/voicevox_engine/pulls) 上でオープンにおこなわれ、コミュニティの誰でもコメント等の形で参加可能です。レビューを経たのちに `master` (あるいは `release-X.Y`) ブランチへマージされます。マージには VOICEVOX チームによる approve が必須です。  

## バグ
GitHub Issues を用いてバグを一元管理しています。  

### バグを探す
[`バグ` ラベルでのフィルタリング](https://github.com/VOICEVOX/voicevox_engine/issues?q=is%3Aissue+is%3Aopen+label%3Aバグ)により既知バグの一覧にアクセスできます。バグの修正状況は各バグの issue にて確認できます。  

### バグを報告する
既知バグの一覧にないバグ（新規バグ）を見つけた場合、GitHub Issues で報告が可能です。VOICEVOX ENGINE は新規バグの報告を歓迎しています。  

### バグを直す
バグの修正は Issue 上で議論され、プルリクエストを用いて修正されます。プルリクエストを作成する手順は "[プルリクエストを送る](#プルリクエストを送る)" でガイドされています。VOICEVOX ENGINE はバグを修正するプルリクエストを歓迎しています。  

## 機能向上
GitHub Issues を用いて機能向上を一元管理しています。  

### 機能向上タスクを探す
[`機能向上` ラベルでのフィルタリング](https://github.com/VOICEVOX/voicevox_engine/issues?q=is%3Aissue+is%3Aopen+label%3A機能向上)により新規機能追加や仕様変更の一覧にアクセスできます。機能向上の実装状況は各機能向上の issue にて確認できます。  

### 機能を要望する
既存提案一覧にない機能向上案がある場合、GitHub Issues で提案が可能です。VOICEVOX ENGINE は機能向上の提案を歓迎しています。  

### 機能を向上させる（実装する）
機能向上は Issue 上で議論され、プルリクエストを用いて実装されます。プルリクエストを作成する手順は "[プルリクエストを送る](#プルリクエストを送る)" でガイドされています。VOICEVOX ENGINE は機能向上を実装するプルリクエストを歓迎しています。  

## 環境構築

`Python 3.11.3` を用いて開発されています。
インストールするには、各 OS ごとの C/C++ コンパイラ、CMake が必要になります。

### 依存ライブラリをインストールする
シェルで以下のコマンドを実行することで依存ライブラリがインストールされます。

```bash
# 実行・開発・テスト環境のインストール
<<<<<<< HEAD
python -m pip install -r requirements.txt -r requirements-dev.txt -r requirements-test.txt

# git hook のインストール
pre-commit install -t pre-push
=======
python -m pip install -r requirements.txt -r requirements-dev.txt -r requirements-test.txt -r requirements-build.txt
>>>>>>> b1172bd9
```

## 音声ライブラリ
OSS 版 VOICEVOX ENGINE は製品版 VOICEVOX の音声ライブラリを同梱していないため、音声合成がモック版となっています。  

製品版 VOICEVOX の音声ライブラリは、利用規約を遵守の上、以下のいずれかの手順で導入できます。これにより「ずんだもん」等の製品版キャラクター音声を合成できます。  

### 音声ライブラリを導入する
#### 製品版 VOICEVOX を用いた音声ライブラリの導入

製品版 VOICEVOX を導入することで音声ライブラリを利用できます。  
[VOICEVOX 公式ホームページ](https://voicevox.hiroshiba.jp/)に従いソフトウェアを導入してください。

#### 製品版 VOICEVOX CORE を用いた音声ライブラリの導入

製品版 VOICEVOX CORE を導入することで音声ライブラリを利用できます。  
以下のコマンドにより必要なファイルが準備されます。

```bash
# CORE のバリエーション指定変数を定義する（例として x64 Linux マシン向け VOICEVOX CORE v0.15.0 CPU版）
VERSION="0.15.0"; OS="linux"; ARCHITECTURE="x64"; PROCESSOR="cpu";

# CORE をダウンロード・展開する
CORENAME="voicevox_core-${OS}-${ARCHITECTURE}-${PROCESSOR}-${VERSION}"
curl -L "https://github.com/VOICEVOX/voicevox_core/releases/download/${VERSION}/${CORENAME}.zip" -o "${CORENAME}.zip"
unzip "${CORENAME}.zip"
```

CORE のバリエーション変数は以下の値を指定できます。

- `VERSION`: voicevox_core のバージョン (例として `0.15.0`)
- `OS`: OS 種別 (`windows` | `osx` | `linux`)
- `ARCHITECTURE`: CPU アーキテクチャ (`x86` | `x64` | `arm64`)
- `PROCESSOR`: プロセッサ種別 (`cpu` | `gpu` | `cuda` | `directml`)

最新のリリースは[こちら](https://github.com/VOICEVOX/voicevox_core/releases/latest)にあります。

## コード実行

VOICEVOX ENGINE を実行することで HTTP サーバーが立ち上がります。  
コマンドライン引数の詳細は以下のコマンドで確認してください。

```bash
python run.py --help
```

### 音声ライブラリ無しで実行
音声ライブラリを導入しなかった場合あるいは軽量のモック版音声合成を利用したい場合、シェルで以下のコマンドを実行することでエンジンが実行されます。
```bash
python run.py --enable_mock
```

### 音声ライブラリに製品版 VOICEVOX を利用して実行

```bash
VOICEVOX_DIR="C:/path/to/voicevox" # 製品版 VOICEVOX ディレクトリのパス
python run.py --voicevox_dir=$VOICEVOX_DIR
```

### 音声ライブラリに製品版 VOICEVOX CORE を利用して実行

```bash
VOICELIB_DIR_1="C:/path/to/core_1"; VOICELIB_DIR_2="C:/path/to/core_2"; # 製品版 VOICEVOX CORE ディレクトリのパス
python run.py --voicelib_dir=$VOICELIB_DIR_1 --voicelib_dir=$VOICELIB_DIR_2
```

### ログを UTF8 に変更

```bash
python run.py --output_log_utf8
# もしくは
VV_OUTPUT_LOG_UTF8=1 python run.py
```

## コードを編集する
### パッケージ
`poetry` によってパッケージを管理しています。また `pip` ユーザー向けに `requirements-*.txt` を生成しています。  
依存パッケージは「ビルドにより音声ライブラリと一体化しても、音声ライブラリのライセンスと衝突しない」ライセンスを持つ必要があります。  
主要ライセンスの可否は以下の通りです。  

- MIT/Apache/BSD-3: OK
- LGPL: OK （コアと動的分離されているため）
- GPL: NG （全関連コードの公開が必要なため）

#### パッケージを追加する

```bash
poetry add `パッケージ名`
poetry add --group dev `パッケージ名` # 開発依存の追加
poetry add --group test `パッケージ名` # テスト依存の追加
```

#### パッケージを更新する

```bash
poetry update `パッケージ名`
poetry update # 全部更新
```

#### パッケージ情報を pip requirements.txt ファイルへ反映する

```bash
poetry export --without-hashes -o requirements.txt # こちらを更新する場合は下３つも更新する必要があります。
poetry export --without-hashes --with dev -o requirements-dev.txt
poetry export --without-hashes --with test -o requirements-test.txt
poetry export --without-hashes --with license -o requirements-license.txt
```

## 静的解析
### 型検査
型検査を採用しています。  
目的は安全性の向上であり、チェッカーには `mypy` を採用しています。  

型検査の実行は "[静的解析を一括実行する](#静的解析を一括実行する)" 節を参照してください。  

### リント
自動リントを採用しています。  
目的は安全性の向上であり、リンターには `flake8` と `isort` を採用しています。  

リンターの実行は "[静的解析を一括実行する](#静的解析を一括実行する)" 節を参照してください。  

### 整形
コード自動整形を採用しています。  
目的は可読性の向上であり、フォーマッタには `black` を採用しています。  

フォーマッタの実行は "[静的解析を一括実行する](#静的解析を一括実行する)" 節を参照してください。  

なお、ドキュメント自動整形は現段階では採用していません。メンテナが定期的に `prettier` で整形しています。

### タイポ検査
タイポ検査を採用しています。  
目的は可読性の向上であり、チェッカーには [`typos`](https://github.com/crate-ci/typos) を採用しています。誤判定やチェックから除外すべきファイルがあれば[設定ファイルの説明](https://github.com/crate-ci/typos#false-positives)に従って `_typos.toml` を編集してください。  
ローカルへの `typos` 導入は各自の環境に合わせて公式ドキュメントを参照してください。ローカルへの導入が難しい場合、プルリクエスト時に GitHub Actions で自動実行される `typos` の結果を参照してください。

#### タイポを検査する
シェルで以下のコマンドを実行することでタイポが検査されます。  

```bash
typos
```

### 静的解析を一括実行する
シェルで以下のコマンドを実行することで静的解析（[型検査](#型検査)・[リント](#リント)・[整形](#整形)）が一括実行されます。  
この際、可能な範囲で自動修正がおこなわれます。  

```bash
pysen run format lint
```

## テスト
自動テストを採用しています。  
長期的に安定した開発を目指して単体テスト・End-to-End テスト共に充実させており、値の不変を保証するスナップショットテストも採用しています。テストランナーには `pytest` を採用しています。  

### コードをテストする
シェルで以下のコマンドを実行することでテストが走ります。  

```bash
<<<<<<< HEAD
python -m pytest
=======
poetry add `パッケージ名`
poetry add --group dev `パッケージ名` # 開発依存の追加
poetry add --group test `パッケージ名` # テスト依存の追加
poetry add --group build `パッケージ名` # ビルド依存の追加
>>>>>>> b1172bd9
```

### スナップショットを更新する
コード変更により想定される出力値が変わり、スナップショットの更新が必要となる場合があります。  
シェルで以下のコマンドを実行することでスナップショットが更新されます。

```bash
python -m pytest --snapshot-update
```

### 脆弱性を診断する
`safety` を用いた脆弱性診断により依存パッケージの安全性を確保しています。  
シェルで以下のコマンドを実行することで脆弱性が診断されます。  

```bash
<<<<<<< HEAD
safety check -r requirements.txt -r requirements-dev.txt -r requirements-test.txt -r requirements-license.txt
=======
poetry export --without-hashes -o requirements.txt # こちらを更新する場合は下３つも更新する必要があります。
poetry export --without-hashes --with dev -o requirements-dev.txt
poetry export --without-hashes --with test -o requirements-test.txt
poetry export --without-hashes --with build -o requirements-build.txt
poetry export --without-hashes --with license -o requirements-license.txt
>>>>>>> b1172bd9
```

## ビルド

この方法でビルドしたものは、リリースで公開されているものとは異なります。 また、GPU で利用するには cuDNN や CUDA、DirectML などのライブラリが追加で必要となります。

```bash
OUTPUT_LICENSE_JSON_PATH=licenses.json \
bash build_util/create_venv_and_generate_licenses.bash

# モックでビルドする場合
pyinstaller --noconfirm run.spec

<<<<<<< HEAD
# 製品版でビルドする場合
CORE_MODEL_DIR_PATH="/path/to/core_model" \
LIBCORE_PATH="/path/to/libcore" \
LIBONNXRUNTIME_PATH="/path/to/libonnxruntime" \
pyinstaller --noconfirm run.spec
=======
```bash
safety check -r requirements.txt -r requirements-dev.txt -r requirements-test.txt -r requirements-build.txt -r requirements-license.txt
>>>>>>> b1172bd9
```

### Github Actions でビルド

fork したリポジトリで Actions を ON にし、workflow_dispatch で`build-engine-package.yml`を起動すればビルドできます。
成果物は Release にアップロードされます。

### API ドキュメントの確認

[API ドキュメント](https://voicevox.github.io/voicevox_engine/api/)（実体は`docs/api/index.html`）は自動で更新されます。  
次のコマンドで API ドキュメントを手動で作成することができます。

```bash
PYTHONPATH=. python build_util/make_docs.py
```

## GitHub Actions

### Variables

| name               | description         |
| :----------------- | :------------------ |
| DOCKERHUB_USERNAME | Docker Hub ユーザ名 |

### Secrets

| name            | description                                                             |
| :-------------- | :---------------------------------------------------------------------- |
| DOCKERHUB_TOKEN | [Docker Hub アクセストークン](https://hub.docker.com/settings/security) |

## Issue

不具合の報告、機能要望、改善提案、質問は<a href="https://github.com/VOICEVOX/voicevox_engine/issues/new">Issue</a>の方に報告してください。

### Issue の状態
VOICEVOX ENGINE では issue の状態遷移を以下のように整理しています。  
各状態は GitHub の `状態：〇〇` ラベルと対応しています（例： [`状態：実装者募集`](https://github.com/VOICEVOX/voicevox_engine/labels/状態：実装者募集)）。  

```mermaid
---
title: issue 状態遷移図 v1.0
---
stateDiagram-v2
    [*]     --> 必要性議論 : issue open
    state opened {
      必要性議論 --> 設計
      設計       --> 実装者募集
      実装者募集 --> 実装 : 着手宣言
    }
    opened      --> not_planned  : NoGo 判断
    not_planned --> [*]          : issue close
    実装        --> resolved     : Pull request merge
    resolved    --> [*]          : issue close
    opened      --> ロードマップ : 停滞
    ロードマップ --> opened
```
NOTE: ロードマップ化すべきかの棚卸し判定は、issue が `必要性議論` で 30 日、`設計`・`実装者募集`・`実装` で 180 日停滞した場合におこなう。`実装` の停滞時にはサポートも検討する。

## ライセンス

LGPL v3 と、ソースコードの公開が不要な別ライセンスのデュアルライセンスです。
別ライセンスを取得したい場合は、ヒホに求めてください。  
X アカウント: [@hiho_karuta](https://x.com/hiho_karuta)<|MERGE_RESOLUTION|>--- conflicted
+++ resolved
@@ -118,14 +118,10 @@
 
 ```bash
 # 実行・開発・テスト環境のインストール
-<<<<<<< HEAD
-python -m pip install -r requirements.txt -r requirements-dev.txt -r requirements-test.txt
+python -m pip install -r requirements.txt -r requirements-dev.txt -r requirements-test.txt -r requirements-build.txt
 
 # git hook のインストール
 pre-commit install -t pre-push
-=======
-python -m pip install -r requirements.txt -r requirements-dev.txt -r requirements-test.txt -r requirements-build.txt
->>>>>>> b1172bd9
 ```
 
 ## 音声ライブラリ
@@ -216,6 +212,7 @@
 poetry add `パッケージ名`
 poetry add --group dev `パッケージ名` # 開発依存の追加
 poetry add --group test `パッケージ名` # テスト依存の追加
+poetry add --group build `パッケージ名` # テスト依存の追加
 ```
 
 #### パッケージを更新する
@@ -228,93 +225,79 @@
 #### パッケージ情報を pip requirements.txt ファイルへ反映する
 
 ```bash
-poetry export --without-hashes -o requirements.txt # こちらを更新する場合は下３つも更新する必要があります。
-poetry export --without-hashes --with dev -o requirements-dev.txt
-poetry export --without-hashes --with test -o requirements-test.txt
-poetry export --without-hashes --with license -o requirements-license.txt
-```
-
-## 静的解析
-### 型検査
-型検査を採用しています。  
-目的は安全性の向上であり、チェッカーには `mypy` を採用しています。  
-
-型検査の実行は "[静的解析を一括実行する](#静的解析を一括実行する)" 節を参照してください。  
-
-### リント
-自動リントを採用しています。  
-目的は安全性の向上であり、リンターには `flake8` と `isort` を採用しています。  
-
-リンターの実行は "[静的解析を一括実行する](#静的解析を一括実行する)" 節を参照してください。  
-
-### 整形
-コード自動整形を採用しています。  
-目的は可読性の向上であり、フォーマッタには `black` を採用しています。  
-
-フォーマッタの実行は "[静的解析を一括実行する](#静的解析を一括実行する)" 節を参照してください。  
-
-なお、ドキュメント自動整形は現段階では採用していません。メンテナが定期的に `prettier` で整形しています。
-
-### タイポ検査
-タイポ検査を採用しています。  
-目的は可読性の向上であり、チェッカーには [`typos`](https://github.com/crate-ci/typos) を採用しています。誤判定やチェックから除外すべきファイルがあれば[設定ファイルの説明](https://github.com/crate-ci/typos#false-positives)に従って `_typos.toml` を編集してください。  
-ローカルへの `typos` 導入は各自の環境に合わせて公式ドキュメントを参照してください。ローカルへの導入が難しい場合、プルリクエスト時に GitHub Actions で自動実行される `typos` の結果を参照してください。
-
-#### タイポを検査する
-シェルで以下のコマンドを実行することでタイポが検査されます。  
-
-```bash
-typos
-```
-
-### 静的解析を一括実行する
-シェルで以下のコマンドを実行することで静的解析（[型検査](#型検査)・[リント](#リント)・[整形](#整形)）が一括実行されます。  
-この際、可能な範囲で自動修正がおこなわれます。  
-
-```bash
-pysen run format lint
-```
-
-## テスト
-自動テストを採用しています。  
-長期的に安定した開発を目指して単体テスト・End-to-End テスト共に充実させており、値の不変を保証するスナップショットテストも採用しています。テストランナーには `pytest` を採用しています。  
-
-### コードをテストする
-シェルで以下のコマンドを実行することでテストが走ります。  
-
-```bash
-<<<<<<< HEAD
-python -m pytest
-=======
-poetry add `パッケージ名`
-poetry add --group dev `パッケージ名` # 開発依存の追加
-poetry add --group test `パッケージ名` # テスト依存の追加
-poetry add --group build `パッケージ名` # ビルド依存の追加
->>>>>>> b1172bd9
-```
-
-### スナップショットを更新する
-コード変更により想定される出力値が変わり、スナップショットの更新が必要となる場合があります。  
-シェルで以下のコマンドを実行することでスナップショットが更新されます。
-
-```bash
-python -m pytest --snapshot-update
-```
-
-### 脆弱性を診断する
-`safety` を用いた脆弱性診断により依存パッケージの安全性を確保しています。  
-シェルで以下のコマンドを実行することで脆弱性が診断されます。  
-
-```bash
-<<<<<<< HEAD
-safety check -r requirements.txt -r requirements-dev.txt -r requirements-test.txt -r requirements-license.txt
-=======
 poetry export --without-hashes -o requirements.txt # こちらを更新する場合は下３つも更新する必要があります。
 poetry export --without-hashes --with dev -o requirements-dev.txt
 poetry export --without-hashes --with test -o requirements-test.txt
 poetry export --without-hashes --with build -o requirements-build.txt
 poetry export --without-hashes --with license -o requirements-license.txt
->>>>>>> b1172bd9
+```
+
+## 静的解析
+### 型検査
+型検査を採用しています。  
+目的は安全性の向上であり、チェッカーには `mypy` を採用しています。  
+
+型検査の実行は "[静的解析を一括実行する](#静的解析を一括実行する)" 節を参照してください。  
+
+### リント
+自動リントを採用しています。  
+目的は安全性の向上であり、リンターには `flake8` と `isort` を採用しています。  
+
+リンターの実行は "[静的解析を一括実行する](#静的解析を一括実行する)" 節を参照してください。  
+
+### 整形
+コード自動整形を採用しています。  
+目的は可読性の向上であり、フォーマッタには `black` を採用しています。  
+
+フォーマッタの実行は "[静的解析を一括実行する](#静的解析を一括実行する)" 節を参照してください。  
+
+なお、ドキュメント自動整形は現段階では採用していません。メンテナが定期的に `prettier` で整形しています。
+
+### タイポ検査
+タイポ検査を採用しています。  
+目的は可読性の向上であり、チェッカーには [`typos`](https://github.com/crate-ci/typos) を採用しています。誤判定やチェックから除外すべきファイルがあれば[設定ファイルの説明](https://github.com/crate-ci/typos#false-positives)に従って `_typos.toml` を編集してください。  
+ローカルへの `typos` 導入は各自の環境に合わせて公式ドキュメントを参照してください。ローカルへの導入が難しい場合、プルリクエスト時に GitHub Actions で自動実行される `typos` の結果を参照してください。
+
+#### タイポを検査する
+シェルで以下のコマンドを実行することでタイポが検査されます。  
+
+```bash
+typos
+```
+
+### 静的解析を一括実行する
+シェルで以下のコマンドを実行することで静的解析（[型検査](#型検査)・[リント](#リント)・[整形](#整形)）が一括実行されます。  
+この際、可能な範囲で自動修正がおこなわれます。  
+
+```bash
+pysen run format lint
+```
+
+## テスト
+自動テストを採用しています。  
+長期的に安定した開発を目指して単体テスト・End-to-End テスト共に充実させており、値の不変を保証するスナップショットテストも採用しています。テストランナーには `pytest` を採用しています。  
+
+### コードをテストする
+シェルで以下のコマンドを実行することでテストが走ります。  
+
+```bash
+python -m pytest
+```
+
+### スナップショットを更新する
+コード変更により想定される出力値が変わり、スナップショットの更新が必要となる場合があります。  
+シェルで以下のコマンドを実行することでスナップショットが更新されます。
+
+```bash
+python -m pytest --snapshot-update
+```
+
+### 脆弱性を診断する
+`safety` を用いた脆弱性診断により依存パッケージの安全性を確保しています。  
+シェルで以下のコマンドを実行することで脆弱性が診断されます。  
+
+```bash
+safety check -r requirements.txt -r requirements-dev.txt -r requirements-test.txt -r requirements-build.txt -r requirements-license.txt
 ```
 
 ## ビルド
@@ -328,16 +311,11 @@
 # モックでビルドする場合
 pyinstaller --noconfirm run.spec
 
-<<<<<<< HEAD
 # 製品版でビルドする場合
 CORE_MODEL_DIR_PATH="/path/to/core_model" \
 LIBCORE_PATH="/path/to/libcore" \
 LIBONNXRUNTIME_PATH="/path/to/libonnxruntime" \
 pyinstaller --noconfirm run.spec
-=======
-```bash
-safety check -r requirements.txt -r requirements-dev.txt -r requirements-test.txt -r requirements-build.txt -r requirements-license.txt
->>>>>>> b1172bd9
 ```
 
 ### Github Actions でビルド
