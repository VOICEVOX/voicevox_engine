<<<<<<< HEAD
=======
# 貢献者ガイド
**このガイドラインは現在工事中です。**  

VOICEVOX ENGINE はオープンソースプロジェクトです。本プロジェクトは活発に開発されており、その成果は製品版 VOICEVOX へも反映されています。VOICEVOX ENGINE はコミュニティの皆さんからのコントリビューションを歓迎しています。  
本ガイドは開発方針・プルリクエスト手順・レビュープロセスなど、コントリビュータの皆さんの一助となる情報を提供します。  

>>>>>>> 4e8c9052
## 目次
VOICEVOX ENGINE の方針に関するガイドは以下から確認できます。  

- [開発ガバナンス](#開発ガバナンス)
- [バージョニング](#バージョニング)
- [ブランチ戦略](#ブランチ戦略)
- [プルリクエスト](#プルリクエスト)
- [レビュー](#レビュー)
- [バグ](#バグ)
- [機能向上](#機能向上)
- [静的解析](#静的解析)
- [テスト](#テスト)
- [ライセンス](#ライセンス)

コントリビュータの目的に応じたガイドは以下から確認できます。  

- [プルリクエストを送る](#プルリクエストを送る)
- バグ
  - [バグを探す](#バグを探す)
  - [バグを報告する](#バグを報告する)
  - [バグを直す](#バグを直す)
- 機能向上
  - [機能向上タスクを探す](#機能向上タスクを探す)
  - [機能を要望する](#機能を要望する)
  - [機能を向上させる（実装する）](#機能を向上させる実装する)
- [環境構築](#環境構築)
- [コード実行](#コード実行)

開発にあたって頻繁に利用されるコマンドは以下から確認できます。  

- [依存ライブラリをインストールする](#依存ライブラリをインストールする)
- [音声ライブラリ無しで実行](#音声ライブラリ無しで実行)
- パッケージ
  - [パッケージを追加する](#パッケージを追加する)
  - [パッケージを更新する](#パッケージを更新する)
  - [パッケージ情報を pip requirements.txt ファイルへ反映する](#パッケージ情報を-pip-requirementstxt-ファイルへ反映する)
- 静的解析
  - [タイポを検査する](#タイポを検査する)
  - [静的解析を一括実行する](#静的解析を一括実行する)
- テスト
  - [コードをテストする](#コードをテストする)
  - [スナップショットを更新する](#スナップショットを更新する)
  - [脆弱性を診断する](#脆弱性を診断する)

## 開発ガバナンス
VOICEVOX ENGINE は GitHub ベースのオープンな開発をおこなっています。  
コミュニティの皆さんからの機能要望・バグ報告・質問を GitHub Issues で受け付けています。またプルリクエストも歓迎しています。Issue を解決するプルリクエストを作成される際は、別の方と同じ Issue に取り組むことを避けるため、Issue 側で取り組み始めたことを伝えるか、最初に Draft プルリクエストを作成することを推奨しています。  

より気軽な開発を可能にする目的で、[VOICEVOX 非公式 Discord サーバー](https://discord.gg/WMwWetrzuh)にて開発の議論や雑談を行っています。気軽にご参加ください。

## バージョニング
セマンティックバージョニングを採用しています。  
現段階ではメジャーバージョンが 0 であり、破壊的変更を含むマイナーアップデートを許容しています。大きな機能追加・変更ではマイナーバージョンを、バグ修正やキャラクター追加ではパッチバージョンを更新しています。

変更内容の概要は各バージョンの [Releases](https://github.com/VOICEVOX/voicevox_engine/releases) にて確認できます。  

## ブランチ戦略
ブランチ戦略としてリリースブランチ付き GitHub Flow を採用しています。  
プルリクエストは基本的に `master` ブランチへマージされます。例外として製品版 VOICEVOX の更新時期にはリリースブランチ `release-X.Y` が用意され、一時的に `master` から分岐します。リリースに必要なコミットが `release-X.Y` へおこなわれ、このブランチからリリースがおこなわれます。リリース直後の hotfix 等は `release-X.Y` に対してまずマージされ、リリースの後にブランチごと `master` へマージされます。

## プルリクエスト
全てのコード変更はプルリクエストを介しておこなわれます。  
プルリクエストは [GitHub Pull requests](https://github.com/VOICEVOX/voicevox_engine/pulls) で一括管理され、[レビュー](#レビュー)を経てマージされます。VOICEVOX ENGINE はコミュニティの皆さんからのプルリクエストを歓迎しています。  

### プルリクエストを送る
以下の手順でプルリクエストを作成できます。  

- [開発環境](#環境構築)を用意する
- このレポジトリをフォークし、`master` ブランチからプルリクエスト用ブランチを作る
- [依存ライブラリをインストールする](#依存ライブラリをインストールする)
- （任意）[音声ライブラリを導入する](#音声ライブラリを導入する)
- [コードを編集する](#コードを編集する)
- [静的解析を一括実行する](#静的解析を一括実行する)（[型検査](#型検査)・[リント](#リント)・[整形](#整形)）
- [コードをテストする](#コードをテストする)
- ブランチをリモートへプッシュし、このレポジトリに対してプルリクエストを作成する

## レビュー
全てのプルリクエストはレビューを経てマージされます。  
レビューは [GitHub Pull requests](https://github.com/VOICEVOX/voicevox_engine/pulls) 上でオープンにおこなわれ、コミュニティの誰でもコメント等の形で参加可能です。レビューを経たのちに `master` (あるいは `release-X.Y`) ブランチへマージされます。マージには VOICEVOX チームによる approve が必須です。  

## バグ
GitHub Issues を用いてバグを一元管理しています。  

### バグを探す
[`バグ` ラベルでのフィルタリング](https://github.com/VOICEVOX/voicevox_engine/issues?q=is%3Aissue+is%3Aopen+label%3Aバグ)により既知バグの一覧にアクセスできます。バグの修正状況は各バグの issue にて確認できます。  

### バグを報告する
既知バグの一覧にないバグ（新規バグ）を見つけた場合、GitHub Issues で報告が可能です。VOICEVOX ENGINE は新規バグの報告を歓迎しています。  

### バグを直す
バグの修正は Issue 上で議論され、プルリクエストを用いて修正されます。プルリクエストを作成する手順は "[プルリクエストを送る](#プルリクエストを送る)" でガイドされています。VOICEVOX ENGINE はバグを修正するプルリクエストを歓迎しています。  

## 機能向上
GitHub Issues を用いて機能向上を一元管理しています。  

### 機能向上タスクを探す
[`機能向上` ラベルでのフィルタリング](https://github.com/VOICEVOX/voicevox_engine/issues?q=is%3Aissue+is%3Aopen+label%3A機能向上)により新規機能追加や仕様変更の一覧にアクセスできます。機能向上の実装状況は各機能向上の issue にて確認できます。  

### 機能を要望する
既存提案一覧にない機能向上案がある場合、GitHub Issues で提案が可能です。VOICEVOX ENGINE は機能向上の提案を歓迎しています。  

### 機能を向上させる（実装する）
機能向上は Issue 上で議論され、プルリクエストを用いて実装されます。プルリクエストを作成する手順は "[プルリクエストを送る](#プルリクエストを送る)" でガイドされています。VOICEVOX ENGINE は機能向上を実装するプルリクエストを歓迎しています。  

## 環境構築

`Python 3.11.3` を用いて開発されています。
インストールするには、各 OS ごとの C/C++ コンパイラ、CMake が必要になります。

### 依存ライブラリをインストールする
シェルで以下のコマンドを実行することで依存ライブラリがインストールされます。

```bash
# 実行・開発・テスト環境のインストール
python -m pip install -r requirements.txt -r requirements-dev.txt -r requirements-build.txt

# git hook のインストール
pre-commit install -t pre-push
```

## 音声ライブラリ
OSS 版 VOICEVOX ENGINE は製品版 VOICEVOX の音声ライブラリを同梱していないため、音声合成がモック版となっています。  

製品版 VOICEVOX の音声ライブラリは、利用規約を遵守の上、以下のいずれかの手順で導入できます。これにより「ずんだもん」等の製品版キャラクター音声を合成できます。  

### 音声ライブラリを導入する
音声ライブラリは以下のいずれかの手順で導入できます。

#### 製品版 VOICEVOX を用いた音声ライブラリの導入

製品版 VOICEVOX を導入することで音声ライブラリを利用できます。  
[VOICEVOX 公式ホームページ](https://voicevox.hiroshiba.jp/)に従いソフトウェアを導入してください。

#### 製品版 VOICEVOX CORE を用いた音声ライブラリの導入

製品版 VOICEVOX CORE を導入することで音声ライブラリを利用できます。  
以下のコマンドにより必要なファイルが準備されます。

```bash
# CORE のバリエーション指定変数を定義する（例として x64 Linux マシン向け VOICEVOX CORE v0.15.0 CPU版）
VERSION="0.15.0"; OS="linux"; ARCHITECTURE="x64"; PROCESSOR="cpu";

# CORE をダウンロード・展開する
CORENAME="voicevox_core-${OS}-${ARCHITECTURE}-${PROCESSOR}-${VERSION}"
curl -L "https://github.com/VOICEVOX/voicevox_core/releases/download/${VERSION}/${CORENAME}.zip" -o "${CORENAME}.zip"
unzip "${CORENAME}.zip"
```

CORE のバリエーション変数は以下の値を指定できます。

- `VERSION`: voicevox_core のバージョン (例として `0.15.0`)
- `OS`: OS 種別 (`windows` | `osx` | `linux`)
- `ARCHITECTURE`: CPU アーキテクチャ (`x86` | `x64` | `arm64`)
- `PROCESSOR`: プロセッサ種別 (`cpu` | `gpu` | `cuda` | `directml`)

最新のリリースは[こちら](https://github.com/VOICEVOX/voicevox_core/releases/latest)にあります。

## コード実行

VOICEVOX ENGINE を実行することで HTTP サーバーが立ち上がります。  
コマンドライン引数の詳細は以下のコマンドで確認してください。

```bash
python run.py --help
```

### 音声ライブラリ無しで実行
音声ライブラリを導入しなかった場合あるいは軽量のモック版音声合成を利用したい場合、シェルで以下のコマンドを実行することでエンジンが実行されます。
```bash
python run.py --enable_mock
```

### 音声ライブラリに製品版 VOICEVOX を利用して実行

```bash
VOICEVOX_DIR="C:/path/to/VOICEVOX/vv-engine" # 製品版 VOICEVOX ディレクトリ内の ENGINE のパス
python run.py --voicevox_dir=$VOICEVOX_DIR
```

### 音声ライブラリに製品版 VOICEVOX CORE を利用して実行

```bash
VOICELIB_DIR_1="C:/path/to/core_1"; VOICELIB_DIR_2="C:/path/to/core_2"; # 製品版 VOICEVOX CORE ディレクトリのパス
python run.py --voicelib_dir=$VOICELIB_DIR_1 --voicelib_dir=$VOICELIB_DIR_2
```

### ログを UTF8 に変更

```bash
python run.py --output_log_utf8
# もしくは
VV_OUTPUT_LOG_UTF8=1 python run.py
```

## コードを編集する
### パッケージ
`poetry` によってパッケージを管理しています。また `pip` ユーザー向けに `requirements-*.txt` を生成しています。  
依存パッケージは「ビルドにより音声ライブラリと一体化しても、音声ライブラリのライセンスと衝突しない」ライセンスを持つ必要があります。  
主要ライセンスの可否は以下の通りです。  

- MIT/Apache/BSD-3: OK
- LGPL: OK （コアと動的分離されているため）
- GPL: NG （全関連コードの公開が必要なため）

#### パッケージを追加する

```bash
poetry add `パッケージ名`
poetry add --group dev `パッケージ名` # 開発依存の追加
poetry add --group build `パッケージ名` # ビルド依存の追加
```

#### パッケージを更新する

```bash
poetry update `パッケージ名`
poetry update # 全部更新
```

#### パッケージ情報を pip requirements.txt ファイルへ反映する

```bash
poetry export --without-hashes -o requirements.txt # こちらを更新する場合は下３つも更新する必要があります。
poetry export --without-hashes --with dev -o requirements-dev.txt
poetry export --without-hashes --with build -o requirements-build.txt
poetry export --without-hashes --with license -o requirements-license.txt
```

## 静的解析
### 型検査
型検査を採用しています。  
目的は安全性の向上であり、チェッカーには `mypy` を採用しています。  

型検査の実行は "[静的解析を一括実行する](#静的解析を一括実行する)" 節を参照してください。  

### リント
自動リントを採用しています。  
目的は安全性の向上であり、リンターには `flake8` と `isort` を採用しています。  

リンターの実行は "[静的解析を一括実行する](#静的解析を一括実行する)" 節を参照してください。  

### 整形
コード自動整形を採用しています。  
目的は可読性の向上であり、フォーマッタには `black` を採用しています。  

フォーマッタの実行は "[静的解析を一括実行する](#静的解析を一括実行する)" 節を参照してください。  

なお、ドキュメント自動整形は現段階では採用していません。メンテナが定期的に `prettier` で整形しています。

### タイポ検査
タイポ検査を採用しています。  
目的は可読性の向上であり、チェッカーには [`typos`](https://github.com/crate-ci/typos) を採用しています。誤判定やチェックから除外すべきファイルがあれば[設定ファイルの説明](https://github.com/crate-ci/typos#false-positives)に従って `_typos.toml` を編集してください。  
ローカルへの `typos` 導入は各自の環境に合わせて公式ドキュメントを参照してください。ローカルへの導入が難しい場合、プルリクエスト時に GitHub Actions で自動実行される `typos` の結果を参照してください。

#### タイポを検査する
シェルで以下のコマンドを実行することでタイポが検査されます。  

```bash
typos
```

### 静的解析を一括実行する
シェルで以下のコマンドを実行することで静的解析（[型検査](#型検査)・[リント](#リント)・[整形](#整形)）が一括実行されます。  
この際、可能な範囲で自動修正がおこなわれます。  

```bash
pysen run format lint
```

## テスト
自動テストを採用しています。  
長期的に安定した開発を目指して単体テスト・End-to-End テスト共に充実させており、値の不変を保証するスナップショットテストも採用しています。テストランナーには `pytest` を採用しています。  

### コードをテストする
シェルで以下のコマンドを実行することでテストが走ります。  

```bash
python -m pytest
```

### スナップショットを更新する
コード変更により想定される出力値が変わり、スナップショットの更新が必要となる場合があります。  
シェルで以下のコマンドを実行することでスナップショットが更新されます。

```bash
python -m pytest --snapshot-update
```

### 脆弱性を診断する
`safety` を用いた脆弱性診断により依存パッケージの安全性を確保しています。  
シェルで以下のコマンドを実行することで脆弱性が診断されます。  

```bash
safety check -r requirements.txt -r requirements-dev.txt -r requirements-build.txt -r requirements-license.txt
```

## ビルド

この方法でビルドしたものは、リリースで公開されているものとは異なります。 また、GPU で利用するには cuDNN や CUDA、DirectML などのライブラリが追加で必要となります。

```bash
OUTPUT_LICENSE_JSON_PATH=licenses.json \
bash build_util/create_venv_and_generate_licenses.bash

# モックでビルドする場合
pyinstaller --noconfirm run.spec

# 製品版でビルドする場合
CORE_MODEL_DIR_PATH="/path/to/core_model" \
LIBCORE_PATH="/path/to/libcore" \
LIBONNXRUNTIME_PATH="/path/to/libonnxruntime" \
pyinstaller --noconfirm run.spec
```

### Github Actions でビルド

fork したリポジトリで Actions を ON にし、workflow_dispatch で`build-engine-package.yml`を起動すればビルドできます。
成果物は Release にアップロードされます。

### API ドキュメントの確認

[API ドキュメント](https://voicevox.github.io/voicevox_engine/api/)（実体は`docs/api/index.html`）は自動で更新されます。  
次のコマンドで API ドキュメントを手動で作成することができます。

```bash
PYTHONPATH=. python build_util/make_docs.py
```

## GitHub Actions

### Variables

| name               | description         |
| :----------------- | :------------------ |
| DOCKERHUB_USERNAME | Docker Hub ユーザ名 |

### Secrets

| name            | description                                                             |
| :-------------- | :---------------------------------------------------------------------- |
| DOCKERHUB_TOKEN | [Docker Hub アクセストークン](https://hub.docker.com/settings/security) |

## Issue

不具合の報告、機能要望、改善提案、質問は<a href="https://github.com/VOICEVOX/voicevox_engine/issues/new">Issue</a>の方に報告してください。

### Issue の状態
VOICEVOX ENGINE では issue の状態遷移を以下のように整理しています。  
各状態は GitHub の `状態：〇〇` ラベルと対応しています（例： [`状態：実装者募集`](https://github.com/VOICEVOX/voicevox_engine/labels/状態：実装者募集)）。  

```mermaid
---
title: issue 状態遷移図 v1.0
---
stateDiagram-v2
    [*]     --> 必要性議論 : issue open
    state opened {
      必要性議論 --> 設計
      設計       --> 実装者募集
      実装者募集 --> 実装 : 着手宣言
    }
    opened      --> not_planned  : NoGo 判断
    not_planned --> [*]          : issue close
    実装        --> resolved     : Pull request merge
    resolved    --> [*]          : issue close
    opened      --> ロードマップ : 停滞
    ロードマップ --> opened
```
NOTE: ロードマップ化すべきかの棚卸し判定は、issue が `必要性議論` で 30 日、`設計`・`実装者募集`・`実装` で 180 日停滞した場合におこなう。`実装` の停滞時にはサポートも検討する。

## ライセンス

LGPL v3 と、ソースコードの公開が不要な別ライセンスのデュアルライセンスです。
別ライセンスを取得したい場合は、ヒホに求めてください。  
X アカウント: [@hiho_karuta](https://x.com/hiho_karuta)<|MERGE_RESOLUTION|>--- conflicted
+++ resolved
@@ -1,12 +1,8 @@
-<<<<<<< HEAD
-=======
 # 貢献者ガイド
-**このガイドラインは現在工事中です。**  
 
 VOICEVOX ENGINE はオープンソースプロジェクトです。本プロジェクトは活発に開発されており、その成果は製品版 VOICEVOX へも反映されています。VOICEVOX ENGINE はコミュニティの皆さんからのコントリビューションを歓迎しています。  
 本ガイドは開発方針・プルリクエスト手順・レビュープロセスなど、コントリビュータの皆さんの一助となる情報を提供します。  
 
->>>>>>> 4e8c9052
 ## 目次
 VOICEVOX ENGINE の方針に関するガイドは以下から確認できます。  
 
@@ -320,6 +316,8 @@
 LIBONNXRUNTIME_PATH="/path/to/libonnxruntime" \
 pyinstaller --noconfirm run.spec
 ```
+
+TODO: Docker 版のビルド手順を GitHub Actions をベースに記述する
 
 ### Github Actions でビルド
 
