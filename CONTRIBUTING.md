--- conflicted
+++ resolved
@@ -291,17 +291,10 @@
 
 ```bash
 ## 一括でチェックのみをおこなう
-<<<<<<< HEAD
-uv run mypy . && uv run ruff check && uv run ruff format --check
+uv run mypy . && uv run ruff check && uv run ruff format --check && uv run typos
 
 ## 一括でチェックと可能な範囲の自動修正をおこなう
-uv run mypy . && uv run ruff check --fix && uv run ruff format
-=======
-mypy . && ruff check && ruff format --check && typos
-
-## 一括でチェックと可能な範囲の自動修正をおこなう
-mypy . && ruff check --fix && ruff format && typos
->>>>>>> 7e965c7e
+uv run mypy . && uv run ruff check --fix && uv run ruff format && uv run typos
 ```
 
 ## テスト
