**このガイドラインは現在工事中です。**

TODO: 重複部分を省く

## 目次

- [環境構築](#環境構築)
- [スクリプトの使い方](#スクリプトの使い方)
  - [実行](#実行)
  - [テスト](#テスト)
  - [ビルド](#ビルド)
  - [コードフォーマット](#コードフォーマット)
  - [タイポチェック](#タイポチェック)
  - [API ドキュメントの確認](#APIドキュメントの確認)
  - [依存関係](#依存関係)
  - [ユーザー辞書の更新について](#ユーザー辞書の更新について)
- [Issue](#issue)

## 貢献者の方へ

Issue を解決するプルリクエストを作成される際は、別の方と同じ Issue に取り組むことを避けるため、
Issue 側で取り組み始めたことを伝えるか、最初に Draft プルリクエストを作成してください。

[VOICEVOX 非公式 Discord サーバー](https://discord.gg/WMwWetrzuh)にて、開発の議論や雑談を行っています。気軽にご参加ください。

## 環境構築

`Python 3.11.3` を用いて開発されています。
インストールするには、各 OS ごとの C/C++ コンパイラ、CMake が必要になります。

まずリポジトリをフォークします。  
次に以下の手順でローカル環境を構築します。

```bash
# レポジトリのクローン
git clone "https://github.com/<your_user_name>/voicevox_engine.git"
cd ./voicevox_engine

# プルリクエスト用ブランチの作成
git switch -c "<your_branch_name>"

# 実行・開発・テスト環境のインストール
python -m pip install -r requirements.txt -r requirements-test.txt -r requirements-build.txt
```

<!-- このプロジェクトでは
* `Python 3.11.3`
* 依存ライブラリ
  * cmake
  * libsndfile1
* (実際に動かす時のみ)製品版 VOICEVOX
を使います。 -->

次に音声ライブラリを準備します。  
OSS 版 VOICEVOX ENGINE は製品版 VOICEVOX の音声ライブラリを含んでいません。  
これら音声ライブラリは、利用規約を遵守の上、以下のいずれかの手順で導入できます。これにより「ずんだもん」等の製品版キャラクター音声を合成できます。  
なお、OSS 版 VOICEVOX ENGINE 単体でもモック利用により機能制限版の音声合成が可能です。その場合、音声ライブラリの導入は不要です。

### 製品版 VOICEVOX を用いた音声ライブラリの導入

製品版 VOICEVOX を導入することで音声ライブラリを利用できます。  
[VOICEVOX 公式ホームページ](https://voicevox.hiroshiba.jp/)に従いソフトウェアを導入してください。

### 製品版 VOICEVOX CORE を用いた音声ライブラリの導入

製品版 VOICEVOX CORE を導入することで音声ライブラリを利用できます。  
以下のコマンドにより必要なファイルが準備されます。

```bash
# CORE のバリエーション指定変数を定義する（例として x64 Linux マシン向け VOICEVOX CORE v0.15.0 CPU版）
VERSION="0.15.0"; OS="linux"; ARCHITECTURE="x64"; PROCESSOR="cpu";

# CORE をダウンロード・展開する
CORENAME="voicevox_core-${OS}-${ARCHITECTURE}-${PROCESSOR}-${VERSION}"
curl -L "https://github.com/VOICEVOX/voicevox_core/releases/download/${VERSION}/${CORENAME}.zip" -o "${CORENAME}.zip"
unzip "${CORENAME}.zip"
```

CORE のバリエーション変数は以下の値を指定できます。

- `VERSION`: voicevox_core のバージョン (例として `0.15.0`)
- `OS`: OS 種別 (`windows` | `osx` | `linux`)
- `ARCHITECTURE`: CPU アーキテクチャ (`x86` | `x64` | `arm64`)
- `PROCESSOR`: プロセッサ種別 (`cpu` | `gpu` | `cuda` | `directml`)

最新のリリースは以下にあります。
https://github.com/VOICEVOX/voicevox_core/releases/latest

## スクリプトの使い方

### 実行

VOICEVOX ENGINE を実行することで HTTP サーバーが立ち上がります。  
コマンドライン引数の詳細は以下のコマンドで確認してください。

```bash
python run.py --help
```

#### 音声ライブラリに製品版 VOICEVOX を利用して実行

```bash
VOICEVOX_DIR="C:/path/to/voicevox" # 製品版 VOICEVOX ディレクトリのパス
python run.py --voicevox_dir=$VOICEVOX_DIR
```

#### 音声ライブラリに製品版 VOICEVOX CORE を利用して実行

```bash
VOICELIB_DIR_1="C:/path/to/core_1"; VOICELIB_DIR_2="C:/path/to/core_2"; # 製品版 VOICEVOX CORE ディレクトリのパス
python run.py --voicelib_dir=$VOICELIB_DIR_1 --voicelib_dir=$VOICELIB_DIR_2
```

#### 音声ライブラリ無しで実行

```bash
python run.py --enable_mock
```

#### ログを UTF8 に変更

```bash
python run.py --output_log_utf8
# もしくは
VV_OUTPUT_LOG_UTF8=1 python run.py
```

### テスト

```bash
python -m pytest
```

#### スナップショットの更新

```bash
python -m pytest --snapshot-update
```

### ビルド

この方法でビルドしたものは、リリースで公開されているものとは異なります。 また、GPU で利用するには cuDNN や CUDA、DirectML などのライブラリが追加で必要となります。

```bash
OUTPUT_LICENSE_JSON_PATH=licenses.json \
bash build_util/create_venv_and_generate_licenses.bash

# モックでビルドする場合
pyinstaller --noconfirm run.spec

# 製品版でビルドする場合
CORE_MODEL_DIR_PATH="/path/to/core_model" \
LIBCORE_PATH="/path/to/libcore" \
LIBONNXRUNTIME_PATH="/path/to/libonnxruntime" \
pyinstaller --noconfirm run.spec
```

#### Github Actions でビルド

fork したリポジトリで Actions を ON にし、workflow_dispatch で`build-engine-package.yml`を起動すればビルドできます。
成果物は Release にアップロードされます。

### コードフォーマット

このソフトウェアでは、リモートにプッシュする前にコードフォーマットを確認する仕組み(静的解析ツール)を利用できます。 利用するには、開発に必要なライブラリのインストールに加えて、以下のコマンドを実行してください。 プルリクエストを作成する際は、利用することを推奨します。

```bash
pre-commit install -t pre-push
```

エラーが出た際は、以下のコマンドで修正することが可能です。なお、完全に修正できるわけではないので注意してください。

```bash
pysen run format lint
```

### タイポチェック

[typos](https://github.com/crate-ci/typos) を使ってタイポのチェックを行っています。 [typos をインストール](https://github.com/crate-ci/typos#install) した後

```bash
typos
```

でタイポチェックを行えます。 もし誤判定やチェックから除外すべきファイルがあれば [設定ファイルの説明](https://github.com/crate-ci/typos#false-positives) に従って`_typos.toml`を編集してください。

### API ドキュメントの確認

API ドキュメント（実体は docs/api/index.html）は自動で更新されます。
次のコマンドで API ドキュメントを手動で作成することができます。

```bash
PYTHONPATH=. python build_util/make_docs.py
```

### 依存関係

[Poetry](https://python-poetry.org/) を用いて依存ライブラリのバージョンを固定しています。 以下のコマンドで操作できます。

パッケージを追加する場合

```bash
poetry add `パッケージ名`
poetry add --group dev `パッケージ名` # 開発依存の追加
poetry add --group test `パッケージ名` # テスト依存の追加
poetry add --group build `パッケージ名` # ビルド依存の追加
```

パッケージをアップデートする場合

```bash
poetry update `パッケージ名`
poetry update # 全部更新
```

requirements.txt の更新

```bash
poetry export --without-hashes -o requirements.txt # こちらを更新する場合は下３つも更新する必要があります。
poetry export --without-hashes --with test -o requirements-test.txt
poetry export --without-hashes --with build -o requirements-build.txt
```

#### ライセンス

依存ライブラリは「コアビルド時にリンクして一体化しても、コア部のコード非公開 OK」なライセンスを持つ必要があります。  
主要ライセンスの可否は以下の通りです。

- MIT/Apache/BSD-3: OK
- LGPL: OK （コアと動的分離されているため）
- GPL: NG （全関連コードの公開が必要なため）

#### 脆弱性診断
`safety` を用いた脆弱性診断により依存パッケージの安全性を確保しています。  
以下のコマンドにより脆弱性を診断できます：  

```bash
<<<<<<< HEAD
safety check -r requirements.txt -r requirements-dev.txt -r requirements-test.txt -r requirements-build.txt
=======
safety check -r requirements.txt -r requirements-test.txt -r requirements-build.txt -r requirements-license.txt
>>>>>>> 718c89e4
```

### API ドキュメントの確認

[API ドキュメント](https://voicevox.github.io/voicevox_engine/api/)（実体は`docs/api/index.html`）は自動で更新されます。  
次のコマンドで API ドキュメントを手動で作成することができます。

```bash
PYTHONPATH=. python build_util/make_docs.py
```

### GitHub Actions

#### Variables

| name               | description         |
| :----------------- | :------------------ |
| DOCKERHUB_USERNAME | Docker Hub ユーザ名 |

#### Secrets

| name            | description                                                             |
| :-------------- | :---------------------------------------------------------------------- |
| DOCKERHUB_TOKEN | [Docker Hub アクセストークン](https://hub.docker.com/settings/security) |

## Issue

不具合の報告、機能要望、改善提案、質問は<a href="https://github.com/VOICEVOX/voicevox_engine/issues/new">Issue</a>の方に報告してください。

### Issue の状態
VOICEVOX ENGINE では issue の状態遷移を以下のように整理しています。  
各状態は GitHub の `状態：〇〇` ラベルと対応しています（例： [`状態：実装者募集`](https://github.com/VOICEVOX/voicevox_engine/labels/%E7%8A%B6%E6%85%8B%EF%BC%9A%E5%AE%9F%E8%A3%85%E8%80%85%E5%8B%9F%E9%9B%86)）。  

```mermaid
---
title: issue 状態遷移図 v1.0
---
stateDiagram-v2
    [*]     --> 必要性議論 : issue open
    state opened {
      必要性議論 --> 設計
      設計       --> 実装者募集
      実装者募集 --> 実装 : 着手宣言
    }
    opened      --> not_planned  : NoGo 判断
    not_planned --> [*]          : issue close
    実装        --> resolved     : Pull request merge
    resolved    --> [*]          : issue close
    opened      --> ロードマップ : 停滞
    ロードマップ --> opened
```
NOTE: ロードマップ化すべきかの棚卸し判定は、issue が `必要性議論` で 30 日、`設計`・`実装者募集`・`実装` で 180 日停滞した場合におこなう。`実装` の停滞時にはサポートも検討する。

## ライセンス

LGPL v3 と、ソースコードの公開が不要な別ライセンスのデュアルライセンスです。
別ライセンスを取得したい場合は、ヒホに求めてください。  
X アカウント: [@hiho_karuta](https://x.com/hiho_karuta)<|MERGE_RESOLUTION|>--- conflicted
+++ resolved
@@ -235,11 +235,7 @@
 以下のコマンドにより脆弱性を診断できます：  
 
 ```bash
-<<<<<<< HEAD
-safety check -r requirements.txt -r requirements-dev.txt -r requirements-test.txt -r requirements-build.txt
-=======
-safety check -r requirements.txt -r requirements-test.txt -r requirements-build.txt -r requirements-license.txt
->>>>>>> 718c89e4
+safety check -r requirements.txt -r requirements-test.txt -r requirements-build.txt
 ```
 
 ### API ドキュメントの確認
