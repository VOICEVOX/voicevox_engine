--- conflicted
+++ resolved
@@ -34,22 +34,7 @@
               ref: 'master',
               inputs: {
                 version: dev_version,
-<<<<<<< HEAD
-                prerelease: true
-              }
-            })
-=======
                 prerelease: true,
               },
             });
-            github.rest.actions.createWorkflowDispatch({
-              owner: context.repo.owner,
-              repo: context.repo.repo,
-              workflow_id: 'build-engine-container.yml',
-              ref: 'master',
-              inputs: {
-                version: dev_version,
-              },
-            });
->>>>>>> c6e519fd
             console.log(`Triggered workflow_dispatch for ${dev_version}`);