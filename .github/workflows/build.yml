name: build
on:
  push:
    branches:
      - master
  release:
    types:
      - created
  workflow_dispatch:

env:
  IMAGE_NAME: ${{ secrets.DOCKERHUB_USERNAME }}/voicevox_engine
  PYTHON_VERSION: "3.8.10"
  VOICEVOX_RESOURCE_VERSION: "0.11.4"
<<<<<<< HEAD
  VOICEVOX_CORE_VERSION: "0.12.0-preview.3"
=======
  VOICEVOX_CORE_VERSION: "0.12.0-preview.0"
>>>>>>> d91cdd67
  VOICEVOX_ENGINE_VERSION:
    |- # releaseのときはタグが、それ以外はlatestがバージョン名に
    ${{ github.event.release.tag_name != '' && github.event.release.tag_name || 'latest' }}

jobs:
  # Build Mac binary (x64 arch only)
  build-mac:
    strategy:
      matrix:
        include:
          - os: macos-11
            python_architecture: "x64"
            pip_cache_path: ~/Library/Caches/pip
            voicevox_core_asset_prefix: voicevox_core-osx-universal2-cpu
            onnxruntime_url: https://github.com/microsoft/onnxruntime/releases/download/v1.10.0/onnxruntime-osx-universal2-1.10.0.tgz
            artifact_name: macos-x64

    runs-on: ${{ matrix.os }}

    steps:
      - uses: actions/checkout@v2

      - name: Install CCache
        shell: bash
        run: brew install ccache

      # NOTE: The default sed of macOS is BSD sed.
      #       There is a difference in specification between BSD sed and GNU sed,
      #       so you need to install GNU sed.
      - name: Install GNU sed on macOS
        shell: bash
        run: brew install gnu-sed

      - name: Create download and build directory
        run: mkdir download build

      - name: Setup Python
        id: setup-python
        uses: actions/setup-python@v2
        with:
          python-version: ${{ env.PYTHON_VERSION }}
          architecture: ${{ matrix.python_architecture }}

      - name: Prepare Python dependencies cache
        uses: actions/cache@v2
        id: pip-cache
        with:
          path: ${{ matrix.pip_cache_path }}
          key: ${{ runner.os }}-pip-${{ hashFiles('**/requirements.txt', '**/requirements-dev.txt') }}
          restore-keys: |
            ${{ runner.os }}-pip-

      - name: Install Python dependencies
        shell: bash
        run: |
          # FIXME: Nuitka cannot build with setuptools>=60.7.0
          # https://github.com/Nuitka/Nuitka/issues/1406
          pip install --upgrade pip setuptools==60.6.0 wheel
          pip install -r requirements-dev.txt

      - name: Generate licenses.json
        shell: bash
        run: |
          python generate_licenses.py > manifest_assets/dependency_licenses.json
          # FIXME: VOICEVOX (editor) cannot build without licenses.json
          cp manifest_assets/dependency_licenses.json licenses.json

      # Download ONNX Runtime
      - name: Export ONNX Runtime url to calc hash
        shell: bash
        run: echo "${{ matrix.onnxruntime_url }}" > download/onnxruntime_url.txt

      - name: Prepare ONNX Runtime cache
        uses: actions/cache@v2
        id: onnxruntime-dylib-cache
        with:
          key: ${{ matrix.os }}-onnxruntime-dylib-${{ hashFiles('download/onnxruntime_url.txt') }}-v1
          path: download/onnxruntime

      - name: Download ONNX Runtime
        if: steps.onnxruntime-dylib-cache.outputs.cache-hit != 'true'
        shell: bash
        run: |
          curl -L "${{ matrix.onnxruntime_url }}" > download/onnxruntime.tgz

          # extract only dylibs
          mkdir -p download/onnxruntime
          tar xf "download/onnxruntime.tgz" -C "download/onnxruntime" --strip-components 1 'onnxruntime-*/lib/*.dylib'
          rm download/onnxruntime.tgz

      - name: Show disk space (debug info)
        shell: bash
        run: |
          df -h

      # Download VOICEVOX RESOURCE
      - name: Prepare VOICEVOX RESOURCE cache
        uses: actions/cache@v2
        id: voicevox-resource-cache
        with:
          key: voicevox-resource-${{ env.VOICEVOX_RESOURCE_VERSION }}
          path: download/resource

      - name: Checkout VOICEVOX RESOURCE
        if: steps.voicevox-resource-cache.outputs.cache-hit != 'true'
        uses: actions/checkout@v2
        with:
          repository: VOICEVOX/voicevox_resource
          ref: ${{ env.VOICEVOX_RESOURCE_VERSION }}
          path: download/resource

      # Merge VOICEVOX RESOURCE
      - name: Merge VOICEVOX RESOURCE
        shell: bash
        run: |
          set -eux
          rm -r speaker_info
          cp -r download/resource/character_info speaker_info
          # cp -r download/resource/manifest_assets manifest_assets # TODO: リソースに追加されたらコメント解除

      - name: Prepare VOICEVOX Core release cache
        uses: actions/cache@v2
        id: voicevox-core-cache
        with:
          key: ${{ matrix.os }}-voicevox-core-${{ env.VOICEVOX_CORE_VERSION }}
          path: download/core

      - name: Download VOICEVOX Core release
        if: steps.voicevox-core-cache.outputs.cache-hit != 'true'
        shell: bash
        env:
          VOICEVOX_CORE_ASSET_NAME: ${{ matrix.voicevox_core_asset_prefix }}-${{ env.VOICEVOX_CORE_VERSION }}
        run: |
          # extracted like download/core/libcore.dylib
          curl -L "https://github.com/VOICEVOX/voicevox_core/releases/download/${{ env.VOICEVOX_CORE_VERSION }}/${{ env.VOICEVOX_CORE_ASSET_NAME }}.zip" > download/core.zip
          ditto -x -k --sequesterRsrc --rsrc download/core.zip download/
          rm download/core.zip

      - name: Download PyOpenJTalk dictionary
        shell: bash
        run: |
          set -eux

          # Download pyopenjtalk dictionary
          # try 5 times, sleep 5 seconds before retry
          for i in $(seq 5); do
            EXIT_CODE=0
            python -c "import pyopenjtalk; pyopenjtalk._lazy_init()" || EXIT_CODE=$?

            if [ "$EXIT_CODE" = "0" ]; then
              break
            fi

            sleep 5
          done

          if [ "$EXIT_CODE" != "0" ]; then
            exit "$EXIT_CODE"
          fi

      - name: Build run.py
        run: |
          set -eux

          # Replace version
          gsed -i "s/__version__ = \"latest\"/__version__ = \"${{ env.VOICEVOX_ENGINE_VERSION }}\"/" ../voicevox_engine/__init__.py

          # Nuitka does not copy grandchild dependencies. Explicitly copy libonnxruntime
          python -m nuitka \
            --output-dir=./ \
            --standalone \
            --plugin-enable=numpy \
            --plugin-enable=multiprocessing \
            --follow-import-to=numpy \
            --follow-import-to=aiofiles \
            --include-package=uvicorn \
            --include-package=anyio \
            --include-package-data=pyopenjtalk \
            --include-package-data=scipy \
            --include-data-file=../licenses.json=./ \
            --include-data-file=../presets.yaml=./ \
            --include-data-file=../default.csv=./ \
            --include-data-file=../download/core/libcore.dylib=./ \
            --include-data-file=../download/onnxruntime/lib/libonnxruntime.dylib=./ \
            --include-data-file=${{ env.pythonLocation }}/lib/python*/site-packages/scipy/.dylibs/*.dylib=./scipy/.dylibs/ \
            --include-data-file=${{ env.pythonLocation }}/lib/python*/site-packages/_soundfile_data/*=./_soundfile_data/ \
            --include-data-dir=../speaker_info=./speaker_info \
            --include-data-dir=../manifest_assets=./manifest_assets \
            --follow-imports \
            --no-prefer-source-code \
            ../run.py
        working-directory: build

      - name: Set @rpath to @executable_path
        run: |
          install_name_tool -add_rpath @executable_path/. build/run.dist/run

      # NOTE: This task should ideally be done by Nuitka in the `Build run.py` step.
      # Please remove this step when you have solved the problem with Nuitka.
      - name: Copy the missing .dylib files into the distribution
        run: |
          python build_util/macos/copy_missing_dylibs.py build/run.dist/

      # NOTE: This task should ideally be done by Nuitka in the `Build run.py` step.
      # Please remove this step when you have solved the problem with Nuitka.
      - name: Fix the rpaths of the .dylib files in the distribution
        run: |
          python build_util/macos/fix_rpaths.py build/run.dist/

      # FIXME: versioned name may be useful; but
      # actions/download-artifact and dawidd6/download-artifact do not support
      # wildcard / forward-matching yet.
      # Currently, It is good to use static artifact name for future binary test workflow.
      # https://github.com/actions/toolkit/blob/ea81280a4d48fb0308d40f8f12ae00d117f8acb9/packages/artifact/src/internal/artifact-client.ts#L147
      # https://github.com/dawidd6/action-download-artifact/blob/af92a8455a59214b7b932932f2662fdefbd78126/main.js#L113
      - uses: actions/upload-artifact@v2
        # env:
        #   VERSIONED_ARTIFACT_NAME: |
        #     ${{ format('{0}-{1}', matrix.artifact_name, (github.event.release.tag_name != '' && github.event.release.tag_name) || github.sha) }}
        with:
          name: ${{ matrix.artifact_name }}
          path: build/run.dist/

  # Build Linux binary (push only buildcache image)
  build-linux:
    strategy:
      matrix:
        os: [ubuntu-latest]
        tag:
          - build-cpu-ubuntu18.04
          - build-nvidia-ubuntu18.04
        include:
          - tag: build-cpu-ubuntu18.04
            runtime_tag: cpu-ubuntu18.04 # for cache use
            target: build-env
            base_image: ubuntu:bionic
            base_runtime_image: ubuntu:bionic
            voicevox_core_asset_prefix: voicevox_core-linux-x64-cpu
            onnxruntime_url: https://github.com/microsoft/onnxruntime/releases/download/v1.10.0/onnxruntime-linux-x64-1.10.0.tgz
            artifact_name: linux-cpu
            nuitka_cache_path: nuitka_cache
          - tag: build-nvidia-ubuntu18.04
            runtime_tag: nvidia-ubuntu18.04 # for cache use
            target: build-env
            base_image: ubuntu:bionic
            base_runtime_image: nvidia/cuda:11.4.2-cudnn8-runtime-ubuntu18.04
            voicevox_core_asset_prefix: voicevox_core-linux-x64-gpu
            onnxruntime_url: https://github.com/microsoft/onnxruntime/releases/download/v1.10.0/onnxruntime-linux-x64-gpu-1.10.0.tgz
            artifact_name: linux-nvidia
            nuitka_cache_path: nuitka_cache

    runs-on: ${{ matrix.os }}

    steps:
      - uses: actions/checkout@v2

      - name: Setup Docker Buildx
        id: buildx
        uses: docker/setup-buildx-action@v1

      - name: Login to DockerHub
        uses: docker/login-action@v1
        with:
          username: ${{ secrets.DOCKERHUB_USERNAME }}
          password: ${{ secrets.DOCKERHUB_TOKEN }}

      # Download VOICEVOX RESOURCE
      - name: Prepare VOICEVOX RESOURCE cache
        uses: actions/cache@v2
        id: voicevox-resource-cache
        with:
          key: voicevox-resource-${{ env.VOICEVOX_RESOURCE_VERSION }}
          path: download/resource

      - name: Checkout VOICEVOX RESOURCE
        if: steps.voicevox-resource-cache.outputs.cache-hit != 'true'
        uses: actions/checkout@v2
        with:
          repository: VOICEVOX/voicevox_resource
          ref: ${{ env.VOICEVOX_RESOURCE_VERSION }}
          path: download/resource

      # Merge VOICEVOX RESOURCE
      - name: Merge VOICEVOX RESOURCE
        shell: bash
        run: |
          set -eux
          rm -r speaker_info
          cp -r download/resource/character_info speaker_info
          # cp -r download/resource/manifest_assets manifest_assets # TODO: リソースに追加されたらコメント解除

      # NOTE: `load: true` may silently fail when the GitHub Actions disk (14GB) is full.
      # https://docs.github.com/ja/actions/using-github-hosted-runners/about-github-hosted-runners#supported-runners-and-hardware-resources
      - name: Create binary build environment with Docker
        uses: docker/build-push-action@v2
        env:
          IMAGE_TAG: ${{ env.IMAGE_NAME }}:${{ matrix.tag }}${{ (matrix.tag != '' && '-') || '' }}latest
          RUNTIME_IMAGE_TAG: ${{ env.IMAGE_NAME }}:${{ matrix.runtime_tag }}${{ (matrix.runtime_tag != '' && '-') || '' }}latest
          VOICEVOX_CORE_ASSET_NAME: ${{ matrix.voicevox_core_asset_prefix }}-${{ env.VOICEVOX_CORE_VERSION }}
        with:
          context: .
          builder: ${{ steps.buildx.outputs.name }}
          file: ./Dockerfile
          build-args: |
            BASE_IMAGE=${{ matrix.base_image }}
            BASE_RUNTIME_IMAGE=${{ matrix.base_runtime_image }}
            PYTHON_VERSION=${{ env.PYTHON_VERSION }}
            VOICEVOX_ENGINE_VERSION=${{ env.VOICEVOX_ENGINE_VERSION }}
            VOICEVOX_CORE_ASSET_NAME=${{ env.VOICEVOX_CORE_ASSET_NAME }}
            VOICEVOX_CORE_VERSION=${{ env.VOICEVOX_CORE_VERSION }}
            ONNXRUNTIME_URL=${{ matrix.onnxruntime_url }}
          target: ${{ matrix.target }}
          load: true
          tags: |
            ${{ env.IMAGE_TAG }}
          cache-from: |
            type=registry,ref=${{ env.IMAGE_TAG }}-buildcache
            type=registry,ref=${{ env.RUNTIME_IMAGE_TAG }}-buildcache
          cache-to: type=registry,ref=${{ env.IMAGE_TAG }}-buildcache,mode=max

      # Build run.py with Nuitka in Docker
      - name: Cache Nuitka (ccache, module-cache)
        uses: actions/cache@v2
        id: nuitka-cache
        with:
          path: ${{ matrix.nuitka_cache_path }}
          key: ${{ runner.os }}-nuitka-${{ matrix.tag }}-${{ github.sha }}
          restore-keys: |
            ${{ runner.os }}-nuitka-${{ matrix.tag }}-

      - name: Build run.py with Nuitka in Docker
        env:
          IMAGE_TAG: ${{ env.IMAGE_NAME }}:${{ matrix.tag }}${{ (matrix.tag != '' && '-') || '' }}latest
        run: |
          docker run --rm \
            -v "$(readlink -f "${{ matrix.nuitka_cache_path }}"):/home/user/.cache/Nuitka" \
            -v "$(readlink -f "build"):/opt/voicevox_engine_build" \
            "${{ env.IMAGE_TAG }}"

      # FIXME: versioned name may be useful; but
      # actions/download-artifact and dawidd6/download-artifact do not support
      # wildcard / forward-matching yet.
      # Currently, It is good to use static artifact name for future binary test workflow.
      # https://github.com/actions/toolkit/blob/ea81280a4d48fb0308d40f8f12ae00d117f8acb9/packages/artifact/src/internal/artifact-client.ts#L147
      # https://github.com/dawidd6/action-download-artifact/blob/af92a8455a59214b7b932932f2662fdefbd78126/main.js#L113
      - uses: actions/upload-artifact@v2
        # env:
        #   VERSIONED_ARTIFACT_NAME: |
        #     ${{ format('{0}-{1}', matrix.artifact_name, (github.event.release.tag_name != '' && github.event.release.tag_name) || github.sha) }}
        with:
          name: ${{ matrix.artifact_name }}
          path: build/run.dist/

  build-windows:
    strategy:
      matrix:
        include:
          # Windows CPU
          - os: windows-2019
            architecture: "x64"
            voicevox_core_asset_prefix: voicevox_core-windows-x64-cpu
            onnxruntime_url: https://github.com/microsoft/onnxruntime/releases/download/v1.10.0/onnxruntime-win-x64-1.10.0.zip
            ccache_url: https://github.com/ccache/ccache/releases/download/v4.4.1/ccache-4.4.1-windows-64.zip
            artifact_name: windows-cpu
            nuitka_cache_path: nuitka_cache
            pip_cache_path: ~\AppData\Local\pip\Cache
          # Windows DirectML
          - os: windows-2019
            architecture: "x64"
            voicevox_core_asset_prefix: voicevox_core-windows-x64-directml
            onnxruntime_url: https://github.com/microsoft/onnxruntime/releases/download/v1.10.0/Microsoft.ML.OnnxRuntime.DirectML.1.10.0.zip
            directml_url: https://www.nuget.org/api/v2/package/Microsoft.AI.DirectML/1.8.0
            ccache_url: https://github.com/ccache/ccache/releases/download/v4.4.1/ccache-4.4.1-windows-64.zip
            artifact_name: windows-directml
            nuitka_cache_path: nuitka_cache
            pip_cache_path: ~\AppData\Local\pip\Cache
          # Windows NVIDIA GPU
          - os: windows-2019
            architecture: "x64"
            voicevox_core_asset_prefix: voicevox_core-windows-x64-cuda
            onnxruntime_url: https://github.com/microsoft/onnxruntime/releases/download/v1.10.0/onnxruntime-win-x64-gpu-1.10.0.zip
            cuda_version: "11.4.2"
            cudnn_url: https://developer.download.nvidia.com/compute/redist/cudnn/v8.2.4/cudnn-11.4-windows-x64-v8.2.4.15.zip
            ccache_url: https://github.com/ccache/ccache/releases/download/v4.4.1/ccache-4.4.1-windows-64.zip
            artifact_name: windows-nvidia
            nuitka_cache_path: nuitka_cache
            pip_cache_path: ~\AppData\Local\pip\Cache

    runs-on: ${{ matrix.os }}

    steps:
      - uses: actions/checkout@v2

      - name: Show disk space (debug info)
        shell: bash
        run: |
          df -h

      # Download CUDA
      - name: Prepare CUDA DLL cache
        if: matrix.cuda_version != ''
        uses: actions/cache@v2
        id: cuda-dll-cache
        with:
          # update this key when ONNX Runtime CUDA dependency changed
          key: ${{ matrix.os }}-cuda-dll-${{ matrix.cuda_version }}-v1
          path: download/cuda

      - name: Setup CUDA
        if: matrix.cuda_version != '' && steps.cuda-dll-cache.outputs.cache-hit != 'true'
        uses: Jimver/cuda-toolkit@v0.2.5
        id: cuda-toolkit
        with:
          method: network
          cuda: ${{ matrix.cuda_version }}

      - name: Extract CUDA DLL
        if: matrix.cuda_version != '' && steps.cuda-dll-cache.outputs.cache-hit != 'true'
        shell: bash
        run: |
          set -eux

          CUDA_ROOT=$( echo "${{ steps.cuda-toolkit.outputs.CUDA_PATH }}" | tr '\\' '/' )

          mkdir -p download/cuda/bin
          mv "${CUDA_ROOT}/bin/"*.dll download/cuda/bin/

          rm -rf "${CUDA_ROOT}"

      - name: Show disk space (debug info)
        if: matrix.cuda_version != ''
        shell: bash
        run: |
          df -h

      # Download cuDNN
      - name: Export cuDNN url to calc hash
        if: matrix.cudnn_url != ''
        shell: bash
        run: echo "${{ matrix.cudnn_url }}" > download/cudnn_url.txt

      - name: Prepare cuDNN cache
        if: matrix.cudnn_url != ''
        uses: actions/cache@v2
        id: cudnn-dll-cache
        with:
          # update this key when ONNX Runtime cuDNN dependency changed
          key: ${{ matrix.os }}-cudnn-dll-${{ hashFiles('download/cudnn_url.txt') }}-v1
          path: download/cudnn

      - name: Download and extract cuDNN DLLs
        if: matrix.cudnn_url != '' && steps.cudnn-dll-cache.outputs.cache-hit != 'true'
        shell: bash
        run: |
          set -eux

          curl -L "${{ matrix.cudnn_url }}" > download/cudnn.zip

          unzip download/cudnn.zip cuda/bin/*.dll -d download/cudnn_tmp

          mkdir -p download/cudnn/bin
          mv download/cudnn_tmp/cuda/bin/*.dll download/cudnn/bin/
          rm -rf download/cudnn_tmp

          rm download/cudnn.zip

      - name: Show disk space (debug info)
        if: matrix.cudnn_url != ''
        shell: bash
        run: |
          df -h

      - name: Setup MSVC
        uses: ilammy/msvc-dev-cmd@v1

      # Python install path: C:/hostedtoolcache/windows/Python
      - name: Setup Python
        id: setup-python
        uses: actions/setup-python@v2
        with:
          python-version: ${{ env.PYTHON_VERSION }}
          architecture: ${{ matrix.architecture }}

      # Install Python dependencies
      - name: Prepare Python dependencies cache
        uses: actions/cache@v2
        id: pip-cache
        with:
          path: ${{ matrix.pip_cache_path }}
          key: ${{ runner.os }}-pip-${{ hashFiles('**/requirements.txt', '**/requirements-dev.txt') }}
          restore-keys: |
            ${{ runner.os }}-pip-

      - name: Install Python dependencies
        shell: bash
        run: |
          # FIXME: Nuitka cannot build with setuptools>=60.7.0
          # https://github.com/Nuitka/Nuitka/issues/1406
          python -m pip install --upgrade pip setuptools==60.6.0 wheel
          python -m pip install -r requirements-dev.txt

          # Download pyopenjtalk dictionary
          # try 5 times, sleep 5 seconds before retry
          for i in $(seq 5); do
            EXIT_CODE=0
            python3 -c "import pyopenjtalk; pyopenjtalk._lazy_init()" || EXIT_CODE=$?

            if [ "$EXIT_CODE" = "0" ]; then
              break
            fi

            sleep 5
          done

          if [ "$EXIT_CODE" != "0" ]; then
            exit "$EXIT_CODE"
          fi

      - name: Create download directory
        shell: bash
        run: mkdir -p download/

      # Install Ccache
      - name: Export Ccache url to calc hash
        shell: bash
        run: echo "${{ matrix.ccache_url }}" > download/ccache_url.txt

      - name: Prepare Ccache
        uses: actions/cache@v2
        id: ccache-cache
        with:
          key: ${{ matrix.os }}-ccache-${{ hashFiles('download/ccache_url.txt') }}
          path: download/ccache

      - name: Download Ccache
        if: steps.ccache-cache.outputs.cache-hit != 'true'
        shell: bash
        run: |
          curl -L "${{ matrix.ccache_url }}" > download/ccache.zip
          unzip download/ccache.zip -d download/
          rm download/ccache.zip
          mv download/ccache-*/ download/ccache

      - name: Install Ccache
        shell: bash
        run: |
          echo "$HOME/download/ccache" >> $GITHUB_PATH

      # Donwload DirectML
      - name: Export DirectML url to calc hash
        if: endswith(matrix.artifact_name, '-directml')
        shell: bash
        run: echo "${{ matrix.directml_url }}" >> download/directml_url.txt

      - name: Cache DirectML
        if: endswith(matrix.artifact_name, '-directml')
        uses: actions/cache@v2
        id: directml-cache
        with:
          key: directml-cache-v1-${{ hashFiles('download/directml_url.txt') }}
          path: download/directml

      - name: Download DirectML
        if: steps.directml-cache.outputs.cache-hit != 'true' && endswith(matrix.artifact_name, '-directml')
        shell: bash
        run: |
          curl -L "${{ matrix.directml_url }}" -o download/directml.zip
          mkdir -p download/directml

          # extract only dlls
          unzip download/directml.zip bin/${{ matrix.architecture }}-win/DirectML.dll -d download/directml
          rm download/directml.zip
          mv download/directml/bin/${{ matrix.architecture }}-win/DirectML.dll download/directml/DirectML.dll
          rm -r download/directml/bin

      # Download ONNX Runtime
      - name: Export ONNX Runtime url to calc hash
        shell: bash
        run: echo "${{ matrix.onnxruntime_url }}" > download/onnxruntime_url.txt

      - name: Prepare ONNX Runtime cache
        uses: actions/cache@v2
        id: onnxruntime-dll-cache
        with:
          key: ${{ matrix.os }}-onnxruntime-dll-${{ hashFiles('download/onnxruntime_url.txt') }}-v1
          path: download/onnxruntime

      - name: Download ONNX Runtime
        if: steps.onnxruntime-dll-cache.outputs.cache-hit != 'true'
        shell: bash
        run: |
          curl -L "${{ matrix.onnxruntime_url }}" > download/onnxruntime.zip

          # extract only dlls
          if [[ ${{ matrix.artifact_name }} != *-directml ]]; then
            unzip download/onnxruntime.zip onnxruntime-*/lib/*.dll -d download/
            mv download/onnxruntime-* download/onnxruntime
          else
            mkdir -p download/onnxruntime/lib
            unzip download/onnxruntime.zip runtimes/win-${{ matrix.architecture }}/native/*.dll -d download/onnxruntime
            mv download/onnxruntime/runtimes/win-${{ matrix.architecture }}/native/*.dll download/onnxruntime/lib/
            rm -r download/onnxruntime/runtimes
          fi

          rm download/onnxruntime.zip

      - name: Show disk space (debug info)
        shell: bash
        run: |
          df -h

      # Download VOICEVOX RESOURCE
      - name: Prepare VOICEVOX RESOURCE cache
        uses: actions/cache@v2
        id: voicevox-resource-cache
        with:
          key: voicevox-resource-${{ env.VOICEVOX_RESOURCE_VERSION }}
          path: download/resource

      - name: Checkout VOICEVOX RESOURCE
        if: steps.voicevox-resource-cache.outputs.cache-hit != 'true'
        uses: actions/checkout@v2
        with:
          repository: VOICEVOX/voicevox_resource
          ref: ${{ env.VOICEVOX_RESOURCE_VERSION }}
          path: download/resource

      # Merge VOICEVOX RESOURCE
      - name: Merge VOICEVOX RESOURCE
        shell: bash
        run: |
          set -eux
          rm -r speaker_info
          cp -r download/resource/character_info speaker_info
          # cp -r download/resource/manifest_assets manifest_assets # TODO: リソースに追加されたらコメント解除

      # Download VOICEVOX Core
      - name: Prepare VOICEVOX Core cache
        uses: actions/cache@v2
        id: voicevox-core-cache
        with:
          key: ${{ matrix.os }}-voicevox-core-${{ env.VOICEVOX_CORE_VERSION }}
          path: download/core

      - name: Download VOICEVOX Core
        if: steps.voicevox-core-cache.outputs.cache-hit != 'true'
        shell: bash
        env:
          VOICEVOX_CORE_ASSET_NAME: ${{ matrix.voicevox_core_asset_prefix }}-${{ env.VOICEVOX_CORE_VERSION }}
        run: |
          curl -L "https://github.com/VOICEVOX/voicevox_core/releases/download/${{ env.VOICEVOX_CORE_VERSION }}/${{ env.VOICEVOX_CORE_ASSET_NAME }}.zip" > download/core.zip
          unzip download/core.zip -d download/
          rm download/core.zip

      - name: Generate licenses.json
        shell: bash
        run: |
          python generate_licenses.py > manifest_assets/dependency_licenses.json
          # FIXME: VOICEVOX (editor) cannot build without licenses.json
          cp manifest_assets/dependency_licenses.json licenses.json

      - name: Cache Nuitka (ccache, module-cache)
        uses: actions/cache@v2
        id: nuitka-cache
        with:
          path: ${{ matrix.nuitka_cache_path }}
          key: ${{ runner.os }}-nuitka-${{ matrix.artifact_name }}-${{ github.sha }}
          restore-keys: |
            ${{ runner.os }}-nuitka-${{ matrix.artifact_name }}-

      - name: Show disk space (debug info)
        shell: bash
        run: |
          df -h

      - name: Build run.py with Nuitka
        shell: bash
        env:
          NUITKA_CACHE_DIR: ${{ matrix.nuitka_cache_path }}
        run: |
          set -eux

          # Replace version
          sed -i "s/__version__ = \"latest\"/__version__ = \"${{ env.VOICEVOX_ENGINE_VERSION }}\"/" voicevox_engine/__init__.py

          python -m nuitka \
            --standalone \
            --assume-yes-for-downloads \
            --plugin-enable=numpy \
            --plugin-enable=multiprocessing \
            --follow-import-to=numpy \
            --follow-import-to=aiofiles \
            --include-package=uvicorn \
            --include-package=anyio \
            --include-package-data=pyopenjtalk \
            --include-package-data=scipy \
            --include-data-file="licenses.json=./" \
            --include-data-file="default.csv=./" \
            --include-data-file="presets.yaml=./" \
            --include-data-file="download/onnxruntime/lib/onnxruntime.dll=./" \
            --include-data-file="download/core/core.dll=./" \
            --include-data-dir="speaker_info=./speaker_info" \
            --include-data-dir="manifest_assets=./manifest_assets" \
            --msvc=14.2 \
            --follow-imports \
            --no-prefer-source-code \
            run.py

      - name: Show disk space (debug info)
        shell: bash
        run: |
          df -h

      - name: Create artifact directory with symlink
        shell: bash
        env:
          PYTHON_SITE_PACKAGES_DIR: C:/hostedtoolcache/windows/python/${{ steps.setup-python.outputs.python-version }}/x64/lib/site-packages
          # create symlink instead of copy (Git Bash)
          # https://qiita.com/ucho/items/c5ea0beb8acf2f1e4772
          MSYS: winsymlinks:nativestrict
        run: |
          set -eux

          # Build artifact directory
          mkdir -p artifact
          ln -sf "$(pwd)/run.dist"/* artifact/

          # Copy DLL dependencies

          if [ -f "download/onnxruntime/lib/onnxruntime_providers_cuda.dll" ]; then
            # ONNX Runtime providers (Nuitka does not copy dynamic loaded libraries)
            ln -sf "$(pwd)/download/onnxruntime/lib"/onnxruntime_*.dll artifact/

            # CUDA
            ln -sf "$(pwd)/download/cuda/bin"/cublas64_*.dll artifact/
            ln -sf "$(pwd)/download/cuda/bin"/cublasLt64_*.dll artifact/
            ln -sf "$(pwd)/download/cuda/bin"/cudart64_*.dll artifact/
            ln -sf "$(pwd)/download/cuda/bin"/cufft64_*.dll artifact/
            ln -sf "$(pwd)/download/cuda/bin"/curand64_*.dll artifact/

            # cuDNN
            ln -sf "$(pwd)/download/cudnn/bin"/cudnn64_*.dll artifact/
            ln -sf "$(pwd)/download/cudnn/bin"/cudnn_cnn_infer64*.dll artifact/
            ln -sf "$(pwd)/download/cudnn/bin"/cudnn_ops_infer64*.dll artifact/
          fi

          if [[ ${{ matrix.artifact_name }} == *-directml ]]; then
            # DirectML
            ln -sf "$(pwd)/download/directml"/DirectML.dll artifact/
          fi

          # pysoundfile
          ln -sf "${{ env.PYTHON_SITE_PACKAGES_DIR }}/_soundfile_data" artifact/

      # FIXME: versioned name may be useful; but
      # actions/download-artifact and dawidd6/download-artifact do not support
      # wildcard / forward-matching yet.
      # Currently, It is good to use static artifact name for future binary test workflow.
      # https://github.com/actions/toolkit/blob/ea81280a4d48fb0308d40f8f12ae00d117f8acb9/packages/artifact/src/internal/artifact-client.ts#L147
      # https://github.com/dawidd6/action-download-artifact/blob/af92a8455a59214b7b932932f2662fdefbd78126/main.js#L113
      - uses: actions/upload-artifact@v2
        # env:
        #   VERSIONED_ARTIFACT_NAME: |
        #     ${{ format('{0}-{1}', matrix.artifact_name, (github.event.release.tag_name != '' && github.event.release.tag_name) || github.sha) }}
        with:
          name: ${{ matrix.artifact_name }}
          path: |
            artifact/

  upload-to-release:
    if: github.event.release.tag_name != ''
    needs: [build-mac, build-linux, build-windows]
    runs-on: ubuntu-latest
    strategy:
      matrix:
        artifact_name:
          - macos-x64
          - linux-cpu
          - linux-nvidia
          - windows-cpu
          - windows-directml
          - windows-nvidia
    steps:
      - uses: actions/checkout@v2

      - name: Install dependencies
        run: |
          sudo apt-get update
          sudo apt-get install -y \
              p7zip-full

      - name: Download and extract artifact
        uses: actions/download-artifact@v2
        with:
          name: ${{ matrix.artifact_name }}
          path: ${{ matrix.artifact_name }}/

      - name: Rearchive and split artifact
        run: |
          # compressed to artifact.7z.001, artifact.7z.002, ...
          7z -r -v1g a "${{ matrix.artifact_name }}.7z" "${{ matrix.artifact_name }}/"

          # Output splitted archive list
          ls ${{ matrix.artifact_name }}.7z.* > archives.txt
          mv archives.txt "${{ matrix.artifact_name }}.7z.txt"

      - name: Upload splitted archives to Release assets
        uses: svenstaro/upload-release-action@v2
        with:
          repo_token: ${{ secrets.GITHUB_TOKEN }}
          tag: ${{ github.ref }} # == github.event.release.tag_name
          file_glob: true
          file: ${{ matrix.artifact_name }}.7z.*

  run-release-test-workflow:
    if: github.event.release.tag_name != ''
    needs: [upload-to-release]
    uses: ./.github/workflows/release-test.yml
    with:
      version: ${{ github.event.release.tag_name }}
      repo_url: ${{ format('{0}/{1}', github.server_url, github.repository) }} # このリポジトリのURL<|MERGE_RESOLUTION|>--- conflicted
+++ resolved
@@ -12,11 +12,7 @@
   IMAGE_NAME: ${{ secrets.DOCKERHUB_USERNAME }}/voicevox_engine
   PYTHON_VERSION: "3.8.10"
   VOICEVOX_RESOURCE_VERSION: "0.11.4"
-<<<<<<< HEAD
   VOICEVOX_CORE_VERSION: "0.12.0-preview.3"
-=======
-  VOICEVOX_CORE_VERSION: "0.12.0-preview.0"
->>>>>>> d91cdd67
   VOICEVOX_ENGINE_VERSION:
     |- # releaseのときはタグが、それ以外はlatestがバージョン名に
     ${{ github.event.release.tag_name != '' && github.event.release.tag_name || 'latest' }}
