name: build
on:
  push:
    branches:
      - master
  release:
    types:
      - created
  workflow_dispatch:

env:
  IMAGE_NAME: ${{ secrets.DOCKERHUB_USERNAME }}/voicevox_engine
  PYTHON_VERSION: '3.8.10'
  VOICEVOX_RESOURCE_VERSION: '0.10.preview.2'
  VOICEVOX_CORE_VERSION: '0.10.preview.0'
  VOICEVOX_CORE_SOURCE_VERSION: '0.10.preview.0'

jobs:
  # Build Mac binary (x64 arch only)
  build-mac:
    strategy:
      matrix:
        include:
        - os: macos-11
          python_architecture: 'x64'
          pip_cache_path: ~/Library/Caches/pip
          voicevox_core_library_name: libcore_cpu_x64.dylib
          onnxruntime_url: https://github.com/microsoft/onnxruntime/releases/download/v1.9.0/onnxruntime-osx-x64-1.9.0.tgz
          artifact_name: macos-x64

    runs-on: ${{ matrix.os }}

    steps:
      - uses: actions/checkout@v2

      - name: Install CCache
        shell: bash
        run: brew install ccache

      - name: Create download and build directory
        run: mkdir download build

      - name: Setup Python
        id: setup-python
        uses: actions/setup-python@v2
        with:
          python-version: ${{ env.PYTHON_VERSION }}
          architecture: ${{ matrix.python_architecture }}

      - name: Prepare Python dependencies cache
        uses: actions/cache@v2
        id: pip-cache
        with:
          path: ${{ matrix.pip_cache_path }}
          key: ${{ runner.os }}-pip-${{ hashFiles('**/requirements.txt', '**/requirements-dev.txt') }}
          restore-keys: |
            ${{ runner.os }}-pip-

      - name: Prepare Python for building VOICEVOX engine cache
        uses: actions/cache@v2
        id: venv-build-voicevox-cache
        with:
          path: ${{ env.pythonLocation }}
          key: ${{ runner.os }}-libs-build_voicevox-${{ env.PYTHON_VERSION }}-${{ matrix.python_architecture }}-${{ env.VOICEVOX_CORE_VERSION }}-${{ env.VOICEVOX_CORE_SOURCE_VERSION }}-${{ hashFiles('**/requirements.txt', '**/requirements-dev.txt') }}

      - name: Prepare Python venv for licenses.json generation cache
        uses: actions/cache@v2
        id: venv-generate-licenses-cache
        with:
          path: generate_licenses
          key: ${{ runner.os }}-venv-libs-generate_licenses-${{ env.PYTHON_VERSION }}-${{ matrix.python_architecture }}-${{ hashFiles('**/requirements.txt', '**/requirements-dev.txt') }}

      - name: Prepare Python venv for licenses.json generation
        shell: bash
        run: python -m venv generate_licenses

      - name: Install dependencies for licenses.json generation
        if: steps.venv-generate-licenses-cache.outputs.cache-hit != 'true'
        shell: bash
        run: |
          source generate_licenses/bin/activate
          pip install --upgrade pip setuptools wheel
          pip install -r requirements-dev.txt
          deactivate

      - name: Generate licenses.json
        shell: bash
        run: |
          source generate_licenses/bin/activate
          python generate_licenses.py > licenses.json
          deactivate

      # Download ONNX Runtime
      - name: Export ONNX Runtime url to calc hash
        shell: bash
        run: echo "${{ matrix.onnxruntime_url }}" > download/onnxruntime_url.txt

      - name: Prepare ONNX Runtime cache
        uses: actions/cache@v2
        id: onnxruntime-dylib-cache
        with:
          key: ${{ matrix.os }}-onnxruntime-dylib-${{ hashFiles('download/onnxruntime_url.txt') }}-v1
          path: download/onnxruntime

      - name: Download ONNX Runtime
        if: steps.onnxruntime-dylib-cache.outputs.cache-hit != 'true'
        shell: bash
        run: |
          curl -L "${{ matrix.onnxruntime_url }}" > download/onnxruntime.tgz

          # extract only dylibs
          mkdir -p download/onnxruntime
          tar xf "download/onnxruntime.tgz" -C "download/onnxruntime" --strip-components 1 'onnxruntime-*/lib/*.dylib'
          rm download/onnxruntime.tgz

      - name: Show disk space (debug info)
        shell: bash
        run: |
          df -h

      # Download VOICEVOX RESOURCE
      - name: Prepare VOICEVOX RESOURCE cache
        uses: actions/cache@v2
        id: voicevox-resource-cache
        with:
          key: voicevox-resource-${{ env.VOICEVOX_RESOURCE_VERSION }}
          path: download/resource

      - name: Checkout VOICEVOX RESOURCE
        if: steps.voicevox-resource-cache.outputs.cache-hit != 'true'
        uses: actions/checkout@v2
        with:
          repository: VOICEVOX/voicevox_resource
          ref: ${{ env.VOICEVOX_RESOURCE_VERSION }}
          path: download/resource

      # Merge VOICEVOX RESOURCE
      - name: Merge VOICEVOX RESOURCE
        shell: bash
        run: |
          set -eux
          rm -r speaker_info
          cp -r download/resource/character_info speaker_info

      - name: Prepare VOICEVOX Core release cache
        uses: actions/cache@v2
        id: voicevox-core-cache
        with:
          key: ${{ matrix.os }}-voicevox-core-${{ env.VOICEVOX_CORE_VERSION }}
          path: download/core

      - name: Download VOICEVOX Core release
        if: steps.voicevox-core-cache.outputs.cache-hit != 'true'
        shell: bash
        run: |
          # extracted like download/core/metas.json
          curl -L "https://github.com/VOICEVOX/voicevox_core/releases/download/${{ env.VOICEVOX_CORE_VERSION }}/core.zip" > download/core.zip
          ditto -x -k --sequesterRsrc --rsrc download/core.zip download/
          rm download/core.zip

      # Install VOICEVOX Core Python package
      - name: Prepare VOICEVOX Core source cache
        uses: actions/cache@v2
        id: voicevox-core-source-cache
        with:
          key: ${{ matrix.os }}-voicevox-core-source-${{ env.VOICEVOX_CORE_SOURCE_VERSION }}
          path: download/voicevox_core_source

      - name: Checkout VOICEVOX Core source
        if: steps.voicevox-core-source-cache.outputs.cache-hit != 'true'
        uses: actions/checkout@v2
        with:
          repository: VOICEVOX/voicevox_core
          ref: ${{ env.VOICEVOX_CORE_SOURCE_VERSION }}
          path: download/voicevox_core_source

      - name: Install dependencies for building VOICEVOX engine
        shell: bash
        run: |
          pip install -r requirements-dev.txt

      - name: Download PyOpenJTalk dictionary
        shell: bash
        run: |
          set -eux

          # Download pyopenjtalk dictionary
          # try 5 times, sleep 5 seconds before retry
          for i in $(seq 5); do
            EXIT_CODE=0
            python -c "import pyopenjtalk; pyopenjtalk._lazy_init()" || EXIT_CODE=$?

            if [ "$EXIT_CODE" = "0" ]; then
              break
            fi

            sleep 5
          done

          if [ "$EXIT_CODE" != "0" ]; then
            exit "$EXIT_CODE"
          fi

      - name: Build run.py
        run: |
          set -eux

          # Nuitka does not copy grandchild dependencies. Explicitly copy libonnxruntime
          python -m nuitka \
            --output-dir=./ \
            --standalone \
            --plugin-enable=numpy \
            --plugin-enable=multiprocessing \
            --follow-import-to=numpy \
            --follow-import-to=aiofiles \
            --include-package=uvicorn \
            --include-package=anyio \
            --include-package-data=pyopenjtalk \
            --include-package-data=scipy \
            --include-data-file=../VERSION.txt=./ \
            --include-data-file=../licenses.json=./ \
            --include-data-file=../presets.yaml=./ \
            --include-data-file=../user.dic=./ \
            --include-data-file=../download/core/*.bin=./ \
            --include-data-file=../download/core/metas.json=./ \
            --include-data-file=../download/core/libcore_cpu_x64.dylib=./ \
            --include-data-file=../download/onnxruntime/lib/libonnxruntime.dylib=./ \
            --include-data-file=${{ env.pythonLocation }}/lib/python*/site-packages/scipy/.dylibs/*.dylib=./scipy/.dylibs/ \
            --include-data-file=${{ env.pythonLocation }}/lib/python*/site-packages/_soundfile_data/*=./_soundfile_data/ \
            --include-data-dir=../speaker_info=./speaker_info \
            --follow-imports \
            --no-prefer-source-code \
            ../run.py
        working-directory: build

      - name: Set @rpath to @executable_path
        run: |
          install_name_tool -add_rpath @executable_path/. build/run.dist/run

      # NOTE: This task should ideally be done by Nuitka in the `Build run.py` step.
      # Please remove this step when you have solved the problem with Nuitka.
      - name: Copy the missing .dylib files into the distribution
        run: |
          python build_util/macos/copy_missing_dylibs.py build/run.dist/

      # NOTE: This task should ideally be done by Nuitka in the `Build run.py` step.
      # Please remove this step when you have solved the problem with Nuitka.
      - name: Fix the rpaths of the .dylib files in the distribution
        run: |
          python build_util/macos/fix_rpaths.py build/run.dist/

      # FIXME: versioned name may be useful; but
      # actions/download-artifact and dawidd6/download-artifact do not support
      # wildcard / forward-matching yet.
      # Currently, It is good to use static artifact name for future binary test workflow.
      # https://github.com/actions/toolkit/blob/ea81280a4d48fb0308d40f8f12ae00d117f8acb9/packages/artifact/src/internal/artifact-client.ts#L147
      # https://github.com/dawidd6/action-download-artifact/blob/af92a8455a59214b7b932932f2662fdefbd78126/main.js#L113
      - uses: actions/upload-artifact@v2
        # env:
        #   VERSIONED_ARTIFACT_NAME: |
        #     ${{ format('{0}-{1}', matrix.artifact_name, (github.event.release.tag_name != '' && github.event.release.tag_name) || github.sha) }}
        with:
          name: ${{ matrix.artifact_name }}
          path: build/run.dist/


  # Build Linux binary (push only buildcache image)
  build-linux:
    strategy:
      matrix:
        os: [ubuntu-latest]
        tag:
          - build-cpu-ubuntu18.04
          - build-nvidia-ubuntu18.04
        include:
        - tag: build-cpu-ubuntu18.04
          runtime_tag: cpu-ubuntu18.04 # for cache use
          target: build-env
          base_image: ubuntu:bionic
          base_runtime_image: ubuntu:bionic
          voicevox_core_library_name: libcore_cpu_x64.so
          onnxruntime_url: https://github.com/microsoft/onnxruntime/releases/download/v1.9.0/onnxruntime-linux-x64-1.9.0.tgz
          artifact_name: linux-cpu
          nuitka_cache_path: nuitka_cache
        - tag: build-nvidia-ubuntu18.04
          runtime_tag: nvidia-ubuntu18.04 # for cache use
          target: build-env
          base_image: ubuntu:bionic
          base_runtime_image: nvidia/cuda:11.4.2-cudnn8-runtime-ubuntu18.04
          voicevox_core_library_name: libcore_gpu_x64_nvidia.so
          onnxruntime_url: https://github.com/microsoft/onnxruntime/releases/download/v1.9.0/onnxruntime-linux-x64-gpu-1.9.0.tgz
          artifact_name: linux-nvidia
          nuitka_cache_path: nuitka_cache

    runs-on: ${{ matrix.os }}

    steps:
      - uses: actions/checkout@v2

      - name: Setup Docker Buildx
        id: buildx
        uses: docker/setup-buildx-action@v1

      - name: Login to DockerHub
        uses: docker/login-action@v1
        with:
          username: ${{ secrets.DOCKERHUB_USERNAME }}
          password: ${{ secrets.DOCKERHUB_TOKEN }}

      # Download VOICEVOX RESOURCE
      - name: Prepare VOICEVOX RESOURCE cache
        uses: actions/cache@v2
        id: voicevox-resource-cache
        with:
          key: voicevox-resource-${{ env.VOICEVOX_RESOURCE_VERSION }}
          path: download/resource

      - name: Checkout VOICEVOX RESOURCE
        if: steps.voicevox-resource-cache.outputs.cache-hit != 'true'
        uses: actions/checkout@v2
        with:
          repository: VOICEVOX/voicevox_resource
          ref: ${{ env.VOICEVOX_RESOURCE_VERSION }}
          path: download/resource

      # Merge VOICEVOX RESOURCE
      - name: Merge VOICEVOX RESOURCE
        shell: bash
        run: |
          set -eux
          rm -r speaker_info
          cp -r download/resource/character_info speaker_info
      
      # NOTE: `load: true` may silently fail when the GitHub Actions disk (14GB) is full.
      # https://docs.github.com/ja/actions/using-github-hosted-runners/about-github-hosted-runners#supported-runners-and-hardware-resources
      - name: Create binary build environment with Docker
        uses: docker/build-push-action@v2
        env:
          IMAGE_TAG: ${{ env.IMAGE_NAME }}:${{ matrix.tag }}${{ (matrix.tag != '' && '-') || '' }}latest
          RUNTIME_IMAGE_TAG: ${{ env.IMAGE_NAME }}:${{ matrix.runtime_tag }}${{ (matrix.runtime_tag != '' && '-') || '' }}latest
        with:
          context: .
          builder: ${{ steps.buildx.outputs.name }}
          file: ./Dockerfile
          build-args: |
            BASE_IMAGE=${{ matrix.base_image }}
            BASE_RUNTIME_IMAGE=${{ matrix.base_runtime_image }}
            PYTHON_VERSION=${{ env.PYTHON_VERSION }}
            VOICEVOX_CORE_VERSION=${{ env.VOICEVOX_CORE_VERSION }}
            VOICEVOX_CORE_SOURCE_VERSION=${{ env.VOICEVOX_CORE_SOURCE_VERSION }}
            VOICEVOX_CORE_LIBRARY_NAME=${{ matrix.voicevox_core_library_name }}
            ONNXRUNTIME_URL=${{ matrix.onnxruntime_url }}
          target: ${{ matrix.target }}
          load: true
          tags: |
            ${{ env.IMAGE_TAG }}
          cache-from: |
            type=registry,ref=${{ env.IMAGE_TAG }}-buildcache
            type=registry,ref=${{ env.RUNTIME_IMAGE_TAG }}-buildcache
          cache-to: type=registry,ref=${{ env.IMAGE_TAG }}-buildcache,mode=max

      # Build run.py with Nuitka in Docker
      - name: Cache Nuitka (ccache, module-cache)
        uses: actions/cache@v2
        id: nuitka-cache
        with:
          path: ${{ matrix.nuitka_cache_path }}
          key: ${{ runner.os }}-nuitka-${{ matrix.tag }}-${{ github.sha }}
          restore-keys: |
            ${{ runner.os }}-nuitka-${{ matrix.tag }}-

      - name: Build run.py with Nuitka in Docker
        env:
          IMAGE_TAG: ${{ env.IMAGE_NAME }}:${{ matrix.tag }}${{ (matrix.tag != '' && '-') || '' }}latest
        run: |
          docker run --rm \
            -v "$(readlink -f "${{ matrix.nuitka_cache_path }}"):/home/user/.cache/Nuitka" \
            -v "$(readlink -f "build"):/opt/voicevox_engine_build" \
            "${{ env.IMAGE_TAG }}"

      # FIXME: versioned name may be useful; but
      # actions/download-artifact and dawidd6/download-artifact do not support
      # wildcard / forward-matching yet.
      # Currently, It is good to use static artifact name for future binary test workflow.
      # https://github.com/actions/toolkit/blob/ea81280a4d48fb0308d40f8f12ae00d117f8acb9/packages/artifact/src/internal/artifact-client.ts#L147
      # https://github.com/dawidd6/action-download-artifact/blob/af92a8455a59214b7b932932f2662fdefbd78126/main.js#L113
      - uses: actions/upload-artifact@v2
        # env:
        #   VERSIONED_ARTIFACT_NAME: |
        #     ${{ format('{0}-{1}', matrix.artifact_name, (github.event.release.tag_name != '' && github.event.release.tag_name) || github.sha) }}
        with:
          name: ${{ matrix.artifact_name }}
          path: build/run.dist/


  build-windows:
    strategy:
      matrix:
        include:
        # Windows CPU
        - os: windows-2019
          python_architecture: 'x64'
          voicevox_core_dll_name: core_cpu_x64.dll
          onnxruntime_url: https://github.com/microsoft/onnxruntime/releases/download/v1.9.0/onnxruntime-win-x64-1.9.0.zip
          ccache_url: https://github.com/ccache/ccache/releases/download/v4.4.1/ccache-4.4.1-windows-64.zip
          artifact_name: windows-cpu
          nuitka_cache_path: nuitka_cache
          pip_cache_path: ~\AppData\Local\pip\Cache
        # Windows NVIDIA GPU
        - os: windows-2019
          python_architecture: 'x64'
          voicevox_core_dll_name: core_gpu_x64_nvidia.dll
          onnxruntime_url: https://github.com/microsoft/onnxruntime/releases/download/v1.9.0/onnxruntime-win-x64-gpu-1.9.0.zip
          cuda_version: '11.4.2'
          cudnn_url: https://developer.download.nvidia.com/compute/redist/cudnn/v8.2.4/cudnn-11.4-windows-x64-v8.2.4.15.zip
          ccache_url: https://github.com/ccache/ccache/releases/download/v4.4.1/ccache-4.4.1-windows-64.zip
          artifact_name: windows-nvidia
          nuitka_cache_path: nuitka_cache
          pip_cache_path: ~\AppData\Local\pip\Cache

    runs-on: ${{ matrix.os }}

    steps:
      - uses: actions/checkout@v2

      - name: Show disk space (debug info)
        shell: bash
        run: |
          df -h

      # Download CUDA
      - name: Prepare CUDA DLL cache
        if: matrix.cuda_version != ''
        uses: actions/cache@v2
        id: cuda-dll-cache
        with:
          # update this key when ONNX Runtime CUDA dependency changed
          key: ${{ matrix.os }}-cuda-dll-${{ matrix.cuda_version }}-v1
          path: download/cuda

      - name: Setup CUDA
        if: matrix.cuda_version != '' && steps.cuda-dll-cache.outputs.cache-hit != 'true'
        uses: Jimver/cuda-toolkit@v0.2.5
        id: cuda-toolkit
        with:
          method: network
          cuda: ${{ matrix.cuda_version }}

      - name: Extract CUDA DLL
        if: matrix.cuda_version != '' && steps.cuda-dll-cache.outputs.cache-hit != 'true'
        shell: bash
        run: |
          set -eux

          CUDA_ROOT=$( echo "${{ steps.cuda-toolkit.outputs.CUDA_PATH }}" | tr '\\' '/' )

          mkdir -p download/cuda/bin
          mv "${CUDA_ROOT}/bin/"*.dll download/cuda/bin/

          rm -rf "${CUDA_ROOT}"

      - name: Show disk space (debug info)
        if: matrix.cuda_version != ''
        shell: bash
        run: |
          df -h

      # Download cuDNN
      - name: Export cuDNN url to calc hash
        if: matrix.cudnn_url != ''
        shell: bash
        run: echo "${{ matrix.cudnn_url }}" > download/cudnn_url.txt

      - name: Prepare cuDNN cache
        if: matrix.cudnn_url != ''
        uses: actions/cache@v2
        id: cudnn-dll-cache
        with:
          # update this key when ONNX Runtime cuDNN dependency changed
          key: ${{ matrix.os }}-cudnn-dll-${{ hashFiles('download/cudnn_url.txt') }}-v1
          path: download/cudnn

      - name: Download and extract cuDNN DLLs
        if: matrix.cudnn_url != '' && steps.cudnn-dll-cache.outputs.cache-hit != 'true'
        shell: bash
        run: |
          set -eux

          curl -L "${{ matrix.cudnn_url }}" > download/cudnn.zip

          unzip download/cudnn.zip cuda/bin/*.dll -d download/cudnn_tmp

          mkdir -p download/cudnn/bin
          mv download/cudnn_tmp/cuda/bin/*.dll download/cudnn/bin/
          rm -rf download/cudnn_tmp

          rm download/cudnn.zip

      - name: Show disk space (debug info)
        if: matrix.cudnn_url != ''
        shell: bash
        run: |
          df -h

      - name: Setup MSVC
        uses: ilammy/msvc-dev-cmd@v1

      # Python install path: C:/hostedtoolcache/windows/Python
      - name: Setup Python
        id: setup-python
        uses: actions/setup-python@v2
        with:
          python-version: ${{ env.PYTHON_VERSION }}
          architecture: ${{ matrix.python_architecture }}

      # Install Python dependencies
      - name: Prepare Python dependencies cache
        uses: actions/cache@v2
        id: pip-cache
        with:
          path: ${{ matrix.pip_cache_path }}
          key: ${{ runner.os }}-pip-${{ hashFiles('**/requirements.txt', '**/requirements-dev.txt') }}
          restore-keys: |
            ${{ runner.os }}-pip-

      - name: Install Python dependencies
        shell: bash
        run: |
          python -m pip install --upgrade pip setuptools wheel
          python -m pip install -r requirements-dev.txt

          # Download pyopenjtalk dictionary
          # try 5 times, sleep 5 seconds before retry
          for i in $(seq 5); do
            EXIT_CODE=0
            python3 -c "import pyopenjtalk; pyopenjtalk._lazy_init()" || EXIT_CODE=$?

            if [ "$EXIT_CODE" = "0" ]; then
              break
            fi

            sleep 5
          done

          if [ "$EXIT_CODE" != "0" ]; then
            exit "$EXIT_CODE"
          fi

      - name: Create download directory
        shell: bash
        run: mkdir -p download/

      # Install Ccache
      - name: Export Ccache url to calc hash
        shell: bash
        run: echo "${{ matrix.ccache_url }}" > download/ccache_url.txt

      - name: Prepare Ccache
        uses: actions/cache@v2
        id: ccache-cache
        with:
          key: ${{ matrix.os }}-ccache-${{ hashFiles('download/ccache_url.txt') }}
          path: download/ccache

      - name: Download Ccache
        if: steps.ccache-cache.outputs.cache-hit != 'true'
        shell: bash
        run: |
          curl -L "${{ matrix.ccache_url }}" > download/ccache.zip
          unzip download/ccache.zip -d download/
          rm download/ccache.zip
          mv download/ccache-*/ download/ccache

      - name: Install Ccache
        shell: bash
        run: |
          echo "$HOME/download/ccache" >> $GITHUB_PATH

      # Download ONNX Runtime
      - name: Export ONNX Runtime url to calc hash
        shell: bash
        run: echo "${{ matrix.onnxruntime_url }}" > download/onnxruntime_url.txt

      - name: Prepare ONNX Runtime cache
        uses: actions/cache@v2
        id: onnxruntime-dll-cache
        with:
          key: ${{ matrix.os }}-onnxruntime-dll-${{ hashFiles('download/onnxruntime_url.txt') }}-v1
          path: download/onnxruntime

      - name: Download ONNX Runtime
        if: steps.onnxruntime-dll-cache.outputs.cache-hit != 'true'
        shell: bash
        run: |
          curl -L "${{ matrix.onnxruntime_url }}" > download/onnxruntime.zip

          # extract only dlls
          unzip download/onnxruntime.zip onnxruntime-*/lib/*.dll -d download/
          rm download/onnxruntime.zip

          mv download/onnxruntime-* download/onnxruntime

      - name: Show disk space (debug info)
        shell: bash
        run: |
          df -h

      # Download VOICEVOX RESOURCE
      - name: Prepare VOICEVOX RESOURCE cache
        uses: actions/cache@v2
        id: voicevox-resource-cache
        with:
          key: voicevox-resource-${{ env.VOICEVOX_RESOURCE_VERSION }}
          path: download/resource

      - name: Checkout VOICEVOX RESOURCE
        if: steps.voicevox-resource-cache.outputs.cache-hit != 'true'
        uses: actions/checkout@v2
        with:
          repository: VOICEVOX/voicevox_resource
          ref: ${{ env.VOICEVOX_RESOURCE_VERSION }}
          path: download/resource

      # Merge VOICEVOX RESOURCE
      - name: Merge VOICEVOX RESOURCE
        shell: bash
        run: |
          set -eux
          rm -r speaker_info
          cp -r download/resource/character_info speaker_info

      # Download VOICEVOX Core
      - name: Prepare VOICEVOX Core cache
        uses: actions/cache@v2
        id: voicevox-core-cache
        with:
          key: ${{ matrix.os }}-voicevox-core-${{ env.VOICEVOX_CORE_VERSION }}
          path: download/core

      - name: Download VOICEVOX Core
        if: steps.voicevox-core-cache.outputs.cache-hit != 'true'
        shell: bash
        run: |
          curl -L "https://github.com/VOICEVOX/voicevox_core/releases/download/${{ env.VOICEVOX_CORE_VERSION }}/core.zip" > download/core.zip
          unzip download/core.zip -d download/
          rm download/core.zip

<<<<<<< HEAD
=======
      # Install VOICEVOX Core Python package
      - name: Prepare VOICEVOX Core source cache
        uses: actions/cache@v2
        id: voicevox-core-source-cache
        with:
          key: ${{ matrix.os }}-voicevox-core-source-${{ env.VOICEVOX_CORE_SOURCE_VERSION }}
          path: download/voicevox_core_source

      - name: Checkout VOICEVOX Core source
        if: steps.voicevox-core-source-cache.outputs.cache-hit != 'true'
        uses: actions/checkout@v2
        with:
          repository: VOICEVOX/voicevox_core
          ref: ${{ env.VOICEVOX_CORE_SOURCE_VERSION }}
          path: download/voicevox_core_source

      - name: Install VOICEVOX Core Python package
        shell: bash
        run: |
          set -eux

          # Generate VOICEVOX Core LIB from DLL
          cp download/core/${{ matrix.voicevox_core_dll_name }} download/voicevox_core_source/example/python/core.dll

          cd download/voicevox_core_source/example/python
          ./makelib.bat core
          cd -

          # Copy VOICEVOX Core DLL & LIB to core/lib
          cd download/voicevox_core_source
          mkdir -p core/lib
          mv example/python/core.dll core/lib/
          mv example/python/core.lib core/lib/
          cp core/src/core.h core/lib/
          cd -

          # Copy ONNX Runtime DLLs
          cp download/onnxruntime/lib/*.dll download/voicevox_core_source/core/lib/

          # Install VOICEVOX Core Python package with core.dll & onnxruntime*.dll
          cd download/voicevox_core_source
          pip install .

>>>>>>> 73e32877
      - name: Generate licenses.json
        shell: bash
        run: python generate_licenses.py > licenses.json

      - name: Cache Nuitka (ccache, module-cache)
        uses: actions/cache@v2
        id: nuitka-cache
        with:
          path: ${{ matrix.nuitka_cache_path }}
          key: ${{ runner.os }}-nuitka-${{ matrix.artifact_name }}-${{ github.sha }}
          restore-keys: |
            ${{ runner.os }}-nuitka-${{ matrix.artifact_name }}-

      - name: Show disk space (debug info)
        shell: bash
        run: |
          df -h

      - name: Build run.py with Nuitka
        shell: bash
        env:
          NUITKA_CACHE_DIR: ${{ matrix.nuitka_cache_path }}
        run:
          python -m nuitka
            --standalone
            --assume-yes-for-downloads
            --plugin-enable=numpy
            --plugin-enable=multiprocessing
            --follow-import-to=numpy
            --follow-import-to=aiofiles
            --include-package=uvicorn
            --include-package=anyio
            --include-package-data=pyopenjtalk
            --include-package-data=scipy
            --include-data-file="VERSION.txt=./"
            --include-data-file="licenses.json=./"
            --include-data-file="user.dic=./"
            --include-data-file="presets.yaml=./"
            --include-data-file=download/core/*.bin=./
            --include-data-file="download/core/metas.json=./"
            --include-data-file="download/onnxruntime/lib/onnxruntime.dll=./"
            --include-data-file="download/core/${{ matrix.voicevox_core_dll_name }}=./"
            --include-data-dir="speaker_info=./speaker_info"
            --msvc=14.2
            --follow-imports
            --no-prefer-source-code
            run.py

      - name: Show disk space (debug info)
        shell: bash
        run: |
          df -h

      - name: Create artifact directory with symlink
        shell: bash
        env:
          PYTHON_SITE_PACKAGES_DIR: C:/hostedtoolcache/windows/python/${{ steps.setup-python.outputs.python-version }}/x64/lib/site-packages
          # create symlink instead of copy (Git Bash)
          # https://qiita.com/ucho/items/c5ea0beb8acf2f1e4772
          MSYS: winsymlinks:nativestrict
        run: |
          set -eux

          # Build artifact directory
          mkdir -p artifact
          ln -sf "$(pwd)/run.dist"/* artifact/

          # Copy DLL dependencies

          if [ -f "download/onnxruntime/lib/onnxruntime_providers_cuda.dll" ]; then
            # ONNX Runtime providers (Nuitka does not copy dynamic loaded libraries)
            ln -sf "$(pwd)/download/onnxruntime/lib"/onnxruntime_*.dll artifact/

            # CUDA
            ln -sf "$(pwd)/download/cuda/bin"/cublas64_*.dll artifact/
            ln -sf "$(pwd)/download/cuda/bin"/cublasLt64_*.dll artifact/
            ln -sf "$(pwd)/download/cuda/bin"/cudart64_*.dll artifact/
            ln -sf "$(pwd)/download/cuda/bin"/cufft64_*.dll artifact/
            ln -sf "$(pwd)/download/cuda/bin"/curand64_*.dll artifact/

            # cuDNN
            ln -sf "$(pwd)/download/cudnn/bin"/cudnn64_*.dll artifact/
            ln -sf "$(pwd)/download/cudnn/bin"/cudnn_*_infer64*.dll artifact/
          fi

          # pysoundfile
          ln -sf "${{ env.PYTHON_SITE_PACKAGES_DIR }}/_soundfile_data" artifact/

      # FIXME: versioned name may be useful; but
      # actions/download-artifact and dawidd6/download-artifact do not support
      # wildcard / forward-matching yet.
      # Currently, It is good to use static artifact name for future binary test workflow.
      # https://github.com/actions/toolkit/blob/ea81280a4d48fb0308d40f8f12ae00d117f8acb9/packages/artifact/src/internal/artifact-client.ts#L147
      # https://github.com/dawidd6/action-download-artifact/blob/af92a8455a59214b7b932932f2662fdefbd78126/main.js#L113
      - uses: actions/upload-artifact@v2
        # env:
        #   VERSIONED_ARTIFACT_NAME: |
        #     ${{ format('{0}-{1}', matrix.artifact_name, (github.event.release.tag_name != '' && github.event.release.tag_name) || github.sha) }}
        with:
          name: ${{ matrix.artifact_name }}
          path: |
            artifact/


  upload-to-release:
    if: github.event.release.tag_name != ''
    needs: [build-mac, build-linux, build-windows]
    runs-on: ubuntu-latest
    strategy:
      matrix:
        artifact_name:
          - macos-x64
          - linux-cpu
          - linux-nvidia
          - windows-cpu
          - windows-nvidia
    steps:
      - uses: actions/checkout@v2

      - name: Install dependencies
        run: |
          sudo apt-get update
          sudo apt-get install -y \
              p7zip-full

      - name: Download and extract artifact
        uses: actions/download-artifact@v2
        with:
          name: ${{ matrix.artifact_name }}
          path: ${{ matrix.artifact_name }}/

      - name: Rearchive and split artifact
        run: |
          # compressed to artifact.7z.001, artifact.7z.002, ...
          7z -r -v1g a "${{ matrix.artifact_name }}.7z" "${{ matrix.artifact_name }}/"

          # Output splitted archive list
          ls ${{ matrix.artifact_name }}.7z.* > archives.txt
          mv archives.txt "${{ matrix.artifact_name }}.7z.txt"

      - name: Upload splitted archives to Release assets
        uses: svenstaro/upload-release-action@v2
        with:
          repo_token: ${{ secrets.GITHUB_TOKEN }}
          tag: ${{ github.ref }} # == github.event.release.tag_name
          file_glob: true
          file: ${{ matrix.artifact_name }}.7z.*<|MERGE_RESOLUTION|>--- conflicted
+++ resolved
@@ -645,52 +645,6 @@
           unzip download/core.zip -d download/
           rm download/core.zip
 
-<<<<<<< HEAD
-=======
-      # Install VOICEVOX Core Python package
-      - name: Prepare VOICEVOX Core source cache
-        uses: actions/cache@v2
-        id: voicevox-core-source-cache
-        with:
-          key: ${{ matrix.os }}-voicevox-core-source-${{ env.VOICEVOX_CORE_SOURCE_VERSION }}
-          path: download/voicevox_core_source
-
-      - name: Checkout VOICEVOX Core source
-        if: steps.voicevox-core-source-cache.outputs.cache-hit != 'true'
-        uses: actions/checkout@v2
-        with:
-          repository: VOICEVOX/voicevox_core
-          ref: ${{ env.VOICEVOX_CORE_SOURCE_VERSION }}
-          path: download/voicevox_core_source
-
-      - name: Install VOICEVOX Core Python package
-        shell: bash
-        run: |
-          set -eux
-
-          # Generate VOICEVOX Core LIB from DLL
-          cp download/core/${{ matrix.voicevox_core_dll_name }} download/voicevox_core_source/example/python/core.dll
-
-          cd download/voicevox_core_source/example/python
-          ./makelib.bat core
-          cd -
-
-          # Copy VOICEVOX Core DLL & LIB to core/lib
-          cd download/voicevox_core_source
-          mkdir -p core/lib
-          mv example/python/core.dll core/lib/
-          mv example/python/core.lib core/lib/
-          cp core/src/core.h core/lib/
-          cd -
-
-          # Copy ONNX Runtime DLLs
-          cp download/onnxruntime/lib/*.dll download/voicevox_core_source/core/lib/
-
-          # Install VOICEVOX Core Python package with core.dll & onnxruntime*.dll
-          cd download/voicevox_core_source
-          pip install .
-
->>>>>>> 73e32877
       - name: Generate licenses.json
         shell: bash
         run: python generate_licenses.py > licenses.json
