--- conflicted
+++ resolved
@@ -137,13 +137,8 @@
           path: download/cuda
 
       - name: Setup CUDA
-<<<<<<< HEAD
-        if: matrix.cuda_version != '' && steps.cuda-dll-cache.outputs.cache-hit != 'true'
+        if: matrix.cuda_version != '' && steps.cuda-dll-cache-restore.outputs.cache-hit != 'true'
         uses: Jimver/cuda-toolkit@6974ecc945579a89135a1e1d9eac96ec361a1171 # v0.2.10
-=======
-        if: matrix.cuda_version != '' && steps.cuda-dll-cache-restore.outputs.cache-hit != 'true'
-        uses: Jimver/cuda-toolkit@v0.2.8
->>>>>>> c7e532ad
         id: cuda-toolkit
         with:
           method: network
