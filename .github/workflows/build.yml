name: build
on:
  push:
    branches:
      - master
  release:
    types:
      - created

env:
  IMAGE_NAME: ${{ secrets.DOCKERHUB_USERNAME }}/voicevox_engine

jobs:
  # Build Linux binary (push only buildcache image)
  build-linux:
    strategy:
      matrix:
        os: [ubuntu-latest]
        tag:
          - build-cpu-ubuntu18.04
          - build-nvidia-ubuntu18.04
<<<<<<< HEAD
        voicevox_core_version: [0.7.0]
        voicevox_core_example_version: [0.7.0]
=======
        voicevox_core_version: [0.7.4]
        voicevox_core_example_version: [0.7.4]
>>>>>>> f7a1dea8
        include:
        - tag: build-cpu-ubuntu18.04
          runtime_tag: cpu-ubuntu18.04 # for cache use
          target: build-env
          base_image: ubuntu:bionic
          base_runtime_image: ubuntu:bionic
          voicevox_core_library_name: core_cpu
          libtorch_url: https://download.pytorch.org/libtorch/cpu/libtorch-cxx11-abi-shared-with-deps-1.9.0%2Bcpu.zip
          use_glibc_231_workaround: 1
          artifact_name: linux-cpu
          nuitka_cache_path: nuitka_cache
        - tag: build-nvidia-ubuntu18.04
          runtime_tag: nvidia-ubuntu18.04 # for cache use
          target: build-env
          base_image: ubuntu:bionic
          base_runtime_image: nvidia/driver:460.73.01-ubuntu18.04
          voicevox_core_library_name: core
          libtorch_url: https://download.pytorch.org/libtorch/cu111/libtorch-cxx11-abi-shared-with-deps-1.9.0%2Bcu111.zip
          use_glibc_231_workaround: 1
          artifact_name: linux-nvidia
          nuitka_cache_path: nuitka_cache

    runs-on: ${{ matrix.os }}

    steps:
      - uses: actions/checkout@v2

      - name: Setup Docker Buildx
        id: buildx
        uses: docker/setup-buildx-action@v1

      - name: Login to DockerHub
        uses: docker/login-action@v1
        with:
          username: ${{ secrets.DOCKERHUB_USERNAME }}
          password: ${{ secrets.DOCKERHUB_TOKEN }}

      # NOTE: `load: true` may silently fail when the GitHub Actions disk (14GB) is full.
      # https://docs.github.com/ja/actions/using-github-hosted-runners/about-github-hosted-runners#supported-runners-and-hardware-resources
      - name: Create binary build environment with Docker
        uses: docker/build-push-action@v2
        env:
          IMAGE_TAG: ${{ env.IMAGE_NAME }}:${{ matrix.tag }}${{ (matrix.tag != '' && '-') || '' }}latest
          RUNTIME_IMAGE_TAG: ${{ env.IMAGE_NAME }}:${{ matrix.runtime_tag }}${{ (matrix.runtime_tag != '' && '-') || '' }}latest
        with:
          context: .
          builder: ${{ steps.buildx.outputs.name }}
          file: ./Dockerfile
          build-args: |
            BASE_IMAGE=${{ matrix.base_image }}
            BASE_RUNTIME_IMAGE=${{ matrix.base_runtime_image }}
            VOICEVOX_CORE_VERSION=${{ matrix.voicevox_core_version }}
            VOICEVOX_CORE_EXAMPLE_VERSION=${{ matrix.voicevox_core_example_version }}
            VOICEVOX_CORE_LIBRARY_NAME=${{ matrix.voicevox_core_library_name }}
            LIBTORCH_URL=${{ matrix.libtorch_url }}
            USE_GLIBC_231_WORKAROUND=${{ matrix.use_glibc_231_workaround || '0' }}
          target: ${{ matrix.target }}
          load: true
          tags: |
            ${{ env.IMAGE_TAG }}
          cache-from: |
            type=registry,ref=${{ env.IMAGE_TAG }}-buildcache
            type=registry,ref=${{ env.RUNTIME_IMAGE_TAG }}-buildcache
          cache-to: type=registry,ref=${{ env.IMAGE_TAG }}-buildcache,mode=max

      # Build run.py with Nuitka in Docker
      - name: Cache Nuitka (ccache, module-cache)
        uses: actions/cache@v2
        id: nuitka-cache
        with:
          path: ${{ matrix.nuitka_cache_path }}
          key: ${{ runner.os }}-nuitka-${{ matrix.tag }}-${{ github.sha }}
          restore-keys: |
            ${{ runner.os }}-nuitka-${{ matrix.tag }}-

      - name: Build run.py with Nuitka in Docker
        env:
          IMAGE_TAG: ${{ env.IMAGE_NAME }}:${{ matrix.tag }}${{ (matrix.tag != '' && '-') || '' }}latest
        run: |
          docker run --rm \
            -v "$(readlink -f "${{ matrix.nuitka_cache_path }}"):/home/user/.cache/Nuitka" \
            -v "$(readlink -f "build"):/opt/voicevox_engine_build" \
            "${{ env.IMAGE_TAG }}"

      # FIXME: versioned name may be useful; but
      # actions/download-artifact and dawidd6/download-artifact do not support
      # wildcard / forward-matching yet.
      # Currently, It is good to use static artifact name for future binary test workflow.
      # https://github.com/actions/toolkit/blob/ea81280a4d48fb0308d40f8f12ae00d117f8acb9/packages/artifact/src/internal/artifact-client.ts#L147
      # https://github.com/dawidd6/action-download-artifact/blob/af92a8455a59214b7b932932f2662fdefbd78126/main.js#L113
      - uses: actions/upload-artifact@v2
        # env:
        #   VERSIONED_ARTIFACT_NAME: |
        #     ${{ format('{0}-{1}', matrix.artifact_name, (github.event.release.tag_name != '' && github.event.release.tag_name) || github.sha) }}
        with:
          name: ${{ matrix.artifact_name }}
          path: build/run.dist/


  build-windows:
    strategy:
      matrix:
        include:
        # Windows CPU
        - os: windows-2019
          python: '3.7'
          python_architecture: 'x64'
<<<<<<< HEAD
          voicevox_core_version: '0.7.0'
          voicevox_core_dll_name: core_cpu.dll
          voicevox_core_example_version: '0.7.0'
=======
          voicevox_core_version: '0.7.4'
          voicevox_core_dll_name: core_cpu.dll
          voicevox_core_example_version: '0.7.4'
>>>>>>> f7a1dea8
          libtorch_url: https://download.pytorch.org/libtorch/cpu/libtorch-win-shared-with-deps-1.9.0%2Bcpu.zip
          ccache_url: https://github.com/ccache/ccache/releases/download/v4.4.1/ccache-4.4.1-windows-64.zip
          artifact_name: windows-cpu
          nuitka_cache_path: nuitka_cache
          pip_cache_path: ~\AppData\Local\pip\Cache
        # Windows NVIDIA GPU
        - os: windows-2019
          python: '3.7'
          python_architecture: 'x64'
<<<<<<< HEAD
          voicevox_core_version: '0.7.0'
          voicevox_core_dll_name: core.dll
          voicevox_core_example_version: '0.7.0'
=======
          voicevox_core_version: '0.7.4'
          voicevox_core_dll_name: core.dll
          voicevox_core_example_version: '0.7.4'
>>>>>>> f7a1dea8
          libtorch_url: https://download.pytorch.org/libtorch/cu111/libtorch-win-shared-with-deps-1.9.0%2Bcu111.zip
          ccache_url: https://github.com/ccache/ccache/releases/download/v4.4.1/ccache-4.4.1-windows-64.zip
          artifact_name: windows-nvidia
          nuitka_cache_path: nuitka_cache
          pip_cache_path: ~\AppData\Local\pip\Cache

    runs-on: ${{ matrix.os }}

    steps:
      - uses: actions/checkout@v2

      - name: Setup MSVC
        uses: ilammy/msvc-dev-cmd@v1

      # Python install path: C:/hostedtoolcache/windows/Python
      - name: Setup Python
        id: setup-python
        uses: actions/setup-python@v2
        with:
          python-version: ${{ matrix.python }}
          architecture: ${{ matrix.python_architecture }}

      # Install Python dependencies
      - name: Prepare Python dependencies cache
        uses: actions/cache@v2
        id: pip-cache
        with:
          path: ${{ matrix.pip_cache_path }}
          key: ${{ runner.os }}-pip-${{ hashFiles('**/requirements.txt', '**/requirements-dev.txt') }}
          restore-keys: |
            ${{ runner.os }}-pip-

      - name: Install Python dependencies
        shell: bash
        run: |
          python -m pip install --upgrade pip setuptools wheel
          pip install -r requirements-dev.txt

          # Download pyopenjtalk dictionary
          # try 5 times, sleep 5 seconds before retry
          for i in $(seq 5); do
            EXIT_CODE=0
            python3 -c "import pyopenjtalk; pyopenjtalk._lazy_init()" || EXIT_CODE=$?

            if [ "$EXIT_CODE" = "0" ]; then
              break
            fi

            sleep 5
          done

          if [ "$EXIT_CODE" != "0" ]; then
            exit "$EXIT_CODE"
          fi

      - name: Create download directory
        shell: bash
        run: mkdir -p download/

      # Install Ccache
      - name: Export Ccache url to calc hash
        shell: bash
        run: echo "${{ matrix.ccache_url }}" > download/ccache_url.txt

      - name: Prepare Ccache
        uses: actions/cache@v2
        id: ccache-cache
        with:
          key: ${{ matrix.os }}-ccache-${{ hashFiles('download/ccache_url.txt') }}
          path: download/ccache

      - name: Download Ccache
        if: steps.ccache-cache.outputs.cache-hit != 'true'
        shell: bash
        run: |
          curl -L "${{ matrix.ccache_url }}" > download/ccache.zip
          unzip download/ccache.zip -d download/
          rm download/ccache.zip
          mv download/ccache-*/ download/ccache

      - name: Install Ccache
        shell: bash
        run: |
          echo "$HOME/download/ccache" >> $GITHUB_PATH

      # Download LibTorch
      # Included:
      # - CUDA
      # - cuDNN
      - name: Export LibTorch url to calc hash
        shell: bash
        run: echo "${{ matrix.libtorch_url }}" > download/libtorch_url.txt

      - name: Prepare LibTorch cache
        uses: actions/cache@v2
        id: libtorch-dll-cache
        with:
          key: ${{ matrix.os }}-libtorch-dll-${{ hashFiles('download/libtorch_url.txt') }}
          path: download/libtorch

      - name: Download LibTorch (CUDA, cuDNN included)
        if: steps.libtorch-dll-cache.outputs.cache-hit != 'true'
        shell: bash
        run: |
          curl -L "${{ matrix.libtorch_url }}" > download/libtorch.zip
          # extract only dlls
          unzip download/libtorch.zip libtorch/lib/*.dll -d download/
          rm download/libtorch.zip

      - name: Show disk space (debug info)
        shell: bash
        run: |
          df -h

      # Download VOICEVOX Core
      - name: Prepare VOICEVOX Core cache
        uses: actions/cache@v2
        id: voicevox-core-cache
        with:
          key: ${{ matrix.os }}-voicevox-core-${{ matrix.voicevox_core_version }}
          path: download/core

      - name: Download VOICEVOX Core
        if: steps.voicevox-core-cache.outputs.cache-hit != 'true'
        shell: bash
        run: |
          curl -L "https://github.com/Hiroshiba/voicevox_core/releases/download/${{ matrix.voicevox_core_version }}/core.zip" > download/core.zip
          unzip download/core.zip -d download/
          rm download/core.zip

      # Install VOICEVOX Core example
      - name: Prepare VOICEVOX Core example cache
        uses: actions/cache@v2
        id: voicevox-core-example-cache
        with:
          key: ${{ matrix.os }}-voicevox-core-example-${{ matrix.voicevox_core_example_version }}
          path: download/voicevox_core_example

      - name: Clone VOICEVOX Core example
        if: steps.voicevox-core-example-cache.outputs.cache-hit != 'true'
        shell: bash
        run: |
          git clone -b "${{ matrix.voicevox_core_example_version }}" --depth 1 "https://github.com/Hiroshiba/voicevox_core.git" download/voicevox_core_example

      - name: Install VOICEVOX Core Python package
        shell: bash
        run: |
          cp download/core/${{ matrix.voicevox_core_dll_name }} download/voicevox_core_example/example/python/core.dll
          cp download/voicevox_core_example/core.h download/voicevox_core_example/example/python/

          cd download/voicevox_core_example/example/python
          ./makelib.bat core

          pip install .

      - name: Generate licenses.json
        shell: bash
        run: python generate_licenses.py > licenses.json

      - name: Cache Nuitka (ccache, module-cache)
        uses: actions/cache@v2
        id: nuitka-cache
        with:
          path: ${{ matrix.nuitka_cache_path }}
          key: ${{ runner.os }}-nuitka-${{ github.sha }}
          restore-keys: |
            ${{ runner.os }}-nuitka-

      - name: Show disk space (debug info)
        shell: bash
        run: |
          df -h

      - name: Build run.py with Nuitka
        shell: bash
        env:
          NUITKA_CACHE_DIR: ${{ matrix.nuitka_cache_path }}
        run:
          python -m nuitka
            --standalone
            --assume-yes-for-downloads
            --plugin-enable=numpy
            --follow-import-to=numpy
            --follow-import-to=aiofiles
            --include-package=uvicorn
            --include-package=anyio
            --include-package-data=pyopenjtalk
            --include-package-data=resampy
            --include-data-file="VERSION.txt=./"
            --include-data-file="licenses.json=./"
            --msvc=14.2
            --follow-imports
            --no-prefer-source-code
            run.py

      - name: Show disk space (debug info)
        shell: bash
        run: |
          df -h

      - name: Create artifact directory with symlink
        shell: bash
        env:
          PYTHON_SITE_PACKAGES_DIR: C:/hostedtoolcache/windows/python/${{ steps.setup-python.outputs.python-version }}/x64/lib/site-packages
          # create symlink instead of copy (Git Bash)
          # https://qiita.com/ucho/items/c5ea0beb8acf2f1e4772
          MSYS: winsymlinks:nativestrict
        run: |
          set -eux

          mkdir -p artifact
          ln -sf "$(pwd)/run.dist"/* artifact/

          ln -sf "$(pwd)/download/libtorch/lib"/*.dll artifact/
          ln -sf "$(pwd)/download/core"/*.bin artifact/
          ln -sf "$(pwd)/download/voicevox_core_example/example/python/"*.dll artifact/
          ln -sf "$(pwd)/download/core/metas.json" artifact/

          ln -sf "${{ env.PYTHON_SITE_PACKAGES_DIR }}/_soundfile_data" artifact/
          ln -sf "${{ env.PYTHON_SITE_PACKAGES_DIR }}/llvmlite/binding/llvmlite.dll" artifact/

      # FIXME: versioned name may be useful; but
      # actions/download-artifact and dawidd6/download-artifact do not support
      # wildcard / forward-matching yet.
      # Currently, It is good to use static artifact name for future binary test workflow.
      # https://github.com/actions/toolkit/blob/ea81280a4d48fb0308d40f8f12ae00d117f8acb9/packages/artifact/src/internal/artifact-client.ts#L147
      # https://github.com/dawidd6/action-download-artifact/blob/af92a8455a59214b7b932932f2662fdefbd78126/main.js#L113
      - uses: actions/upload-artifact@v2
        # env:
        #   VERSIONED_ARTIFACT_NAME: |
        #     ${{ format('{0}-{1}', matrix.artifact_name, (github.event.release.tag_name != '' && github.event.release.tag_name) || github.sha) }}
        with:
          name: ${{ matrix.artifact_name }}
          path: |
            artifact/


  upload-to-release:
    if: github.event.release.tag_name != ''
    needs: [build-linux, build-windows]
    runs-on: ubuntu-latest
    strategy:
      matrix:
        artifact_name:
          - linux-cpu
          - linux-nvidia
          - windows-cpu
          - windows-nvidia
    steps:
      - uses: actions/checkout@v2

      - name: Install dependencies
        run: |
          sudo apt-get update
          sudo apt-get install -y \
              p7zip-full

      - name: Download and extract artifact
        uses: actions/download-artifact@v2
        with:
          name: ${{ matrix.artifact_name }}
          path: ${{ matrix.artifact_name }}/

      - name: Rearchive and split artifact
        run: |
          # compressed to artifact.7z.001, artifact.7z.002, ...
          7z -r -v1g a "${{ matrix.artifact_name }}.7z" "${{ matrix.artifact_name }}/"

          # Output splitted archive list
          ls ${{ matrix.artifact_name }}.7z.* > archives.txt
          mv archives.txt "${{ matrix.artifact_name }}.7z.txt"

      - name: Upload splitted archives to Release assets
        uses: svenstaro/upload-release-action@v2
        with:
          repo_token: ${{ secrets.GITHUB_TOKEN }}
          tag: ${{ github.ref }} # == github.event.release.tag_name
          file_glob: true
          file: ${{ matrix.artifact_name }}.7z.*<|MERGE_RESOLUTION|>--- conflicted
+++ resolved
@@ -19,13 +19,8 @@
         tag:
           - build-cpu-ubuntu18.04
           - build-nvidia-ubuntu18.04
-<<<<<<< HEAD
-        voicevox_core_version: [0.7.0]
-        voicevox_core_example_version: [0.7.0]
-=======
         voicevox_core_version: [0.7.4]
         voicevox_core_example_version: [0.7.4]
->>>>>>> f7a1dea8
         include:
         - tag: build-cpu-ubuntu18.04
           runtime_tag: cpu-ubuntu18.04 # for cache use
@@ -133,15 +128,9 @@
         - os: windows-2019
           python: '3.7'
           python_architecture: 'x64'
-<<<<<<< HEAD
-          voicevox_core_version: '0.7.0'
-          voicevox_core_dll_name: core_cpu.dll
-          voicevox_core_example_version: '0.7.0'
-=======
           voicevox_core_version: '0.7.4'
           voicevox_core_dll_name: core_cpu.dll
           voicevox_core_example_version: '0.7.4'
->>>>>>> f7a1dea8
           libtorch_url: https://download.pytorch.org/libtorch/cpu/libtorch-win-shared-with-deps-1.9.0%2Bcpu.zip
           ccache_url: https://github.com/ccache/ccache/releases/download/v4.4.1/ccache-4.4.1-windows-64.zip
           artifact_name: windows-cpu
@@ -151,15 +140,9 @@
         - os: windows-2019
           python: '3.7'
           python_architecture: 'x64'
-<<<<<<< HEAD
-          voicevox_core_version: '0.7.0'
-          voicevox_core_dll_name: core.dll
-          voicevox_core_example_version: '0.7.0'
-=======
           voicevox_core_version: '0.7.4'
           voicevox_core_dll_name: core.dll
           voicevox_core_example_version: '0.7.4'
->>>>>>> f7a1dea8
           libtorch_url: https://download.pytorch.org/libtorch/cu111/libtorch-win-shared-with-deps-1.9.0%2Bcu111.zip
           ccache_url: https://github.com/ccache/ccache/releases/download/v4.4.1/ccache-4.4.1-windows-64.zip
           artifact_name: windows-nvidia
