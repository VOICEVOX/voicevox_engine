name: build
on:
  push:
    branches:
      - master
  release:
    types:
      - created
  workflow_dispatch:

env:
  IMAGE_NAME: ${{ secrets.DOCKERHUB_USERNAME }}/voicevox_engine

jobs:
  # Build Mac binary (x64 arch only)
  build-mac:
    strategy:
      matrix:
        include:
        - os: macos-11
          python: '3.8'
          python_architecture: 'x64'
          pip_cache_path: ~/Library/Caches/pip
          voicevox_resource_version: '0.10.preview.1'
          voicevox_core_version: '0.10.preview.0'
          voicevox_core_source_version: '0.10.preview.0'
          voicevox_core_library_name: libcore_cpu_x64.dylib
          onnxruntime_url: https://github.com/microsoft/onnxruntime/releases/download/v1.9.0/onnxruntime-osx-x64-1.9.0.tgz
          artifact_name: macos-x64

    runs-on: ${{ matrix.os }}

    steps:
      - uses: actions/checkout@v2

      - name: Install CCache
        shell: bash
        run: brew install ccache

      - name: Create download and build directory
        run: mkdir download build

      - name: Setup Python
        id: setup-python
        uses: actions/setup-python@v2
        with:
          python-version: ${{ matrix.python }}
          architecture: ${{ matrix.python_architecture }}

      - name: Prepare Python dependencies cache
        uses: actions/cache@v2
        id: pip-cache
        with:
          path: ${{ matrix.pip_cache_path }}
          key: ${{ runner.os }}-pip-${{ hashFiles('**/requirements.txt', '**/requirements-dev.txt') }}
          restore-keys: |
            ${{ runner.os }}-pip-

      - name: Prepare Python for building VOICEVOX engine cache
        uses: actions/cache@v2
        id: venv-build-voicevox-cache
        with:
          path: ${{ env.pythonLocation }}
          key: ${{ runner.os }}-libs-build_voicevox-${{ matrix.python }}-${{ matrix.python_architecture }}-${{ matrix.voicevox_core_version }}-${{ matrix.voicevox_core_source_version }}-${{ hashFiles('**/requirements.txt', '**/requirements-dev.txt') }}

      - name: Prepare Python venv for licenses.json generation cache
        uses: actions/cache@v2
        id: venv-generate-licenses-cache
        with:
          path: generate_licenses
          key: ${{ runner.os }}-venv-libs-generate_licenses-${{ matrix.python }}-${{ matrix.python_architecture }}-${{ hashFiles('**/requirements.txt', '**/requirements-dev.txt') }}

      - name: Prepare Python venv for licenses.json generation
        shell: bash
        run: python -m venv generate_licenses

      - name: Install dependencies for licenses.json generation
        if: steps.venv-generate-licenses-cache.outputs.cache-hit != 'true'
        shell: bash
        run: |
          source generate_licenses/bin/activate
          pip install --upgrade pip setuptools wheel
          pip install -r requirements-dev.txt
          deactivate

      - name: Generate licenses.json
        shell: bash
        run: |
          source generate_licenses/bin/activate
          python generate_licenses.py > licenses.json
          deactivate

      # Download ONNX Runtime
      - name: Export ONNX Runtime url to calc hash
        shell: bash
        run: echo "${{ matrix.onnxruntime_url }}" > download/onnxruntime_url.txt

      - name: Prepare ONNX Runtime cache
        uses: actions/cache@v2
        id: onnxruntime-dylib-cache
        with:
          key: ${{ matrix.os }}-onnxruntime-dylib-${{ hashFiles('download/onnxruntime_url.txt') }}-v1
          path: download/onnxruntime

      - name: Download ONNX Runtime
        if: steps.onnxruntime-dylib-cache.outputs.cache-hit != 'true'
        shell: bash
        run: |
          curl -L "${{ matrix.onnxruntime_url }}" > download/onnxruntime.tgz

          # extract only dylibs
          mkdir -p download/onnxruntime
          tar xf "download/onnxruntime.tgz" -C "download/onnxruntime" --strip-components 1 'onnxruntime-*/lib/*.dylib'
          rm download/onnxruntime.tgz

      - name: Show disk space (debug info)
        shell: bash
        run: |
          df -h

      # Download VOICEVOX RESOURCE
      - name: Prepare VOICEVOX RESOURCE cache
        uses: actions/cache@v2
        id: voicevox-resource-cache
        with:
          key: voicevox-resource-${{ matrix.voicevox_resource_version }}
          path: download/resource

      - name: Checkout VOICEVOX RESOURCE
        if: steps.voicevox-resource-cache.outputs.cache-hit != 'true'
        uses: actions/checkout@v2
        with:
          repository: VOICEVOX/voicevox_resource
          ref: ${{ matrix.voicevox_resource_version }}
          path: download/resource

      # Merge VOICEVOX RESOURCE
      - name: Merge VOICEVOX RESOURCE
        shell: bash
        run: |
          set -eux
          rm -r speaker_info
          cp -r download/resource/character_info speaker_info

      - name: Prepare VOICEVOX Core release cache
        uses: actions/cache@v2
        id: voicevox-core-cache
        with:
          key: ${{ matrix.os }}-voicevox-core-${{ matrix.voicevox_core_version }}
          path: download/core

      - name: Download VOICEVOX Core release
        if: steps.voicevox-core-cache.outputs.cache-hit != 'true'
        shell: bash
        run: |
          # extracted like download/core/metas.json
          curl -L "https://github.com/VOICEVOX/voicevox_core/releases/download/${{ matrix.voicevox_core_version }}/core.zip" > download/core.zip
          ditto -x -k --sequesterRsrc --rsrc download/core.zip download/
          rm download/core.zip

      # Install VOICEVOX Core Python package
      - name: Prepare VOICEVOX Core source cache
        uses: actions/cache@v2
        id: voicevox-core-source-cache
        with:
          key: ${{ matrix.os }}-voicevox-core-source-${{ matrix.voicevox_core_source_version }}
          path: download/voicevox_core_source

      - name: Checkout VOICEVOX Core source
        if: steps.voicevox-core-source-cache.outputs.cache-hit != 'true'
        uses: actions/checkout@v2
        with:
          repository: VOICEVOX/voicevox_core
          ref: ${{ matrix.voicevox_core_source_version }}
          path: download/voicevox_core_source

      - name: Install dependencies for building VOICEVOX Core Python package
        shell: bash
        run: |
          pip install -r download/voicevox_core_source/requirements.txt

      - name: Install VOICEVOX Core Python package
        shell: bash
        run: |
          set -eux

          mkdir -p download/voicevox_core_source/core/lib

          # Copy VOICEVOX Core dylib to core/lib
          cp download/core/${{ matrix.voicevox_core_library_name }} download/voicevox_core_source/core/lib/libcore.dylib

          cd download/voicevox_core_source
          cp core/src/core.h core/lib/
          cd -

          # Copy ONNX Runtime dylib
          cp download/onnxruntime/lib/libonnxruntime.*.dylib download/voicevox_core_source/core/lib/

          # Install VOICEVOX Core Python package with libcore.dylib & libonnxruntime.*.dylib
          cd download/voicevox_core_source
          NUMPY_INCLUDE=`python -c "import numpy; print(numpy.get_include())"`
          CPATH="$NUMPY_INCLUDE:${CPATH:-}" pip install .

      - name: Install dependencies for building VOICEVOX engine
        shell: bash
        run: |
          pip install -r requirements-dev.txt

      - name: Download PyOpenJTalk dictionary
        shell: bash
        run: |
          set -eux

          # Download pyopenjtalk dictionary
          # try 5 times, sleep 5 seconds before retry
          for i in $(seq 5); do
            EXIT_CODE=0
            python -c "import pyopenjtalk; pyopenjtalk._lazy_init()" || EXIT_CODE=$?

            if [ "$EXIT_CODE" = "0" ]; then
              break
            fi

            sleep 5
          done

          if [ "$EXIT_CODE" != "0" ]; then
            exit "$EXIT_CODE"
          fi

      - name: Build run.py
        run: |
          set -eux

          # Nuitka does not copy grandchild dependencies. Explicitly copy libonnxruntime
          python -m nuitka \
            --output-dir=./ \
            --standalone \
            --plugin-enable=numpy \
            --follow-import-to=numpy \
            --follow-import-to=aiofiles \
            --include-package=uvicorn \
            --include-package=anyio \
            --include-package-data=pyopenjtalk \
            --include-package-data=scipy \
            --include-data-file=../VERSION.txt=./ \
            --include-data-file=../licenses.json=./ \
            --include-data-file=../presets.yaml=./ \
            --include-data-file=../user.dic=./ \
            --include-data-file=../download/core/*.bin=./ \
            --include-data-file=../download/core/metas.json=./ \
            --include-data-file=../download/onnxruntime/lib/libonnxruntime.*.dylib=./ \
            --include-data-file=${{ env.pythonLocation }}/lib/python*/site-packages/scipy/.dylibs/*.dylib=./scipy/.dylibs/ \
            --include-data-file=${{ env.pythonLocation }}/lib/python*/site-packages/_soundfile_data/*=./_soundfile_data/ \
            --include-data-dir=../speaker_info=./speaker_info \
            --follow-imports \
            --no-prefer-source-code \
            ../run.py
        working-directory: build

      - name: Set @rpath to @executable_path
        run: |
          install_name_tool -add_rpath @executable_path/. build/run.dist/run

      # NOTE: This task should ideally be done by Nuitka in the `Build run.py` step.
      # Please remove this step when you have solved the problem with Nuitka.
      - name: Copy the missing .dylib files into the distribution
        run: |
          python build_util/macos/copy_missing_dylibs.py build/run.dist/

      # NOTE: This task should ideally be done by Nuitka in the `Build run.py` step.
      # Please remove this step when you have solved the problem with Nuitka.
      - name: Fix the rpaths of the .dylib files in the distribution
        run: |
          python build_util/macos/fix_rpaths.py build/run.dist/

      # FIXME: versioned name may be useful; but
      # actions/download-artifact and dawidd6/download-artifact do not support
      # wildcard / forward-matching yet.
      # Currently, It is good to use static artifact name for future binary test workflow.
      # https://github.com/actions/toolkit/blob/ea81280a4d48fb0308d40f8f12ae00d117f8acb9/packages/artifact/src/internal/artifact-client.ts#L147
      # https://github.com/dawidd6/action-download-artifact/blob/af92a8455a59214b7b932932f2662fdefbd78126/main.js#L113
      - uses: actions/upload-artifact@v2
        # env:
        #   VERSIONED_ARTIFACT_NAME: |
        #     ${{ format('{0}-{1}', matrix.artifact_name, (github.event.release.tag_name != '' && github.event.release.tag_name) || github.sha) }}
        with:
          name: ${{ matrix.artifact_name }}
          path: build/run.dist/


  # Build Linux binary (push only buildcache image)
  build-linux:
    strategy:
      matrix:
        os: [ubuntu-latest]
        tag:
          - build-cpu-ubuntu18.04
          - build-nvidia-ubuntu18.04
        voicevox_resource_version: ['0.10.preview.1']
        voicevox_core_version: ['0.10.preview.0']
        voicevox_core_example_version: ['0.10.preview.0']
        include:
        - tag: build-cpu-ubuntu18.04
          runtime_tag: cpu-ubuntu18.04 # for cache use
          target: build-env
          base_image: ubuntu:bionic
          base_runtime_image: ubuntu:bionic
          voicevox_core_library_name: libcore_cpu_x64.so
          onnxruntime_url: https://github.com/microsoft/onnxruntime/releases/download/v1.9.0/onnxruntime-linux-x64-1.9.0.tgz
          artifact_name: linux-cpu
          nuitka_cache_path: nuitka_cache
        - tag: build-nvidia-ubuntu18.04
          runtime_tag: nvidia-ubuntu18.04 # for cache use
          target: build-env
          base_image: ubuntu:bionic
          base_runtime_image: nvidia/cuda:11.4.2-cudnn8-runtime-ubuntu18.04
          voicevox_core_library_name: libcore_gpu_x64_nvidia.so
          onnxruntime_url: https://github.com/microsoft/onnxruntime/releases/download/v1.9.0/onnxruntime-linux-x64-gpu-1.9.0.tgz
          artifact_name: linux-nvidia
          nuitka_cache_path: nuitka_cache

    runs-on: ${{ matrix.os }}

    steps:
      - uses: actions/checkout@v2

      - name: Setup Docker Buildx
        id: buildx
        uses: docker/setup-buildx-action@v1

      - name: Login to DockerHub
        uses: docker/login-action@v1
        with:
          username: ${{ secrets.DOCKERHUB_USERNAME }}
          password: ${{ secrets.DOCKERHUB_TOKEN }}

      # Download VOICEVOX RESOURCE
      - name: Prepare VOICEVOX RESOURCE cache
        uses: actions/cache@v2
        id: voicevox-resource-cache
        with:
          key: voicevox-resource-${{ matrix.voicevox_resource_version }}
          path: download/resource

      - name: Checkout VOICEVOX RESOURCE
        if: steps.voicevox-resource-cache.outputs.cache-hit != 'true'
        uses: actions/checkout@v2
        with:
          repository: VOICEVOX/voicevox_resource
          ref: ${{ matrix.voicevox_resource_version }}
          path: download/resource

      # Merge VOICEVOX RESOURCE
      - name: Merge VOICEVOX RESOURCE
        shell: bash
        run: |
          set -eux
          rm -r speaker_info
          cp -r download/resource/character_info speaker_info
      
      # NOTE: `load: true` may silently fail when the GitHub Actions disk (14GB) is full.
      # https://docs.github.com/ja/actions/using-github-hosted-runners/about-github-hosted-runners#supported-runners-and-hardware-resources
      - name: Create binary build environment with Docker
        uses: docker/build-push-action@v2
        env:
          IMAGE_TAG: ${{ env.IMAGE_NAME }}:${{ matrix.tag }}${{ (matrix.tag != '' && '-') || '' }}latest
          RUNTIME_IMAGE_TAG: ${{ env.IMAGE_NAME }}:${{ matrix.runtime_tag }}${{ (matrix.runtime_tag != '' && '-') || '' }}latest
        with:
          context: .
          builder: ${{ steps.buildx.outputs.name }}
          file: ./Dockerfile
          build-args: |
            BASE_IMAGE=${{ matrix.base_image }}
            BASE_RUNTIME_IMAGE=${{ matrix.base_runtime_image }}
            VOICEVOX_CORE_VERSION=${{ matrix.voicevox_core_version }}
            VOICEVOX_CORE_EXAMPLE_VERSION=${{ matrix.voicevox_core_example_version }}
            VOICEVOX_CORE_LIBRARY_NAME=${{ matrix.voicevox_core_library_name }}
            ONNXRUNTIME_URL=${{ matrix.onnxruntime_url }}
          target: ${{ matrix.target }}
          load: true
          tags: |
            ${{ env.IMAGE_TAG }}
          cache-from: |
            type=registry,ref=${{ env.IMAGE_TAG }}-buildcache
            type=registry,ref=${{ env.RUNTIME_IMAGE_TAG }}-buildcache
          cache-to: type=registry,ref=${{ env.IMAGE_TAG }}-buildcache,mode=max

      # Build run.py with Nuitka in Docker
      - name: Cache Nuitka (ccache, module-cache)
        uses: actions/cache@v2
        id: nuitka-cache
        with:
          path: ${{ matrix.nuitka_cache_path }}
          key: ${{ runner.os }}-nuitka-${{ matrix.tag }}-${{ github.sha }}
          restore-keys: |
            ${{ runner.os }}-nuitka-${{ matrix.tag }}-

      - name: Build run.py with Nuitka in Docker
        env:
          IMAGE_TAG: ${{ env.IMAGE_NAME }}:${{ matrix.tag }}${{ (matrix.tag != '' && '-') || '' }}latest
        run: |
          docker run --rm \
            -v "$(readlink -f "${{ matrix.nuitka_cache_path }}"):/home/user/.cache/Nuitka" \
            -v "$(readlink -f "build"):/opt/voicevox_engine_build" \
            "${{ env.IMAGE_TAG }}"

      # FIXME: versioned name may be useful; but
      # actions/download-artifact and dawidd6/download-artifact do not support
      # wildcard / forward-matching yet.
      # Currently, It is good to use static artifact name for future binary test workflow.
      # https://github.com/actions/toolkit/blob/ea81280a4d48fb0308d40f8f12ae00d117f8acb9/packages/artifact/src/internal/artifact-client.ts#L147
      # https://github.com/dawidd6/action-download-artifact/blob/af92a8455a59214b7b932932f2662fdefbd78126/main.js#L113
      - uses: actions/upload-artifact@v2
        # env:
        #   VERSIONED_ARTIFACT_NAME: |
        #     ${{ format('{0}-{1}', matrix.artifact_name, (github.event.release.tag_name != '' && github.event.release.tag_name) || github.sha) }}
        with:
          name: ${{ matrix.artifact_name }}
          path: build/run.dist/


  build-windows:
    strategy:
      matrix:
        include:
        # Windows CPU
        - os: windows-2019
          python: '3.8'
          python_architecture: 'x64'
          voicevox_resource_version: '0.10.preview.1'
          voicevox_core_version: '0.10.preview.0'
          voicevox_core_dll_name: core_cpu_x64.dll
          voicevox_core_source_version: '0.10.preview.0'
          onnxruntime_url: https://github.com/microsoft/onnxruntime/releases/download/v1.9.0/onnxruntime-win-x64-1.9.0.zip
          ccache_url: https://github.com/ccache/ccache/releases/download/v4.4.1/ccache-4.4.1-windows-64.zip
          artifact_name: windows-cpu
          nuitka_cache_path: nuitka_cache
          pip_cache_path: ~\AppData\Local\pip\Cache
        # Windows NVIDIA GPU
        - os: windows-2019
          python: '3.8'
          python_architecture: 'x64'
          voicevox_resource_version: '0.10.preview.1'
          voicevox_core_version: '0.10.preview.0'
          voicevox_core_dll_name: core_gpu_x64_nvidia.dll
          voicevox_core_source_version: '0.10.preview.0'
          onnxruntime_url: https://github.com/microsoft/onnxruntime/releases/download/v1.9.0/onnxruntime-win-x64-gpu-1.9.0.zip
          cuda_version: '11.4.2'
          cudnn_url: https://developer.download.nvidia.com/compute/redist/cudnn/v8.2.4/cudnn-11.4-windows-x64-v8.2.4.15.zip
          ccache_url: https://github.com/ccache/ccache/releases/download/v4.4.1/ccache-4.4.1-windows-64.zip
          artifact_name: windows-nvidia
          nuitka_cache_path: nuitka_cache
          pip_cache_path: ~\AppData\Local\pip\Cache

    runs-on: ${{ matrix.os }}

    steps:
      - uses: actions/checkout@v2

      - name: Show disk space (debug info)
        shell: bash
        run: |
          df -h

      # Download CUDA
      - name: Prepare CUDA DLL cache
        if: matrix.cuda_version != ''
        uses: actions/cache@v2
        id: cuda-dll-cache
        with:
          # update this key when ONNX Runtime CUDA dependency changed
          key: ${{ matrix.os }}-cuda-dll-${{ matrix.cuda_version }}-v1
          path: download/cuda

      - name: Setup CUDA
        if: matrix.cuda_version != '' && steps.cuda-dll-cache.outputs.cache-hit != 'true'
        uses: Jimver/cuda-toolkit@v0.2.5
        id: cuda-toolkit
        with:
          method: network
          cuda: ${{ matrix.cuda_version }}

      - name: Extract CUDA DLL
        if: matrix.cuda_version != '' && steps.cuda-dll-cache.outputs.cache-hit != 'true'
        shell: bash
        run: |
          set -eux

          CUDA_ROOT=$( echo "${{ steps.cuda-toolkit.outputs.CUDA_PATH }}" | tr '\\' '/' )

          mkdir -p download/cuda/bin
          mv "${CUDA_ROOT}/bin/"*.dll download/cuda/bin/

          rm -rf "${CUDA_ROOT}"

      - name: Show disk space (debug info)
        if: matrix.cuda_version != ''
        shell: bash
        run: |
          df -h

      # Download cuDNN
      - name: Export cuDNN url to calc hash
        if: matrix.cudnn_url != ''
        shell: bash
        run: echo "${{ matrix.cudnn_url }}" > download/cudnn_url.txt

      - name: Prepare cuDNN cache
        if: matrix.cudnn_url != ''
        uses: actions/cache@v2
        id: cudnn-dll-cache
        with:
          # update this key when ONNX Runtime cuDNN dependency changed
          key: ${{ matrix.os }}-cudnn-dll-${{ hashFiles('download/cudnn_url.txt') }}-v1
          path: download/cudnn

      - name: Download and extract cuDNN DLLs
        if: matrix.cudnn_url != '' && steps.cudnn-dll-cache.outputs.cache-hit != 'true'
        shell: bash
        run: |
          set -eux

          curl -L "${{ matrix.cudnn_url }}" > download/cudnn.zip

          unzip download/cudnn.zip cuda/bin/*.dll -d download/cudnn_tmp

          mkdir -p download/cudnn/bin
          mv download/cudnn_tmp/cuda/bin/*.dll download/cudnn/bin/
          rm -rf download/cudnn_tmp

          rm download/cudnn.zip

      - name: Show disk space (debug info)
        if: matrix.cudnn_url != ''
        shell: bash
        run: |
          df -h

      - name: Setup MSVC
        uses: ilammy/msvc-dev-cmd@v1

      # Python install path: C:/hostedtoolcache/windows/Python
      - name: Setup Python
        id: setup-python
        uses: actions/setup-python@v2
        with:
          python-version: ${{ matrix.python }}
          architecture: ${{ matrix.python_architecture }}

      # Install Python dependencies
      - name: Prepare Python dependencies cache
        uses: actions/cache@v2
        id: pip-cache
        with:
          path: ${{ matrix.pip_cache_path }}
          key: ${{ runner.os }}-pip-${{ hashFiles('**/requirements.txt', '**/requirements-dev.txt') }}
          restore-keys: |
            ${{ runner.os }}-pip-

      - name: Install Python dependencies
        shell: bash
        run: |
          python -m pip install --upgrade pip setuptools wheel
          python -m pip install -r requirements-dev.txt

          # Download pyopenjtalk dictionary
          # try 5 times, sleep 5 seconds before retry
          for i in $(seq 5); do
            EXIT_CODE=0
            python3 -c "import pyopenjtalk; pyopenjtalk._lazy_init()" || EXIT_CODE=$?

            if [ "$EXIT_CODE" = "0" ]; then
              break
            fi

            sleep 5
          done

          if [ "$EXIT_CODE" != "0" ]; then
            exit "$EXIT_CODE"
          fi

      - name: Create download directory
        shell: bash
        run: mkdir -p download/

      # Install Ccache
      - name: Export Ccache url to calc hash
        shell: bash
        run: echo "${{ matrix.ccache_url }}" > download/ccache_url.txt

      - name: Prepare Ccache
        uses: actions/cache@v2
        id: ccache-cache
        with:
          key: ${{ matrix.os }}-ccache-${{ hashFiles('download/ccache_url.txt') }}
          path: download/ccache

      - name: Download Ccache
        if: steps.ccache-cache.outputs.cache-hit != 'true'
        shell: bash
        run: |
          curl -L "${{ matrix.ccache_url }}" > download/ccache.zip
          unzip download/ccache.zip -d download/
          rm download/ccache.zip
          mv download/ccache-*/ download/ccache

      - name: Install Ccache
        shell: bash
        run: |
          echo "$HOME/download/ccache" >> $GITHUB_PATH

      # Download ONNX Runtime
      - name: Export ONNX Runtime url to calc hash
        shell: bash
        run: echo "${{ matrix.onnxruntime_url }}" > download/onnxruntime_url.txt

      - name: Prepare ONNX Runtime cache
        uses: actions/cache@v2
        id: onnxruntime-dll-cache
        with:
          key: ${{ matrix.os }}-onnxruntime-dll-${{ hashFiles('download/onnxruntime_url.txt') }}-v1
          path: download/onnxruntime

      - name: Download ONNX Runtime
        if: steps.onnxruntime-dll-cache.outputs.cache-hit != 'true'
        shell: bash
        run: |
          curl -L "${{ matrix.onnxruntime_url }}" > download/onnxruntime.zip

          # extract only dlls
          unzip download/onnxruntime.zip onnxruntime-*/lib/*.dll -d download/
          rm download/onnxruntime.zip

          mv download/onnxruntime-* download/onnxruntime

      - name: Show disk space (debug info)
        shell: bash
        run: |
          df -h

      # Download VOICEVOX RESOURCE
      - name: Prepare VOICEVOX RESOURCE cache
        uses: actions/cache@v2
        id: voicevox-resource-cache
        with:
          key: voicevox-resource-${{ matrix.voicevox_resource_version }}
          path: download/resource

      - name: Checkout VOICEVOX RESOURCE
        if: steps.voicevox-resource-cache.outputs.cache-hit != 'true'
        uses: actions/checkout@v2
        with:
          repository: VOICEVOX/voicevox_resource
          ref: ${{ matrix.voicevox_resource_version }}
          path: download/resource

      # Merge VOICEVOX RESOURCE
      - name: Merge VOICEVOX RESOURCE
        shell: bash
        run: |
          set -eux
          rm -r speaker_info
          cp -r download/resource/character_info speaker_info

      # Download VOICEVOX Core
      - name: Prepare VOICEVOX Core cache
        uses: actions/cache@v2
        id: voicevox-core-cache
        with:
          key: ${{ matrix.os }}-voicevox-core-${{ matrix.voicevox_core_version }}
          path: download/core

      - name: Download VOICEVOX Core
        if: steps.voicevox-core-cache.outputs.cache-hit != 'true'
        shell: bash
        run: |
          curl -L "https://github.com/VOICEVOX/voicevox_core/releases/download/${{ matrix.voicevox_core_version }}/core.zip" > download/core.zip
          unzip download/core.zip -d download/
          rm download/core.zip

      # Install VOICEVOX Core Python package
      - name: Prepare VOICEVOX Core source cache
        uses: actions/cache@v2
        id: voicevox-core-source-cache
        with:
          key: ${{ matrix.os }}-voicevox-core-source-${{ matrix.voicevox_core_source_version }}
          path: download/voicevox_core_source

      - name: Checkout VOICEVOX Core source
        if: steps.voicevox-core-source-cache.outputs.cache-hit != 'true'
        uses: actions/checkout@v2
        with:
          repository: VOICEVOX/voicevox_core
          ref: ${{ matrix.voicevox_core_source_version }}
          path: download/voicevox_core_source

      - name: Install VOICEVOX Core Python package
        shell: bash
        run: |
          set -eux

          # Generate VOICEVOX Core LIB from DLL
          cp download/core/${{ matrix.voicevox_core_dll_name }} download/voicevox_core_source/example/python/core.dll

          cd download/voicevox_core_source/example/python
          ./makelib.bat core
          cd -

          # Copy VOICEVOX Core DLL & LIB to core/lib
          cd download/voicevox_core_source
          mkdir -p core/lib
          mv example/python/core.dll core/lib/
          mv example/python/core.lib core/lib/
          cp core/src/core.h core/lib/
          cd -

          # Copy ONNX Runtime DLLs
          cp download/onnxruntime/lib/*.dll download/voicevox_core_source/core/lib/

          # Install VOICEVOX Core Python package with core.dll & onnxruntime*.dll
          cd download/voicevox_core_source
          pip install .

      - name: Generate licenses.json
        shell: bash
        run: python generate_licenses.py > licenses.json

      - name: Cache Nuitka (ccache, module-cache)
        uses: actions/cache@v2
        id: nuitka-cache
        with:
          path: ${{ matrix.nuitka_cache_path }}
          key: ${{ runner.os }}-nuitka-${{ matrix.artifact_name }}-${{ github.sha }}
          restore-keys: |
            ${{ runner.os }}-nuitka-${{ matrix.artifact_name }}-

      - name: Show disk space (debug info)
        shell: bash
        run: |
          df -h

      - name: Build run.py with Nuitka
        shell: bash
        env:
          NUITKA_CACHE_DIR: ${{ matrix.nuitka_cache_path }}
        run:
          python -m nuitka
            --standalone
            --assume-yes-for-downloads
            --plugin-enable=numpy
            --follow-import-to=numpy
            --follow-import-to=aiofiles
            --include-package=uvicorn
            --include-package=anyio
            --include-package-data=pyopenjtalk
            --include-package-data=scipy
            --include-data-file="VERSION.txt=./"
            --include-data-file="licenses.json=./"
<<<<<<< HEAD
            --include-data-file="user.dic=./"
=======
            --include-data-file="presets.yaml=./"
            --include-data-file=download/core/*.bin=./
            --include-data-file="download/core/metas.json=./"
>>>>>>> 2b83b433
            --include-data-dir="speaker_info=./speaker_info"
            --msvc=14.2
            --follow-imports
            --no-prefer-source-code
            run.py

      - name: Show disk space (debug info)
        shell: bash
        run: |
          df -h

      - name: Create artifact directory with symlink
        shell: bash
        env:
          PYTHON_SITE_PACKAGES_DIR: C:/hostedtoolcache/windows/python/${{ steps.setup-python.outputs.python-version }}/x64/lib/site-packages
          # create symlink instead of copy (Git Bash)
          # https://qiita.com/ucho/items/c5ea0beb8acf2f1e4772
          MSYS: winsymlinks:nativestrict
        run: |
          set -eux

          # Workaround: Move core.dll to run.dist/core/lib/
          # Nuitka copies core.dll to run.dist/core.dll
          # but core Python module will load core.dll from run.dist/core/lib/core.dll.
          mkdir -p run.dist/core/lib
          mv run.dist/core.dll run.dist/core/lib/
          mv run.dist/onnxruntime.dll run.dist/core/lib/

          # Build artifact directory
          mkdir -p artifact
          ln -sf "$(pwd)/run.dist"/* artifact/

          # Copy DLL dependencies

          if [ -f "download/onnxruntime/lib/onnxruntime_providers_cuda.dll" ]; then
            # ONNX Runtime providers (Nuitka does not copy dynamic loaded libraries)
            ln -sf "$(pwd)/download/onnxruntime/lib"/onnxruntime_*.dll artifact/core/lib/

            # CUDA
            ln -sf "$(pwd)/download/cuda/bin"/cublas64_*.dll artifact/
            ln -sf "$(pwd)/download/cuda/bin"/cublasLt64_*.dll artifact/
            ln -sf "$(pwd)/download/cuda/bin"/cudart64_*.dll artifact/
            ln -sf "$(pwd)/download/cuda/bin"/cufft64_*.dll artifact/
            ln -sf "$(pwd)/download/cuda/bin"/curand64_*.dll artifact/

            # cuDNN
            ln -sf "$(pwd)/download/cudnn/bin"/cudnn64_*.dll artifact/
            ln -sf "$(pwd)/download/cudnn/bin"/cudnn_*_infer64*.dll artifact/
          fi

          # pysoundfile
          ln -sf "${{ env.PYTHON_SITE_PACKAGES_DIR }}/_soundfile_data" artifact/

      # FIXME: versioned name may be useful; but
      # actions/download-artifact and dawidd6/download-artifact do not support
      # wildcard / forward-matching yet.
      # Currently, It is good to use static artifact name for future binary test workflow.
      # https://github.com/actions/toolkit/blob/ea81280a4d48fb0308d40f8f12ae00d117f8acb9/packages/artifact/src/internal/artifact-client.ts#L147
      # https://github.com/dawidd6/action-download-artifact/blob/af92a8455a59214b7b932932f2662fdefbd78126/main.js#L113
      - uses: actions/upload-artifact@v2
        # env:
        #   VERSIONED_ARTIFACT_NAME: |
        #     ${{ format('{0}-{1}', matrix.artifact_name, (github.event.release.tag_name != '' && github.event.release.tag_name) || github.sha) }}
        with:
          name: ${{ matrix.artifact_name }}
          path: |
            artifact/


  upload-to-release:
    if: github.event.release.tag_name != ''
    needs: [build-mac, build-linux, build-windows]
    runs-on: ubuntu-latest
    strategy:
      matrix:
        artifact_name:
          - macos-x64
          - linux-cpu
          - linux-nvidia
          - windows-cpu
          - windows-nvidia
    steps:
      - uses: actions/checkout@v2

      - name: Install dependencies
        run: |
          sudo apt-get update
          sudo apt-get install -y \
              p7zip-full

      - name: Download and extract artifact
        uses: actions/download-artifact@v2
        with:
          name: ${{ matrix.artifact_name }}
          path: ${{ matrix.artifact_name }}/

      - name: Rearchive and split artifact
        run: |
          # compressed to artifact.7z.001, artifact.7z.002, ...
          7z -r -v1g a "${{ matrix.artifact_name }}.7z" "${{ matrix.artifact_name }}/"

          # Output splitted archive list
          ls ${{ matrix.artifact_name }}.7z.* > archives.txt
          mv archives.txt "${{ matrix.artifact_name }}.7z.txt"

      - name: Upload splitted archives to Release assets
        uses: svenstaro/upload-release-action@v2
        with:
          repo_token: ${{ secrets.GITHUB_TOKEN }}
          tag: ${{ github.ref }} # == github.event.release.tag_name
          file_glob: true
          file: ${{ matrix.artifact_name }}.7z.*<|MERGE_RESOLUTION|>--- conflicted
+++ resolved
@@ -758,13 +758,10 @@
             --include-package-data=scipy
             --include-data-file="VERSION.txt=./"
             --include-data-file="licenses.json=./"
-<<<<<<< HEAD
             --include-data-file="user.dic=./"
-=======
             --include-data-file="presets.yaml=./"
             --include-data-file=download/core/*.bin=./
             --include-data-file="download/core/metas.json=./"
->>>>>>> 2b83b433
             --include-data-dir="speaker_info=./speaker_info"
             --msvc=14.2
             --follow-imports
