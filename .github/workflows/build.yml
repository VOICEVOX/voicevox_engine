name: build
on:
  push:
    branches:
      - master
  release:
    types:
      - created
  workflow_dispatch:

env:
  IMAGE_NAME: ${{ secrets.DOCKERHUB_USERNAME }}/voicevox_engine

jobs:
  # Build Mac binary (x64 arch only)
  build-mac:
    strategy:
      matrix:
        include:
        - os: macos-11
          python: '3.8'
          python_architecture: 'x64'
          pip_cache_path: ~/Library/Caches/pip
<<<<<<< HEAD
          voicevox_resource_version: '0.10.preview.1'
          voicevox_core_version: '0.10.preview.0'
          voicevox_core_source_version: '0.10.preview.0'
          voicevox_core_library_name: libcore_cpu_x64.dylib
          onnxruntime_url: https://github.com/microsoft/onnxruntime/releases/download/v1.9.0/onnxruntime-osx-x64-1.9.0.tgz
=======
          voicevox_resource_version: '0.9.5'
          voicevox_core_version: '0.9.4'
          voicevox_core_example_version: '0.9.4'
          libtorch_url: https://download.pytorch.org/libtorch/cpu/libtorch-macos-1.9.0.zip
>>>>>>> 0064329b
          artifact_name: macos-x64

    runs-on: ${{ matrix.os }}

    steps:
      - uses: actions/checkout@v2

      - name: Install CCache
        shell: bash
        run: brew install ccache

      - name: Create download and build directory
        run: mkdir download build

      - name: Setup Python
        id: setup-python
        uses: actions/setup-python@v2
        with:
          python-version: ${{ matrix.python }}
          architecture: ${{ matrix.python_architecture }}

      - name: Prepare Python dependencies cache
        uses: actions/cache@v2
        id: pip-cache
        with:
          path: ${{ matrix.pip_cache_path }}
          key: ${{ runner.os }}-pip-${{ hashFiles('**/requirements.txt', '**/requirements-dev.txt') }}
          restore-keys: |
            ${{ runner.os }}-pip-

      - name: Prepare Python for building VOICEVOX engine cache
        uses: actions/cache@v2
        id: venv-build-voicevox-cache
        with:
          path: ${{ env.pythonLocation }}
          key: ${{ runner.os }}-libs-build_voicevox-${{ matrix.python }}-${{ matrix.python_architecture }}-${{ matrix.voicevox_core_version }}-${{ matrix.voicevox_core_source_version }}-${{ hashFiles('**/requirements.txt', '**/requirements-dev.txt') }}

      - name: Prepare Python venv for licenses.json generation cache
        uses: actions/cache@v2
        id: venv-generate-licenses-cache
        with:
          path: generate_licenses
          key: ${{ runner.os }}-venv-libs-generate_licenses-${{ matrix.python }}-${{ matrix.python_architecture }}-${{ hashFiles('**/requirements.txt', '**/requirements-dev.txt') }}

      - name: Prepare Python venv for licenses.json generation
        shell: bash
        run: python -m venv generate_licenses

      - name: Install dependencies for licenses.json generation
        if: steps.venv-generate-licenses-cache.outputs.cache-hit != 'true'
        shell: bash
        run: |
          source generate_licenses/bin/activate
          pip install --upgrade pip setuptools wheel
          pip install -r requirements-dev.txt
          deactivate

      - name: Generate licenses.json
        shell: bash
        run: |
          source generate_licenses/bin/activate
          python generate_licenses.py > licenses.json
          deactivate

      # Download ONNX Runtime
      - name: Export ONNX Runtime url to calc hash
        shell: bash
        run: echo "${{ matrix.onnxruntime_url }}" > download/onnxruntime_url.txt

      - name: Prepare ONNX Runtime cache
        uses: actions/cache@v2
        id: onnxruntime-dylib-cache
        with:
          key: ${{ matrix.os }}-onnxruntime-dylib-${{ hashFiles('download/onnxruntime_url.txt') }}-v1
          path: download/onnxruntime

      - name: Download ONNX Runtime
        if: steps.onnxruntime-dylib-cache.outputs.cache-hit != 'true'
        shell: bash
        run: |
          curl -L "${{ matrix.onnxruntime_url }}" > download/onnxruntime.tgz

          # extract only dylibs
          mkdir -p download/onnxruntime
          tar xf "download/onnxruntime.tgz" -C "download/onnxruntime" --strip-components 1 'onnxruntime-*/lib/*.dylib'
          rm download/onnxruntime.tgz

      - name: Show disk space (debug info)
        shell: bash
        run: |
          df -h

      # Download VOICEVOX RESOURCE
      - name: Prepare VOICEVOX RESOURCE cache
        uses: actions/cache@v2
        id: voicevox-resource-cache
        with:
          key: voicevox-resource-${{ matrix.voicevox_resource_version }}
          path: download/resource

      - name: Checkout VOICEVOX RESOURCE
        if: steps.voicevox-resource-cache.outputs.cache-hit != 'true'
        uses: actions/checkout@v2
        with:
<<<<<<< HEAD
          repository: VOICEVOX/voicevox_resource
=======
          repository: Hiroshiba/voicevox_resource
>>>>>>> 0064329b
          ref: ${{ matrix.voicevox_resource_version }}
          path: download/resource

      # Merge VOICEVOX RESOURCE
      - name: Merge VOICEVOX RESOURCE
        shell: bash
        run: |
          set -eux
          rm -r speaker_info
          cp -r download/resource/character_info speaker_info

      - name: Prepare VOICEVOX Core release cache
        uses: actions/cache@v2
        id: voicevox-core-cache
        with:
          key: ${{ matrix.os }}-voicevox-core-${{ matrix.voicevox_core_version }}
          path: download/core

      - name: Download VOICEVOX Core release
        if: steps.voicevox-core-cache.outputs.cache-hit != 'true'
        shell: bash
        run: |
          # extracted like download/core/metas.json
          curl -L "https://github.com/VOICEVOX/voicevox_core/releases/download/${{ matrix.voicevox_core_version }}/core.zip" > download/core.zip
          ditto -x -k --sequesterRsrc --rsrc download/core.zip download/
          rm download/core.zip

      # Install VOICEVOX Core Python package
      - name: Prepare VOICEVOX Core source cache
        uses: actions/cache@v2
        id: voicevox-core-source-cache
        with:
          key: ${{ matrix.os }}-voicevox-core-source-${{ matrix.voicevox_core_source_version }}
          path: download/voicevox_core_source

      - name: Checkout VOICEVOX Core source
        if: steps.voicevox-core-source-cache.outputs.cache-hit != 'true'
        uses: actions/checkout@v2
        with:
          repository: VOICEVOX/voicevox_core
          ref: ${{ matrix.voicevox_core_source_version }}
          path: download/voicevox_core_source

      - name: Install dependencies for building VOICEVOX Core Python package
        shell: bash
        run: |
          pip install -r download/voicevox_core_source/requirements.txt

      - name: Install VOICEVOX Core Python package
        shell: bash
        run: |
          set -eux

          mkdir -p download/voicevox_core_source/core/lib

          # Copy VOICEVOX Core dylib to core/lib
          cp download/core/${{ matrix.voicevox_core_library_name }} download/voicevox_core_source/core/lib/libcore.dylib

          cd download/voicevox_core_source
          cp core/src/core.h core/lib/
          cd -

          # Copy ONNX Runtime dylib
          cp download/onnxruntime/lib/libonnxruntime.*.dylib download/voicevox_core_source/core/lib/

          # Install VOICEVOX Core Python package with libcore.dylib & libonnxruntime.*.dylib
          cd download/voicevox_core_source
          NUMPY_INCLUDE=`python -c "import numpy; print(numpy.get_include())"`
          CPATH="$NUMPY_INCLUDE:${CPATH:-}" pip install .

      - name: Install dependencies for building VOICEVOX engine
        shell: bash
        run: |
          pip install -r requirements-dev.txt

      - name: Download PyOpenJTalk dictionary
        shell: bash
        run: |
          set -eux

          # Download pyopenjtalk dictionary
          # try 5 times, sleep 5 seconds before retry
          for i in $(seq 5); do
            EXIT_CODE=0
            python -c "import pyopenjtalk; pyopenjtalk._lazy_init()" || EXIT_CODE=$?

            if [ "$EXIT_CODE" = "0" ]; then
              break
            fi

            sleep 5
          done

          if [ "$EXIT_CODE" != "0" ]; then
            exit "$EXIT_CODE"
          fi

      - name: Build run.py
        run: |
          set -eux

          # Nuitka does not copy grandchild dependencies. Explicitly copy libonnxruntime
          python -m nuitka \
            --output-dir=./ \
            --standalone \
            --plugin-enable=numpy \
            --plugin-enable=multiprocessing \
            --follow-import-to=numpy \
            --follow-import-to=aiofiles \
            --include-package=uvicorn \
            --include-package=anyio \
            --include-package-data=pyopenjtalk \
            --include-package-data=scipy \
            --include-data-file=../VERSION.txt=./ \
            --include-data-file=../licenses.json=./ \
            --include-data-file=../presets.yaml=./ \
            --include-data-file=../user.dic=./ \
            --include-data-file=../download/core/*.bin=./ \
            --include-data-file=../download/core/metas.json=./ \
            --include-data-file=../download/onnxruntime/lib/libonnxruntime.*.dylib=./ \
            --include-data-file=${{ env.pythonLocation }}/lib/python*/site-packages/scipy/.dylibs/*.dylib=./scipy/.dylibs/ \
            --include-data-file=${{ env.pythonLocation }}/lib/python*/site-packages/_soundfile_data/*=./_soundfile_data/ \
            --include-data-dir=../speaker_info=./speaker_info \
            --follow-imports \
            --no-prefer-source-code \
            ../run.py
        working-directory: build

      - name: Set @rpath to @executable_path
        run: |
          install_name_tool -add_rpath @executable_path/. build/run.dist/run

      # NOTE: This task should ideally be done by Nuitka in the `Build run.py` step.
      # Please remove this step when you have solved the problem with Nuitka.
      - name: Copy the missing .dylib files into the distribution
        run: |
          python build_util/macos/copy_missing_dylibs.py build/run.dist/

      # NOTE: This task should ideally be done by Nuitka in the `Build run.py` step.
      # Please remove this step when you have solved the problem with Nuitka.
      - name: Fix the rpaths of the .dylib files in the distribution
        run: |
          python build_util/macos/fix_rpaths.py build/run.dist/

      # FIXME: versioned name may be useful; but
      # actions/download-artifact and dawidd6/download-artifact do not support
      # wildcard / forward-matching yet.
      # Currently, It is good to use static artifact name for future binary test workflow.
      # https://github.com/actions/toolkit/blob/ea81280a4d48fb0308d40f8f12ae00d117f8acb9/packages/artifact/src/internal/artifact-client.ts#L147
      # https://github.com/dawidd6/action-download-artifact/blob/af92a8455a59214b7b932932f2662fdefbd78126/main.js#L113
      - uses: actions/upload-artifact@v2
        # env:
        #   VERSIONED_ARTIFACT_NAME: |
        #     ${{ format('{0}-{1}', matrix.artifact_name, (github.event.release.tag_name != '' && github.event.release.tag_name) || github.sha) }}
        with:
          name: ${{ matrix.artifact_name }}
          path: build/run.dist/


  # Build Linux binary (push only buildcache image)
  build-linux:
    strategy:
      matrix:
        os: [ubuntu-latest]
        tag:
          - build-cpu-ubuntu18.04
          - build-nvidia-ubuntu18.04
<<<<<<< HEAD
        voicevox_resource_version: ['0.10.preview.1']
        voicevox_core_version: ['0.10.preview.0']
        voicevox_core_example_version: ['0.10.preview.0']
=======
        voicevox_resource_version: ['0.9.5']
        voicevox_core_version: ['0.9.4']
        voicevox_core_example_version: ['0.9.4']
>>>>>>> 0064329b
        include:
        - tag: build-cpu-ubuntu18.04
          runtime_tag: cpu-ubuntu18.04 # for cache use
          target: build-env
          base_image: ubuntu:bionic
          base_runtime_image: ubuntu:bionic
          voicevox_core_library_name: libcore_cpu_x64.so
          onnxruntime_url: https://github.com/microsoft/onnxruntime/releases/download/v1.9.0/onnxruntime-linux-x64-1.9.0.tgz
          artifact_name: linux-cpu
          nuitka_cache_path: nuitka_cache
        - tag: build-nvidia-ubuntu18.04
          runtime_tag: nvidia-ubuntu18.04 # for cache use
          target: build-env
          base_image: ubuntu:bionic
          base_runtime_image: nvidia/cuda:11.4.2-cudnn8-runtime-ubuntu18.04
          voicevox_core_library_name: libcore_gpu_x64_nvidia.so
          onnxruntime_url: https://github.com/microsoft/onnxruntime/releases/download/v1.9.0/onnxruntime-linux-x64-gpu-1.9.0.tgz
          artifact_name: linux-nvidia
          nuitka_cache_path: nuitka_cache

    runs-on: ${{ matrix.os }}

    steps:
      - uses: actions/checkout@v2

      - name: Setup Docker Buildx
        id: buildx
        uses: docker/setup-buildx-action@v1

      - name: Login to DockerHub
        uses: docker/login-action@v1
        with:
          username: ${{ secrets.DOCKERHUB_USERNAME }}
          password: ${{ secrets.DOCKERHUB_TOKEN }}

      # Download VOICEVOX RESOURCE
      - name: Prepare VOICEVOX RESOURCE cache
        uses: actions/cache@v2
        id: voicevox-resource-cache
        with:
          key: voicevox-resource-${{ matrix.voicevox_resource_version }}
          path: download/resource

      - name: Checkout VOICEVOX RESOURCE
        if: steps.voicevox-resource-cache.outputs.cache-hit != 'true'
        uses: actions/checkout@v2
        with:
<<<<<<< HEAD
          repository: VOICEVOX/voicevox_resource
=======
          repository: Hiroshiba/voicevox_resource
>>>>>>> 0064329b
          ref: ${{ matrix.voicevox_resource_version }}
          path: download/resource

      # Merge VOICEVOX RESOURCE
      - name: Merge VOICEVOX RESOURCE
        shell: bash
        run: |
          set -eux
          rm -r speaker_info
          cp -r download/resource/character_info speaker_info
      
      # NOTE: `load: true` may silently fail when the GitHub Actions disk (14GB) is full.
      # https://docs.github.com/ja/actions/using-github-hosted-runners/about-github-hosted-runners#supported-runners-and-hardware-resources
      - name: Create binary build environment with Docker
        uses: docker/build-push-action@v2
        env:
          IMAGE_TAG: ${{ env.IMAGE_NAME }}:${{ matrix.tag }}${{ (matrix.tag != '' && '-') || '' }}latest
          RUNTIME_IMAGE_TAG: ${{ env.IMAGE_NAME }}:${{ matrix.runtime_tag }}${{ (matrix.runtime_tag != '' && '-') || '' }}latest
        with:
          context: .
          builder: ${{ steps.buildx.outputs.name }}
          file: ./Dockerfile
          build-args: |
            BASE_IMAGE=${{ matrix.base_image }}
            BASE_RUNTIME_IMAGE=${{ matrix.base_runtime_image }}
            VOICEVOX_CORE_VERSION=${{ matrix.voicevox_core_version }}
            VOICEVOX_CORE_EXAMPLE_VERSION=${{ matrix.voicevox_core_example_version }}
            VOICEVOX_CORE_LIBRARY_NAME=${{ matrix.voicevox_core_library_name }}
            ONNXRUNTIME_URL=${{ matrix.onnxruntime_url }}
          target: ${{ matrix.target }}
          load: true
          tags: |
            ${{ env.IMAGE_TAG }}
          cache-from: |
            type=registry,ref=${{ env.IMAGE_TAG }}-buildcache
            type=registry,ref=${{ env.RUNTIME_IMAGE_TAG }}-buildcache
          cache-to: type=registry,ref=${{ env.IMAGE_TAG }}-buildcache,mode=max

      # Build run.py with Nuitka in Docker
      - name: Cache Nuitka (ccache, module-cache)
        uses: actions/cache@v2
        id: nuitka-cache
        with:
          path: ${{ matrix.nuitka_cache_path }}
          key: ${{ runner.os }}-nuitka-${{ matrix.tag }}-${{ github.sha }}
          restore-keys: |
            ${{ runner.os }}-nuitka-${{ matrix.tag }}-

      - name: Build run.py with Nuitka in Docker
        env:
          IMAGE_TAG: ${{ env.IMAGE_NAME }}:${{ matrix.tag }}${{ (matrix.tag != '' && '-') || '' }}latest
        run: |
          docker run --rm \
            -v "$(readlink -f "${{ matrix.nuitka_cache_path }}"):/home/user/.cache/Nuitka" \
            -v "$(readlink -f "build"):/opt/voicevox_engine_build" \
            "${{ env.IMAGE_TAG }}"

      # FIXME: versioned name may be useful; but
      # actions/download-artifact and dawidd6/download-artifact do not support
      # wildcard / forward-matching yet.
      # Currently, It is good to use static artifact name for future binary test workflow.
      # https://github.com/actions/toolkit/blob/ea81280a4d48fb0308d40f8f12ae00d117f8acb9/packages/artifact/src/internal/artifact-client.ts#L147
      # https://github.com/dawidd6/action-download-artifact/blob/af92a8455a59214b7b932932f2662fdefbd78126/main.js#L113
      - uses: actions/upload-artifact@v2
        # env:
        #   VERSIONED_ARTIFACT_NAME: |
        #     ${{ format('{0}-{1}', matrix.artifact_name, (github.event.release.tag_name != '' && github.event.release.tag_name) || github.sha) }}
        with:
          name: ${{ matrix.artifact_name }}
          path: build/run.dist/


  build-windows:
    strategy:
      matrix:
        include:
        # Windows CPU
        - os: windows-2019
          python: '3.8'
          python_architecture: 'x64'
<<<<<<< HEAD
          voicevox_resource_version: '0.10.preview.1'
          voicevox_core_version: '0.10.preview.0'
          voicevox_core_dll_name: core_cpu_x64.dll
          voicevox_core_source_version: '0.10.preview.0'
          onnxruntime_url: https://github.com/microsoft/onnxruntime/releases/download/v1.9.0/onnxruntime-win-x64-1.9.0.zip
=======
          voicevox_resource_version: '0.9.5'
          voicevox_core_version: '0.9.4'
          voicevox_core_dll_name: core_cpu.dll
          voicevox_core_example_version: '0.9.4'
          libtorch_url: https://download.pytorch.org/libtorch/cpu/libtorch-win-shared-with-deps-1.9.0%2Bcpu.zip
>>>>>>> 0064329b
          ccache_url: https://github.com/ccache/ccache/releases/download/v4.4.1/ccache-4.4.1-windows-64.zip
          artifact_name: windows-cpu
          nuitka_cache_path: nuitka_cache
          pip_cache_path: ~\AppData\Local\pip\Cache
        # Windows NVIDIA GPU
        - os: windows-2019
          python: '3.8'
          python_architecture: 'x64'
<<<<<<< HEAD
          voicevox_resource_version: '0.10.preview.1'
          voicevox_core_version: '0.10.preview.0'
          voicevox_core_dll_name: core_gpu_x64_nvidia.dll
          voicevox_core_source_version: '0.10.preview.0'
          onnxruntime_url: https://github.com/microsoft/onnxruntime/releases/download/v1.9.0/onnxruntime-win-x64-gpu-1.9.0.zip
          cuda_version: '11.4.2'
          cudnn_url: https://developer.download.nvidia.com/compute/redist/cudnn/v8.2.4/cudnn-11.4-windows-x64-v8.2.4.15.zip
=======
          voicevox_resource_version: '0.9.5'
          voicevox_core_version: '0.9.4'
          voicevox_core_dll_name: core.dll
          voicevox_core_example_version: '0.9.4'
          libtorch_url: https://download.pytorch.org/libtorch/cu111/libtorch-win-shared-with-deps-1.9.0%2Bcu111.zip
>>>>>>> 0064329b
          ccache_url: https://github.com/ccache/ccache/releases/download/v4.4.1/ccache-4.4.1-windows-64.zip
          artifact_name: windows-nvidia
          nuitka_cache_path: nuitka_cache
          pip_cache_path: ~\AppData\Local\pip\Cache

    runs-on: ${{ matrix.os }}

    steps:
      - uses: actions/checkout@v2

      - name: Show disk space (debug info)
        shell: bash
        run: |
          df -h

      # Download CUDA
      - name: Prepare CUDA DLL cache
        if: matrix.cuda_version != ''
        uses: actions/cache@v2
        id: cuda-dll-cache
        with:
          # update this key when ONNX Runtime CUDA dependency changed
          key: ${{ matrix.os }}-cuda-dll-${{ matrix.cuda_version }}-v1
          path: download/cuda

      - name: Setup CUDA
        if: matrix.cuda_version != '' && steps.cuda-dll-cache.outputs.cache-hit != 'true'
        uses: Jimver/cuda-toolkit@v0.2.5
        id: cuda-toolkit
        with:
          method: network
          cuda: ${{ matrix.cuda_version }}

      - name: Extract CUDA DLL
        if: matrix.cuda_version != '' && steps.cuda-dll-cache.outputs.cache-hit != 'true'
        shell: bash
        run: |
          set -eux

          CUDA_ROOT=$( echo "${{ steps.cuda-toolkit.outputs.CUDA_PATH }}" | tr '\\' '/' )

          mkdir -p download/cuda/bin
          mv "${CUDA_ROOT}/bin/"*.dll download/cuda/bin/

          rm -rf "${CUDA_ROOT}"

      - name: Show disk space (debug info)
        if: matrix.cuda_version != ''
        shell: bash
        run: |
          df -h

      # Download cuDNN
      - name: Export cuDNN url to calc hash
        if: matrix.cudnn_url != ''
        shell: bash
        run: echo "${{ matrix.cudnn_url }}" > download/cudnn_url.txt

      - name: Prepare cuDNN cache
        if: matrix.cudnn_url != ''
        uses: actions/cache@v2
        id: cudnn-dll-cache
        with:
          # update this key when ONNX Runtime cuDNN dependency changed
          key: ${{ matrix.os }}-cudnn-dll-${{ hashFiles('download/cudnn_url.txt') }}-v1
          path: download/cudnn

      - name: Download and extract cuDNN DLLs
        if: matrix.cudnn_url != '' && steps.cudnn-dll-cache.outputs.cache-hit != 'true'
        shell: bash
        run: |
          set -eux

          curl -L "${{ matrix.cudnn_url }}" > download/cudnn.zip

          unzip download/cudnn.zip cuda/bin/*.dll -d download/cudnn_tmp

          mkdir -p download/cudnn/bin
          mv download/cudnn_tmp/cuda/bin/*.dll download/cudnn/bin/
          rm -rf download/cudnn_tmp

          rm download/cudnn.zip

      - name: Show disk space (debug info)
        if: matrix.cudnn_url != ''
        shell: bash
        run: |
          df -h

      - name: Setup MSVC
        uses: ilammy/msvc-dev-cmd@v1

      # Python install path: C:/hostedtoolcache/windows/Python
      - name: Setup Python
        id: setup-python
        uses: actions/setup-python@v2
        with:
          python-version: ${{ matrix.python }}
          architecture: ${{ matrix.python_architecture }}

      # Install Python dependencies
      - name: Prepare Python dependencies cache
        uses: actions/cache@v2
        id: pip-cache
        with:
          path: ${{ matrix.pip_cache_path }}
          key: ${{ runner.os }}-pip-${{ hashFiles('**/requirements.txt', '**/requirements-dev.txt') }}
          restore-keys: |
            ${{ runner.os }}-pip-

      - name: Install Python dependencies
        shell: bash
        run: |
          python -m pip install --upgrade pip setuptools wheel
          python -m pip install -r requirements-dev.txt

          # Download pyopenjtalk dictionary
          # try 5 times, sleep 5 seconds before retry
          for i in $(seq 5); do
            EXIT_CODE=0
            python3 -c "import pyopenjtalk; pyopenjtalk._lazy_init()" || EXIT_CODE=$?

            if [ "$EXIT_CODE" = "0" ]; then
              break
            fi

            sleep 5
          done

          if [ "$EXIT_CODE" != "0" ]; then
            exit "$EXIT_CODE"
          fi

      - name: Create download directory
        shell: bash
        run: mkdir -p download/

      # Install Ccache
      - name: Export Ccache url to calc hash
        shell: bash
        run: echo "${{ matrix.ccache_url }}" > download/ccache_url.txt

      - name: Prepare Ccache
        uses: actions/cache@v2
        id: ccache-cache
        with:
          key: ${{ matrix.os }}-ccache-${{ hashFiles('download/ccache_url.txt') }}
          path: download/ccache

      - name: Download Ccache
        if: steps.ccache-cache.outputs.cache-hit != 'true'
        shell: bash
        run: |
          curl -L "${{ matrix.ccache_url }}" > download/ccache.zip
          unzip download/ccache.zip -d download/
          rm download/ccache.zip
          mv download/ccache-*/ download/ccache

      - name: Install Ccache
        shell: bash
        run: |
          echo "$HOME/download/ccache" >> $GITHUB_PATH

      # Download ONNX Runtime
      - name: Export ONNX Runtime url to calc hash
        shell: bash
        run: echo "${{ matrix.onnxruntime_url }}" > download/onnxruntime_url.txt

      - name: Prepare ONNX Runtime cache
        uses: actions/cache@v2
        id: onnxruntime-dll-cache
        with:
          key: ${{ matrix.os }}-onnxruntime-dll-${{ hashFiles('download/onnxruntime_url.txt') }}-v1
          path: download/onnxruntime

      - name: Download ONNX Runtime
        if: steps.onnxruntime-dll-cache.outputs.cache-hit != 'true'
        shell: bash
        run: |
          curl -L "${{ matrix.onnxruntime_url }}" > download/onnxruntime.zip

          # extract only dlls
          unzip download/onnxruntime.zip onnxruntime-*/lib/*.dll -d download/
          rm download/onnxruntime.zip

          mv download/onnxruntime-* download/onnxruntime

      - name: Show disk space (debug info)
        shell: bash
        run: |
          df -h

      # Download VOICEVOX RESOURCE
      - name: Prepare VOICEVOX RESOURCE cache
        uses: actions/cache@v2
        id: voicevox-resource-cache
        with:
          key: voicevox-resource-${{ matrix.voicevox_resource_version }}
          path: download/resource

      - name: Checkout VOICEVOX RESOURCE
        if: steps.voicevox-resource-cache.outputs.cache-hit != 'true'
        uses: actions/checkout@v2
        with:
<<<<<<< HEAD
          repository: VOICEVOX/voicevox_resource
=======
          repository: Hiroshiba/voicevox_resource
>>>>>>> 0064329b
          ref: ${{ matrix.voicevox_resource_version }}
          path: download/resource

      # Merge VOICEVOX RESOURCE
      - name: Merge VOICEVOX RESOURCE
        shell: bash
        run: |
          set -eux
          rm -r speaker_info
          cp -r download/resource/character_info speaker_info

      # Download VOICEVOX Core
      - name: Prepare VOICEVOX Core cache
        uses: actions/cache@v2
        id: voicevox-core-cache
        with:
          key: ${{ matrix.os }}-voicevox-core-${{ matrix.voicevox_core_version }}
          path: download/core

      - name: Download VOICEVOX Core
        if: steps.voicevox-core-cache.outputs.cache-hit != 'true'
        shell: bash
        run: |
          curl -L "https://github.com/VOICEVOX/voicevox_core/releases/download/${{ matrix.voicevox_core_version }}/core.zip" > download/core.zip
          unzip download/core.zip -d download/
          rm download/core.zip

      # Install VOICEVOX Core Python package
      - name: Prepare VOICEVOX Core source cache
        uses: actions/cache@v2
        id: voicevox-core-source-cache
        with:
          key: ${{ matrix.os }}-voicevox-core-source-${{ matrix.voicevox_core_source_version }}
          path: download/voicevox_core_source

      - name: Checkout VOICEVOX Core source
        if: steps.voicevox-core-source-cache.outputs.cache-hit != 'true'
        uses: actions/checkout@v2
        with:
          repository: VOICEVOX/voicevox_core
          ref: ${{ matrix.voicevox_core_source_version }}
          path: download/voicevox_core_source

      - name: Install VOICEVOX Core Python package
        shell: bash
        run: |
          set -eux

          # Generate VOICEVOX Core LIB from DLL
          cp download/core/${{ matrix.voicevox_core_dll_name }} download/voicevox_core_source/example/python/core.dll

          cd download/voicevox_core_source/example/python
          ./makelib.bat core
          cd -

          # Copy VOICEVOX Core DLL & LIB to core/lib
          cd download/voicevox_core_source
          mkdir -p core/lib
          mv example/python/core.dll core/lib/
          mv example/python/core.lib core/lib/
          cp core/src/core.h core/lib/
          cd -

          # Copy ONNX Runtime DLLs
          cp download/onnxruntime/lib/*.dll download/voicevox_core_source/core/lib/

          # Install VOICEVOX Core Python package with core.dll & onnxruntime*.dll
          cd download/voicevox_core_source
          pip install .

      - name: Generate licenses.json
        shell: bash
        run: python generate_licenses.py > licenses.json

      - name: Cache Nuitka (ccache, module-cache)
        uses: actions/cache@v2
        id: nuitka-cache
        with:
          path: ${{ matrix.nuitka_cache_path }}
          key: ${{ runner.os }}-nuitka-${{ matrix.artifact_name }}-${{ github.sha }}
          restore-keys: |
            ${{ runner.os }}-nuitka-${{ matrix.artifact_name }}-

      - name: Show disk space (debug info)
        shell: bash
        run: |
          df -h

      - name: Build run.py with Nuitka
        shell: bash
        env:
          NUITKA_CACHE_DIR: ${{ matrix.nuitka_cache_path }}
        run:
          python -m nuitka
            --standalone
            --assume-yes-for-downloads
            --plugin-enable=numpy
            --plugin-enable=multiprocessing
            --follow-import-to=numpy
            --follow-import-to=aiofiles
            --include-package=uvicorn
            --include-package=anyio
            --include-package-data=pyopenjtalk
            --include-package-data=scipy
            --include-data-file="VERSION.txt=./"
            --include-data-file="licenses.json=./"
            --include-data-file="user.dic=./"
            --include-data-file="presets.yaml=./"
            --include-data-file=download/core/*.bin=./
            --include-data-file="download/core/metas.json=./"
            --include-data-dir="speaker_info=./speaker_info"
            --msvc=14.2
            --follow-imports
            --no-prefer-source-code
            run.py

      - name: Show disk space (debug info)
        shell: bash
        run: |
          df -h

      - name: Create artifact directory with symlink
        shell: bash
        env:
          PYTHON_SITE_PACKAGES_DIR: C:/hostedtoolcache/windows/python/${{ steps.setup-python.outputs.python-version }}/x64/lib/site-packages
          # create symlink instead of copy (Git Bash)
          # https://qiita.com/ucho/items/c5ea0beb8acf2f1e4772
          MSYS: winsymlinks:nativestrict
        run: |
          set -eux

          # Workaround: Move core.dll to run.dist/core/lib/
          # Nuitka copies core.dll to run.dist/core.dll
          # but core Python module will load core.dll from run.dist/core/lib/core.dll.
          mkdir -p run.dist/core/lib
          mv run.dist/core.dll run.dist/core/lib/
          mv run.dist/onnxruntime.dll run.dist/core/lib/

          # Build artifact directory
          mkdir -p artifact
          ln -sf "$(pwd)/run.dist"/* artifact/

          # Copy DLL dependencies

          if [ -f "download/onnxruntime/lib/onnxruntime_providers_cuda.dll" ]; then
            # ONNX Runtime providers (Nuitka does not copy dynamic loaded libraries)
            ln -sf "$(pwd)/download/onnxruntime/lib"/onnxruntime_*.dll artifact/core/lib/

            # CUDA
            ln -sf "$(pwd)/download/cuda/bin"/cublas64_*.dll artifact/
            ln -sf "$(pwd)/download/cuda/bin"/cublasLt64_*.dll artifact/
            ln -sf "$(pwd)/download/cuda/bin"/cudart64_*.dll artifact/
            ln -sf "$(pwd)/download/cuda/bin"/cufft64_*.dll artifact/
            ln -sf "$(pwd)/download/cuda/bin"/curand64_*.dll artifact/

            # cuDNN
            ln -sf "$(pwd)/download/cudnn/bin"/cudnn64_*.dll artifact/
            ln -sf "$(pwd)/download/cudnn/bin"/cudnn_*_infer64*.dll artifact/
          fi

          # pysoundfile
          ln -sf "${{ env.PYTHON_SITE_PACKAGES_DIR }}/_soundfile_data" artifact/

      # FIXME: versioned name may be useful; but
      # actions/download-artifact and dawidd6/download-artifact do not support
      # wildcard / forward-matching yet.
      # Currently, It is good to use static artifact name for future binary test workflow.
      # https://github.com/actions/toolkit/blob/ea81280a4d48fb0308d40f8f12ae00d117f8acb9/packages/artifact/src/internal/artifact-client.ts#L147
      # https://github.com/dawidd6/action-download-artifact/blob/af92a8455a59214b7b932932f2662fdefbd78126/main.js#L113
      - uses: actions/upload-artifact@v2
        # env:
        #   VERSIONED_ARTIFACT_NAME: |
        #     ${{ format('{0}-{1}', matrix.artifact_name, (github.event.release.tag_name != '' && github.event.release.tag_name) || github.sha) }}
        with:
          name: ${{ matrix.artifact_name }}
          path: |
            artifact/


  upload-to-release:
    if: github.event.release.tag_name != ''
    needs: [build-mac, build-linux, build-windows]
    runs-on: ubuntu-latest
    strategy:
      matrix:
        artifact_name:
          - macos-x64
          - linux-cpu
          - linux-nvidia
          - windows-cpu
          - windows-nvidia
    steps:
      - uses: actions/checkout@v2

      - name: Install dependencies
        run: |
          sudo apt-get update
          sudo apt-get install -y \
              p7zip-full

      - name: Download and extract artifact
        uses: actions/download-artifact@v2
        with:
          name: ${{ matrix.artifact_name }}
          path: ${{ matrix.artifact_name }}/

      - name: Rearchive and split artifact
        run: |
          # compressed to artifact.7z.001, artifact.7z.002, ...
          7z -r -v1g a "${{ matrix.artifact_name }}.7z" "${{ matrix.artifact_name }}/"

          # Output splitted archive list
          ls ${{ matrix.artifact_name }}.7z.* > archives.txt
          mv archives.txt "${{ matrix.artifact_name }}.7z.txt"

      - name: Upload splitted archives to Release assets
        uses: svenstaro/upload-release-action@v2
        with:
          repo_token: ${{ secrets.GITHUB_TOKEN }}
          tag: ${{ github.ref }} # == github.event.release.tag_name
          file_glob: true
          file: ${{ matrix.artifact_name }}.7z.*<|MERGE_RESOLUTION|>--- conflicted
+++ resolved
@@ -21,18 +21,11 @@
           python: '3.8'
           python_architecture: 'x64'
           pip_cache_path: ~/Library/Caches/pip
-<<<<<<< HEAD
-          voicevox_resource_version: '0.10.preview.1'
+          voicevox_resource_version: '0.10.preview.2'
           voicevox_core_version: '0.10.preview.0'
           voicevox_core_source_version: '0.10.preview.0'
           voicevox_core_library_name: libcore_cpu_x64.dylib
           onnxruntime_url: https://github.com/microsoft/onnxruntime/releases/download/v1.9.0/onnxruntime-osx-x64-1.9.0.tgz
-=======
-          voicevox_resource_version: '0.9.5'
-          voicevox_core_version: '0.9.4'
-          voicevox_core_example_version: '0.9.4'
-          libtorch_url: https://download.pytorch.org/libtorch/cpu/libtorch-macos-1.9.0.zip
->>>>>>> 0064329b
           artifact_name: macos-x64
 
     runs-on: ${{ matrix.os }}
@@ -137,11 +130,7 @@
         if: steps.voicevox-resource-cache.outputs.cache-hit != 'true'
         uses: actions/checkout@v2
         with:
-<<<<<<< HEAD
           repository: VOICEVOX/voicevox_resource
-=======
-          repository: Hiroshiba/voicevox_resource
->>>>>>> 0064329b
           ref: ${{ matrix.voicevox_resource_version }}
           path: download/resource
 
@@ -309,15 +298,9 @@
         tag:
           - build-cpu-ubuntu18.04
           - build-nvidia-ubuntu18.04
-<<<<<<< HEAD
-        voicevox_resource_version: ['0.10.preview.1']
+        voicevox_resource_version: ['0.10.preview.2']
         voicevox_core_version: ['0.10.preview.0']
         voicevox_core_example_version: ['0.10.preview.0']
-=======
-        voicevox_resource_version: ['0.9.5']
-        voicevox_core_version: ['0.9.4']
-        voicevox_core_example_version: ['0.9.4']
->>>>>>> 0064329b
         include:
         - tag: build-cpu-ubuntu18.04
           runtime_tag: cpu-ubuntu18.04 # for cache use
@@ -365,11 +348,7 @@
         if: steps.voicevox-resource-cache.outputs.cache-hit != 'true'
         uses: actions/checkout@v2
         with:
-<<<<<<< HEAD
           repository: VOICEVOX/voicevox_resource
-=======
-          repository: Hiroshiba/voicevox_resource
->>>>>>> 0064329b
           ref: ${{ matrix.voicevox_resource_version }}
           path: download/resource
 
@@ -450,19 +429,11 @@
         - os: windows-2019
           python: '3.8'
           python_architecture: 'x64'
-<<<<<<< HEAD
-          voicevox_resource_version: '0.10.preview.1'
+          voicevox_resource_version: '0.10.preview.2'
           voicevox_core_version: '0.10.preview.0'
           voicevox_core_dll_name: core_cpu_x64.dll
           voicevox_core_source_version: '0.10.preview.0'
           onnxruntime_url: https://github.com/microsoft/onnxruntime/releases/download/v1.9.0/onnxruntime-win-x64-1.9.0.zip
-=======
-          voicevox_resource_version: '0.9.5'
-          voicevox_core_version: '0.9.4'
-          voicevox_core_dll_name: core_cpu.dll
-          voicevox_core_example_version: '0.9.4'
-          libtorch_url: https://download.pytorch.org/libtorch/cpu/libtorch-win-shared-with-deps-1.9.0%2Bcpu.zip
->>>>>>> 0064329b
           ccache_url: https://github.com/ccache/ccache/releases/download/v4.4.1/ccache-4.4.1-windows-64.zip
           artifact_name: windows-cpu
           nuitka_cache_path: nuitka_cache
@@ -471,21 +442,13 @@
         - os: windows-2019
           python: '3.8'
           python_architecture: 'x64'
-<<<<<<< HEAD
-          voicevox_resource_version: '0.10.preview.1'
+          voicevox_resource_version: '0.10.preview.2'
           voicevox_core_version: '0.10.preview.0'
           voicevox_core_dll_name: core_gpu_x64_nvidia.dll
           voicevox_core_source_version: '0.10.preview.0'
           onnxruntime_url: https://github.com/microsoft/onnxruntime/releases/download/v1.9.0/onnxruntime-win-x64-gpu-1.9.0.zip
           cuda_version: '11.4.2'
           cudnn_url: https://developer.download.nvidia.com/compute/redist/cudnn/v8.2.4/cudnn-11.4-windows-x64-v8.2.4.15.zip
-=======
-          voicevox_resource_version: '0.9.5'
-          voicevox_core_version: '0.9.4'
-          voicevox_core_dll_name: core.dll
-          voicevox_core_example_version: '0.9.4'
-          libtorch_url: https://download.pytorch.org/libtorch/cu111/libtorch-win-shared-with-deps-1.9.0%2Bcu111.zip
->>>>>>> 0064329b
           ccache_url: https://github.com/ccache/ccache/releases/download/v4.4.1/ccache-4.4.1-windows-64.zip
           artifact_name: windows-nvidia
           nuitka_cache_path: nuitka_cache
@@ -690,11 +653,7 @@
         if: steps.voicevox-resource-cache.outputs.cache-hit != 'true'
         uses: actions/checkout@v2
         with:
-<<<<<<< HEAD
           repository: VOICEVOX/voicevox_resource
-=======
-          repository: Hiroshiba/voicevox_resource
->>>>>>> 0064329b
           ref: ${{ matrix.voicevox_resource_version }}
           path: download/resource
 
