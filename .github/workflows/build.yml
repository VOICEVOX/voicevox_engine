name: build
on:
  push:
    branches:
      - master
  release:
    types:
      - created

env:
  IMAGE_NAME: ${{ secrets.DOCKERHUB_USERNAME }}/voicevox_engine

jobs:
  # Build Mac binary (x64 arch only)
  build-mac:
    strategy:
      matrix:
        include:
        - os: [macos-11]
          python: '3.7'
          python_architecture: 'x64'
          pip_cache_path: ~/Library/Caches/pip
<<<<<<< HEAD
          voicevox_core_version: '0.7.4'
          voicevox_core_example_version: '0.7.4'
=======
          voicevox_resource_version: '0.8.0'
          voicevox_core_version: '0.8.0'
          voicevox_core_example_version: '0.8.0'
>>>>>>> d652f48a
          artifact_name: macos-x64

    runs-on: ${{ matrix.os }}

    steps:
      - uses: actions/checkout@v2

      - name: Install LibTorch and CCache
        shell: bash
        run: brew install libtorch ccache

      - name: Create download and build directory
        run: mkdir download build

      - name: Setup Python
        id: setup-python
        uses: actions/setup-python@v2
        with:
          python-version: ${{ matrix.python }}
          architecture: ${{ matrix.python_architecture }}

      - name: Prepare Python dependencies cache
        uses: actions/cache@v2
        id: pip-cache
        with:
          path: ${{ matrix.pip_cache_path }}
          key: ${{ runner.os }}-pip-${{ hashFiles('**/requirements.txt', '**/requirements-dev.txt') }}
          restore-keys: |
            ${{ runner.os }}-pip-

      - name: Prepare Python for building VOICEVOX engine cache
        uses: actions/cache@v2
        id: venv-build-voicevox-cache
        with:
          path: ${{ env.pythonLocation }}
          key: ${{ runner.os }}-libs-build_voicevox-${{ matrix.python }}-${{ matrix.python_architecture }}-${{ matrix.voicevox_core_version }}-${{ matrix.voicevox_core_example_version }}-${{ hashFiles('**/requirements.txt', '**/requirements-dev.txt') }}

      - name: Prepare Python venv for licenses.json generation cache
        uses: actions/cache@v2
        id: venv-generate-licenses-cache
        with:
          path: generate_licenses
          key: ${{ runner.os }}-venv-libs-generate_licenses-${{ matrix.python }}-${{ matrix.python_architecture }}-${{ hashFiles('**/requirements.txt', '**/requirements-dev.txt') }}

      - name: Prepare Python venv for licenses.json generation
        shell: bash
        run: python -m venv generate_licenses

      - name: Install dependencies for licenses.json generation
        if: steps.venv-generate-licenses-cache.outputs.cache-hit != 'true'
        shell: bash
        run: |
          source generate_licenses/bin/activate
          pip install --upgrade pip setuptools wheel
          pip install -r requirements-dev.txt
          deactivate

      - name: Generate licenses.json
        shell: bash
        run: |
          source generate_licenses/bin/activate
          python generate_licenses.py > licenses.json
          deactivate

<<<<<<< HEAD
=======
      # Download VOICEVOX RESOURCE
      - name: Prepare VOICEVOX RESOURCE cache
        uses: actions/cache@v2
        id: voicevox-resource-cache
        with:
          key: voicevox-resource-${{ matrix.voicevox_resource_version }}
          path: download/resource

      - name: Checkout VOICEVOX RESOURCE
        if: steps.voicevox-resource-cache.outputs.cache-hit != 'true'
        uses: actions/checkout@v2
        with:
          repository: Hiroshiba/voicevox_resource
          path: download/resource

      # Merge VOICEVOX RESOURCE
      - name: Merge VOICEVOX RESOURCE
        shell: bash
        run: |
          set -eux
          rm -r speaker_info
          cp -r download/resource/character_info speaker_info

>>>>>>> d652f48a
      - name: Prepare VOICEVOX Core cache
        uses: actions/cache@v2
        id: voicevox-core-cache
        with:
          key: ${{ matrix.os }}-voicevox-core-${{ matrix.voicevox_core_version }}
          path: download/core

      - name: Download VOICEVOX Core
        if: steps.voicevox-core-cache.outputs.cache-hit != 'true'
        shell: bash
        run: |
          curl -L "https://github.com/Hiroshiba/voicevox_core/releases/download/${{ matrix.voicevox_core_version }}/core.zip" > download/core.zip
          ditto -x -k --sequesterRsrc --rsrc download/core.zip download/
          rm download/core.zip

      - name: Prepare VOICEVOX Core file
        if: steps.voicevox-core-cache.outputs.cache-hit != 'true'
        shell: bash
        run: mv libcore_cpu.dylib libcore.dylib
        working-directory: download/core

      - name: Export VOICEVOX Core path to LD_LIBRARY_PATH and LIBRARY_PATH
        run: |
          echo "LD_LIBRARY_PATH=$(pwd):${{ env.LD_LIBRARY_PATH }}" >> $GITHUB_ENV
          echo "LIBRARY_PATH=$(pwd):${{ env.LIBRARY_PATH }}" >> $GITHUB_ENV
        working-directory: download/core

      - name: Prepare VOICEVOX Core example cache
        uses: actions/cache@v2
        id: voicevox-core-example-cache
        with:
          key: ${{ matrix.os }}-voicevox-core-example-${{ matrix.voicevox_core_example_version }}
          path: download/voicevox_core_example

      - name: Clone VOICEVOX Core example
        if: steps.voicevox-core-example-cache.outputs.cache-hit != 'true'
        shell: bash
        run: |
          git clone -b "${{ matrix.voicevox_core_example_version }}" --depth 1 "https://github.com/Hiroshiba/voicevox_core.git" download/voicevox_core_example

      - name: Install dependencies for building VOICEVOX Core Python package
        shell: bash
        run: |
          pip install -r download/voicevox_core_example/example/python/requirements.txt

      - name: Install VOICEVOX Core Python package
        shell: bash
        run: |
          NUMPY_INCLUDE=`python -c "import numpy; print(numpy.get_include())"`
          cp download/voicevox_core_example/core.h download/voicevox_core_example/example/python/

          CPATH="$NUMPY_INCLUDE:${CPATH:-}" pip install download/voicevox_core_example/example/python/

      - name: Install dependencies for building VOICEVOX engine
        shell: bash
        run: |
          pip install -r requirements-dev.txt

      - name: Download PyOpenJTalk dictionary
        shell: bash
        run: |
          # Download pyopenjtalk dictionary
          # try 5 times, sleep 5 seconds before retry
          for i in $(seq 5); do
            EXIT_CODE=0
            python -c "import pyopenjtalk; pyopenjtalk._lazy_init()" || EXIT_CODE=$?

            if [ "$EXIT_CODE" = "0" ]; then
              break
            fi

            sleep 5
          done

          if [ "$EXIT_CODE" != "0" ]; then
            exit "$EXIT_CODE"
          fi

      - name: Build run.py
        run: |
          python -m nuitka \
            --output-dir=./ \
            --standalone \
            --plugin-enable=numpy \
            --follow-import-to=numpy \
            --follow-import-to=aiofiles \
            --include-package=uvicorn \
            --include-package=anyio \
            --include-package-data=pyopenjtalk \
            --include-package-data=resampy \
            --include-package-data=llvmlite \
            --include-data-file=../VERSION.txt=./ \
            --include-data-file=../licenses.json=./ \
<<<<<<< HEAD
=======
            --include-data-file=../presets.yaml=./ \
>>>>>>> d652f48a
            --include-data-file=$(brew --prefix libtorch)/lib/*.dylib=./ \
            --include-data-file=../download/core/*.dylib=./ \
            --include-data-file=../download/core/*.bin=./ \
            --include-data-file=../download/core/metas.json=./ \
            --include-data-file=${{ env.pythonLocation }}/lib/python*/site-packages/scipy/.dylibs/*.dylib=./scipy/.dylibs/ \
            --include-data-file=${{ env.pythonLocation }}/lib/python*/site-packages/llvmlite/binding/*.dylib=./ \
            --include-data-file=${{ env.pythonLocation }}/lib/python*/site-packages/_soundfile_data/*=./_soundfile_data/ \
<<<<<<< HEAD
=======
            --include-data-dir=../speaker_info=./speaker_info \
>>>>>>> d652f48a
            --follow-imports \
            --no-prefer-source-code \
            ../run.py
        working-directory: build

      - name: Set @rpath to @executable_path
        run: |
          install_name_tool -add_rpath @executable_path/. build/run.dist/run

      # FIXME: versioned name may be useful; but
      # actions/download-artifact and dawidd6/download-artifact do not support
      # wildcard / forward-matching yet.
      # Currently, It is good to use static artifact name for future binary test workflow.
      # https://github.com/actions/toolkit/blob/ea81280a4d48fb0308d40f8f12ae00d117f8acb9/packages/artifact/src/internal/artifact-client.ts#L147
      # https://github.com/dawidd6/action-download-artifact/blob/af92a8455a59214b7b932932f2662fdefbd78126/main.js#L113
      - uses: actions/upload-artifact@v2
        # env:
        #   VERSIONED_ARTIFACT_NAME: |
        #     ${{ format('{0}-{1}', matrix.artifact_name, (github.event.release.tag_name != '' && github.event.release.tag_name) || github.sha) }}
        with:
          name: ${{ matrix.artifact_name }}
          path: build/run.dist/


  # Build Linux binary (push only buildcache image)
  build-linux:
    strategy:
      matrix:
        os: [ubuntu-latest]
        tag:
          - build-cpu-ubuntu18.04
          - build-nvidia-ubuntu18.04
        voicevox_resource_version: ['0.8.0']
        voicevox_core_version: ['0.8.0']
        voicevox_core_example_version: ['0.8.0']
        include:
        - tag: build-cpu-ubuntu18.04
          runtime_tag: cpu-ubuntu18.04 # for cache use
          target: build-env
          base_image: ubuntu:bionic
          base_runtime_image: ubuntu:bionic
          voicevox_core_library_name: core_cpu
          libtorch_url: https://download.pytorch.org/libtorch/cpu/libtorch-cxx11-abi-shared-with-deps-1.9.0%2Bcpu.zip
          use_glibc_231_workaround: 1
          artifact_name: linux-cpu
          nuitka_cache_path: nuitka_cache
        - tag: build-nvidia-ubuntu18.04
          runtime_tag: nvidia-ubuntu18.04 # for cache use
          target: build-env
          base_image: ubuntu:bionic
          base_runtime_image: nvidia/driver:460.73.01-ubuntu18.04
          voicevox_core_library_name: core
          libtorch_url: https://download.pytorch.org/libtorch/cu111/libtorch-cxx11-abi-shared-with-deps-1.9.0%2Bcu111.zip
          use_glibc_231_workaround: 1
          artifact_name: linux-nvidia
          nuitka_cache_path: nuitka_cache

    runs-on: ${{ matrix.os }}

    steps:
      - uses: actions/checkout@v2

      - name: Setup Docker Buildx
        id: buildx
        uses: docker/setup-buildx-action@v1

      - name: Login to DockerHub
        uses: docker/login-action@v1
        with:
          username: ${{ secrets.DOCKERHUB_USERNAME }}
          password: ${{ secrets.DOCKERHUB_TOKEN }}

      # Download VOICEVOX RESOURCE
      - name: Prepare VOICEVOX RESOURCE cache
        uses: actions/cache@v2
        id: voicevox-resource-cache
        with:
          key: voicevox-resource-${{ matrix.voicevox_resource_version }}
          path: download/resource

      - name: Checkout VOICEVOX RESOURCE
        if: steps.voicevox-resource-cache.outputs.cache-hit != 'true'
        uses: actions/checkout@v2
        with:
          repository: Hiroshiba/voicevox_resource
          path: download/resource

      # Merge VOICEVOX RESOURCE
      - name: Merge VOICEVOX RESOURCE
        shell: bash
        run: |
          set -eux
          rm -r speaker_info
          cp -r download/resource/character_info speaker_info

      # NOTE: `load: true` may silently fail when the GitHub Actions disk (14GB) is full.
      # https://docs.github.com/ja/actions/using-github-hosted-runners/about-github-hosted-runners#supported-runners-and-hardware-resources
      - name: Create binary build environment with Docker
        uses: docker/build-push-action@v2
        env:
          IMAGE_TAG: ${{ env.IMAGE_NAME }}:${{ matrix.tag }}${{ (matrix.tag != '' && '-') || '' }}latest
          RUNTIME_IMAGE_TAG: ${{ env.IMAGE_NAME }}:${{ matrix.runtime_tag }}${{ (matrix.runtime_tag != '' && '-') || '' }}latest
        with:
          context: .
          builder: ${{ steps.buildx.outputs.name }}
          file: ./Dockerfile
          build-args: |
            BASE_IMAGE=${{ matrix.base_image }}
            BASE_RUNTIME_IMAGE=${{ matrix.base_runtime_image }}
            VOICEVOX_CORE_VERSION=${{ matrix.voicevox_core_version }}
            VOICEVOX_CORE_EXAMPLE_VERSION=${{ matrix.voicevox_core_example_version }}
            VOICEVOX_CORE_LIBRARY_NAME=${{ matrix.voicevox_core_library_name }}
            LIBTORCH_URL=${{ matrix.libtorch_url }}
            USE_GLIBC_231_WORKAROUND=${{ matrix.use_glibc_231_workaround || '0' }}
          target: ${{ matrix.target }}
          load: true
          tags: |
            ${{ env.IMAGE_TAG }}
          cache-from: |
            type=registry,ref=${{ env.IMAGE_TAG }}-buildcache
            type=registry,ref=${{ env.RUNTIME_IMAGE_TAG }}-buildcache
          cache-to: type=registry,ref=${{ env.IMAGE_TAG }}-buildcache,mode=max

      # Build run.py with Nuitka in Docker
      - name: Cache Nuitka (ccache, module-cache)
        uses: actions/cache@v2
        id: nuitka-cache
        with:
          path: ${{ matrix.nuitka_cache_path }}
          key: ${{ runner.os }}-nuitka-${{ matrix.tag }}-${{ github.sha }}
          restore-keys: |
            ${{ runner.os }}-nuitka-${{ matrix.tag }}-

      - name: Build run.py with Nuitka in Docker
        env:
          IMAGE_TAG: ${{ env.IMAGE_NAME }}:${{ matrix.tag }}${{ (matrix.tag != '' && '-') || '' }}latest
        run: |
          docker run --rm \
            -v "$(readlink -f "${{ matrix.nuitka_cache_path }}"):/home/user/.cache/Nuitka" \
            -v "$(readlink -f "build"):/opt/voicevox_engine_build" \
            "${{ env.IMAGE_TAG }}"

      # FIXME: versioned name may be useful; but
      # actions/download-artifact and dawidd6/download-artifact do not support
      # wildcard / forward-matching yet.
      # Currently, It is good to use static artifact name for future binary test workflow.
      # https://github.com/actions/toolkit/blob/ea81280a4d48fb0308d40f8f12ae00d117f8acb9/packages/artifact/src/internal/artifact-client.ts#L147
      # https://github.com/dawidd6/action-download-artifact/blob/af92a8455a59214b7b932932f2662fdefbd78126/main.js#L113
      - uses: actions/upload-artifact@v2
        # env:
        #   VERSIONED_ARTIFACT_NAME: |
        #     ${{ format('{0}-{1}', matrix.artifact_name, (github.event.release.tag_name != '' && github.event.release.tag_name) || github.sha) }}
        with:
          name: ${{ matrix.artifact_name }}
          path: build/run.dist/


  build-windows:
    strategy:
      matrix:
        include:
        # Windows CPU
        - os: windows-2019
          python: '3.7'
          python_architecture: 'x64'
          voicevox_resource_version: '0.8.0'
          voicevox_core_version: '0.8.0'
          voicevox_core_dll_name: core_cpu.dll
          voicevox_core_example_version: '0.8.0'
          libtorch_url: https://download.pytorch.org/libtorch/cpu/libtorch-win-shared-with-deps-1.9.0%2Bcpu.zip
          ccache_url: https://github.com/ccache/ccache/releases/download/v4.4.1/ccache-4.4.1-windows-64.zip
          artifact_name: windows-cpu
          nuitka_cache_path: nuitka_cache
          pip_cache_path: ~\AppData\Local\pip\Cache
        # Windows NVIDIA GPU
        - os: windows-2019
          python: '3.7'
          python_architecture: 'x64'
          voicevox_resource_version: '0.8.0'
          voicevox_core_version: '0.8.0'
          voicevox_core_dll_name: core.dll
          voicevox_core_example_version: '0.8.0'
          libtorch_url: https://download.pytorch.org/libtorch/cu111/libtorch-win-shared-with-deps-1.9.0%2Bcu111.zip
          ccache_url: https://github.com/ccache/ccache/releases/download/v4.4.1/ccache-4.4.1-windows-64.zip
          artifact_name: windows-nvidia
          nuitka_cache_path: nuitka_cache
          pip_cache_path: ~\AppData\Local\pip\Cache

    runs-on: ${{ matrix.os }}

    steps:
      - uses: actions/checkout@v2

      - name: Setup MSVC
        uses: ilammy/msvc-dev-cmd@v1

      # Python install path: C:/hostedtoolcache/windows/Python
      - name: Setup Python
        id: setup-python
        uses: actions/setup-python@v2
        with:
          python-version: ${{ matrix.python }}
          architecture: ${{ matrix.python_architecture }}

      # Install Python dependencies
      - name: Prepare Python dependencies cache
        uses: actions/cache@v2
        id: pip-cache
        with:
          path: ${{ matrix.pip_cache_path }}
          key: ${{ runner.os }}-pip-${{ hashFiles('**/requirements.txt', '**/requirements-dev.txt') }}
          restore-keys: |
            ${{ runner.os }}-pip-

      - name: Install Python dependencies
        shell: bash
        run: |
          python -m pip install --upgrade pip setuptools wheel
          python -m pip install -r requirements-dev.txt

          # Download pyopenjtalk dictionary
          # try 5 times, sleep 5 seconds before retry
          for i in $(seq 5); do
            EXIT_CODE=0
            python3 -c "import pyopenjtalk; pyopenjtalk._lazy_init()" || EXIT_CODE=$?

            if [ "$EXIT_CODE" = "0" ]; then
              break
            fi

            sleep 5
          done

          if [ "$EXIT_CODE" != "0" ]; then
            exit "$EXIT_CODE"
          fi

      - name: Create download directory
        shell: bash
        run: mkdir -p download/

      # Install Ccache
      - name: Export Ccache url to calc hash
        shell: bash
        run: echo "${{ matrix.ccache_url }}" > download/ccache_url.txt

      - name: Prepare Ccache
        uses: actions/cache@v2
        id: ccache-cache
        with:
          key: ${{ matrix.os }}-ccache-${{ hashFiles('download/ccache_url.txt') }}
          path: download/ccache

      - name: Download Ccache
        if: steps.ccache-cache.outputs.cache-hit != 'true'
        shell: bash
        run: |
          curl -L "${{ matrix.ccache_url }}" > download/ccache.zip
          unzip download/ccache.zip -d download/
          rm download/ccache.zip
          mv download/ccache-*/ download/ccache

      - name: Install Ccache
        shell: bash
        run: |
          echo "$HOME/download/ccache" >> $GITHUB_PATH

      # Download LibTorch
      # Included:
      # - CUDA
      # - cuDNN
      - name: Export LibTorch url to calc hash
        shell: bash
        run: echo "${{ matrix.libtorch_url }}" > download/libtorch_url.txt

      - name: Prepare LibTorch cache
        uses: actions/cache@v2
        id: libtorch-dll-cache
        with:
          key: ${{ matrix.os }}-libtorch-dll-${{ hashFiles('download/libtorch_url.txt') }}
          path: download/libtorch

      - name: Download LibTorch (CUDA, cuDNN included)
        if: steps.libtorch-dll-cache.outputs.cache-hit != 'true'
        shell: bash
        run: |
          curl -L "${{ matrix.libtorch_url }}" > download/libtorch.zip
          # extract only dlls
          unzip download/libtorch.zip libtorch/lib/*.dll -d download/
          rm download/libtorch.zip

      - name: Show disk space (debug info)
        shell: bash
        run: |
          df -h

      # Download VOICEVOX RESOURCE
      - name: Prepare VOICEVOX RESOURCE cache
        uses: actions/cache@v2
        id: voicevox-resource-cache
        with:
          key: voicevox-resource-${{ matrix.voicevox_resource_version }}
          path: download/resource

      - name: Checkout VOICEVOX RESOURCE
        if: steps.voicevox-resource-cache.outputs.cache-hit != 'true'
        uses: actions/checkout@v2
        with:
          repository: Hiroshiba/voicevox_resource
          path: download/resource

      # Merge VOICEVOX RESOURCE
      - name: Merge VOICEVOX RESOURCE
        shell: bash
        run: |
          set -eux
          rm -r speaker_info
          cp -r download/resource/character_info speaker_info

      # Download VOICEVOX Core
      - name: Prepare VOICEVOX Core cache
        uses: actions/cache@v2
        id: voicevox-core-cache
        with:
          key: ${{ matrix.os }}-voicevox-core-${{ matrix.voicevox_core_version }}
          path: download/core

      - name: Download VOICEVOX Core
        if: steps.voicevox-core-cache.outputs.cache-hit != 'true'
        shell: bash
        run: |
          curl -L "https://github.com/Hiroshiba/voicevox_core/releases/download/${{ matrix.voicevox_core_version }}/core.zip" > download/core.zip
          unzip download/core.zip -d download/
          rm download/core.zip

      # Install VOICEVOX Core example
      - name: Prepare VOICEVOX Core example cache
        uses: actions/cache@v2
        id: voicevox-core-example-cache
        with:
          key: ${{ matrix.os }}-voicevox-core-example-${{ matrix.voicevox_core_example_version }}
          path: download/voicevox_core_example

      - name: Clone VOICEVOX Core example
        if: steps.voicevox-core-example-cache.outputs.cache-hit != 'true'
        shell: bash
        run: |
          git clone -b "${{ matrix.voicevox_core_example_version }}" --depth 1 "https://github.com/Hiroshiba/voicevox_core.git" download/voicevox_core_example

      - name: Install VOICEVOX Core Python package
        shell: bash
        run: |
          cp download/core/${{ matrix.voicevox_core_dll_name }} download/voicevox_core_example/example/python/core.dll
          cp download/voicevox_core_example/core.h download/voicevox_core_example/example/python/

          cd download/voicevox_core_example/example/python
          ./makelib.bat core

          pip install .

      - name: Generate licenses.json
        shell: bash
        run: python generate_licenses.py > licenses.json

      - name: Cache Nuitka (ccache, module-cache)
        uses: actions/cache@v2
        id: nuitka-cache
        with:
          path: ${{ matrix.nuitka_cache_path }}
          key: ${{ runner.os }}-nuitka-${{ github.sha }}
          restore-keys: |
            ${{ runner.os }}-nuitka-

      - name: Show disk space (debug info)
        shell: bash
        run: |
          df -h

      - name: Build run.py with Nuitka
        shell: bash
        env:
          NUITKA_CACHE_DIR: ${{ matrix.nuitka_cache_path }}
        run:
          python -m nuitka
            --standalone
            --assume-yes-for-downloads
            --plugin-enable=numpy
            --follow-import-to=numpy
            --follow-import-to=aiofiles
            --include-package=uvicorn
            --include-package=anyio
            --include-package-data=pyopenjtalk
            --include-package-data=resampy
            --include-data-file="VERSION.txt=./"
            --include-data-file="licenses.json=./"
            --include-data-dir="speaker_info=./speaker_info"
            --msvc=14.2
            --follow-imports
            --no-prefer-source-code
            run.py

      - name: Show disk space (debug info)
        shell: bash
        run: |
          df -h

      - name: Create artifact directory with symlink
        shell: bash
        env:
          PYTHON_SITE_PACKAGES_DIR: C:/hostedtoolcache/windows/python/${{ steps.setup-python.outputs.python-version }}/x64/lib/site-packages
          # create symlink instead of copy (Git Bash)
          # https://qiita.com/ucho/items/c5ea0beb8acf2f1e4772
          MSYS: winsymlinks:nativestrict
        run: |
          set -eux

          mkdir -p artifact
          ln -sf "$(pwd)/run.dist"/* artifact/

          ln -sf "$(pwd)/download/libtorch/lib"/*.dll artifact/
          ln -sf "$(pwd)/download/core"/*.bin artifact/
          ln -sf "$(pwd)/download/voicevox_core_example/example/python/"*.dll artifact/
          ln -sf "$(pwd)/download/core/metas.json" artifact/

          ln -sf "${{ env.PYTHON_SITE_PACKAGES_DIR }}/_soundfile_data" artifact/
          ln -sf "${{ env.PYTHON_SITE_PACKAGES_DIR }}/llvmlite/binding/llvmlite.dll" artifact/

      # FIXME: versioned name may be useful; but
      # actions/download-artifact and dawidd6/download-artifact do not support
      # wildcard / forward-matching yet.
      # Currently, It is good to use static artifact name for future binary test workflow.
      # https://github.com/actions/toolkit/blob/ea81280a4d48fb0308d40f8f12ae00d117f8acb9/packages/artifact/src/internal/artifact-client.ts#L147
      # https://github.com/dawidd6/action-download-artifact/blob/af92a8455a59214b7b932932f2662fdefbd78126/main.js#L113
      - uses: actions/upload-artifact@v2
        # env:
        #   VERSIONED_ARTIFACT_NAME: |
        #     ${{ format('{0}-{1}', matrix.artifact_name, (github.event.release.tag_name != '' && github.event.release.tag_name) || github.sha) }}
        with:
          name: ${{ matrix.artifact_name }}
          path: |
            artifact/


  upload-to-release:
    if: github.event.release.tag_name != ''
    needs: [build-mac, build-linux, build-windows]
    runs-on: ubuntu-latest
    strategy:
      matrix:
        artifact_name:
          - macos-x64
          - linux-cpu
          - linux-nvidia
          - windows-cpu
          - windows-nvidia
    steps:
      - uses: actions/checkout@v2

      - name: Install dependencies
        run: |
          sudo apt-get update
          sudo apt-get install -y \
              p7zip-full

      - name: Download and extract artifact
        uses: actions/download-artifact@v2
        with:
          name: ${{ matrix.artifact_name }}
          path: ${{ matrix.artifact_name }}/

      - name: Rearchive and split artifact
        run: |
          # compressed to artifact.7z.001, artifact.7z.002, ...
          7z -r -v1g a "${{ matrix.artifact_name }}.7z" "${{ matrix.artifact_name }}/"

          # Output splitted archive list
          ls ${{ matrix.artifact_name }}.7z.* > archives.txt
          mv archives.txt "${{ matrix.artifact_name }}.7z.txt"

      - name: Upload splitted archives to Release assets
        uses: svenstaro/upload-release-action@v2
        with:
          repo_token: ${{ secrets.GITHUB_TOKEN }}
          tag: ${{ github.ref }} # == github.event.release.tag_name
          file_glob: true
          file: ${{ matrix.artifact_name }}.7z.*<|MERGE_RESOLUTION|>--- conflicted
+++ resolved
@@ -20,14 +20,9 @@
           python: '3.7'
           python_architecture: 'x64'
           pip_cache_path: ~/Library/Caches/pip
-<<<<<<< HEAD
-          voicevox_core_version: '0.7.4'
-          voicevox_core_example_version: '0.7.4'
-=======
           voicevox_resource_version: '0.8.0'
           voicevox_core_version: '0.8.0'
           voicevox_core_example_version: '0.8.0'
->>>>>>> d652f48a
           artifact_name: macos-x64
 
     runs-on: ${{ matrix.os }}
@@ -92,8 +87,6 @@
           python generate_licenses.py > licenses.json
           deactivate
 
-<<<<<<< HEAD
-=======
       # Download VOICEVOX RESOURCE
       - name: Prepare VOICEVOX RESOURCE cache
         uses: actions/cache@v2
@@ -117,7 +110,6 @@
           rm -r speaker_info
           cp -r download/resource/character_info speaker_info
 
->>>>>>> d652f48a
       - name: Prepare VOICEVOX Core cache
         uses: actions/cache@v2
         id: voicevox-core-cache
@@ -211,10 +203,7 @@
             --include-package-data=llvmlite \
             --include-data-file=../VERSION.txt=./ \
             --include-data-file=../licenses.json=./ \
-<<<<<<< HEAD
-=======
             --include-data-file=../presets.yaml=./ \
->>>>>>> d652f48a
             --include-data-file=$(brew --prefix libtorch)/lib/*.dylib=./ \
             --include-data-file=../download/core/*.dylib=./ \
             --include-data-file=../download/core/*.bin=./ \
@@ -222,10 +211,7 @@
             --include-data-file=${{ env.pythonLocation }}/lib/python*/site-packages/scipy/.dylibs/*.dylib=./scipy/.dylibs/ \
             --include-data-file=${{ env.pythonLocation }}/lib/python*/site-packages/llvmlite/binding/*.dylib=./ \
             --include-data-file=${{ env.pythonLocation }}/lib/python*/site-packages/_soundfile_data/*=./_soundfile_data/ \
-<<<<<<< HEAD
-=======
             --include-data-dir=../speaker_info=./speaker_info \
->>>>>>> d652f48a
             --follow-imports \
             --no-prefer-source-code \
             ../run.py
