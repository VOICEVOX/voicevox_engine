name: build
on:
  push:
    branches:
      - master
  release:
    types:
      - created
  workflow_dispatch:
    inputs:
      version:
        description: "バージョン情報（A.BB.C / A.BB.C-preview.D）"
        required: true
      prerelease:
        description: "プレリリースかどうか"
        type: boolean
        default: true
      code_signing:
        description: "コード署名する"
        type: boolean
      upload_artifact:
        description: "デバッグ用に成果物をartifactにアップロードするか"
        type: boolean
        default: false

env:
  PYTHON_VERSION: "3.11.3"
  VOICEVOX_RESOURCE_VERSION: "0.14.3"
  VOICEVOX_CORE_VERSION: "0.14.4"

defaults:
  run:
    shell: bash

jobs:
  config: # 全 jobs で利用する定数の定義. `env` が利用できないコンテキストでも利用できる.
    runs-on: ubuntu-latest
    outputs:
      version: ${{ steps.vars.outputs.version }}
      version_or_latest: ${{ steps.vars.outputs.version_or_latest }}
    steps:
      - name: declare variables
        id: vars
        run: |
          : # release タグ名, または workflow_dispatch でのバージョン名. リリースでない (push event) 場合は空文字列
          echo "version=${{ github.event.release.tag_name || github.event.inputs.version }}" >> $GITHUB_OUTPUT
          : # release タグ名, または workflow_dispatch でのバージョン名, または 'latest'
          echo "version_or_latest=${{ github.event.release.tag_name || github.event.inputs.version || 'latest' }}" >> $GITHUB_OUTPUT

  build-and-upload:
    needs: [config]
    environment: ${{ github.event.inputs.code_signing == 'true' && 'code_signing' || '' }} # コード署名用のenvironment
    strategy:
      matrix:
        include:
          # Windows CPU
          - os: windows-2019
            architecture: "x64"
            voicevox_core_asset_prefix: voicevox_core-windows-x64-cpu
            onnxruntime_url: https://github.com/microsoft/onnxruntime/releases/download/v1.13.1/onnxruntime-win-x64-1.13.1.zip
            target: windows-cpu
          # Windows DirectML
          - os: windows-2019
            architecture: "x64"
            voicevox_core_asset_prefix: voicevox_core-windows-x64-directml
            onnxruntime_url: https://github.com/microsoft/onnxruntime/releases/download/v1.13.1/Microsoft.ML.OnnxRuntime.DirectML.1.13.1.zip
            directml_url: https://www.nuget.org/api/v2/package/Microsoft.AI.DirectML/1.10.0
            target: windows-directml
          # Windows NVIDIA GPU
          - os: windows-2019
            architecture: "x64"
            voicevox_core_asset_prefix: voicevox_core-windows-x64-cuda
            onnxruntime_url: https://github.com/microsoft/onnxruntime/releases/download/v1.13.1/onnxruntime-win-x64-gpu-1.13.1.zip
            cuda_version: "11.6.2"
            cudnn_url: https://developer.download.nvidia.com/compute/redist/cudnn/v8.4.1/local_installers/11.6/cudnn-windows-x86_64-8.4.1.50_cuda11.6-archive.zip
            zlib_url: http://www.winimage.com/zLibDll/zlib123dllx64.zip
            target: windows-nvidia
          # Mac CPU (x64 arch only)
          - os: macos-11
            architecture: "x64"
            voicevox_core_asset_prefix: voicevox_core-osx-x64-cpu
            onnxruntime_url: https://github.com/microsoft/onnxruntime/releases/download/v1.13.1/onnxruntime-osx-x86_64-1.13.1.tgz
            target: macos-x64
          # Linux CPU
          - os: ubuntu-20.04
            architecture: "x64"
            voicevox_core_asset_prefix: voicevox_core-linux-x64-cpu
            onnxruntime_url: https://github.com/microsoft/onnxruntime/releases/download/v1.13.1/onnxruntime-linux-x64-1.13.1.tgz
            target: linux-cpu
          # Linux NVIDIA GPU
          - os: ubuntu-20.04
            architecture: "x64"
            voicevox_core_asset_prefix: voicevox_core-linux-x64-gpu
            onnxruntime_url: https://github.com/microsoft/onnxruntime/releases/download/v1.13.1/onnxruntime-linux-x64-gpu-1.13.1.tgz
            cuda_version: "11.6.2"
            cudnn_url: https://developer.download.nvidia.com/compute/redist/cudnn/v8.4.1/local_installers/11.6/cudnn-linux-x86_64-8.4.1.50_cuda11.6-archive.tar.xz
            target: linux-nvidia

    runs-on: ${{ matrix.os }}

    steps:
      - name: declare variables
        id: vars
        run: |
          echo "package_name=voicevox_engine-${{ matrix.target }}-${{ needs.config.outputs.version }}" >> $GITHUB_OUTPUT

      - uses: actions/checkout@v3

      # NOTE: The default 'sed' and 'split' of macOS is BSD 'sed' and 'split'.
      #       There is a difference in specification between BSD 'sed' and 'split' and GNU 'sed' and 'split',
      #       so you need to install GNU 'sed' and 'split'.
      - name: Install GNU sed on macOS
        if: startsWith(matrix.os, 'macos-')
        run: |
          brew install gnu-sed coreutils
          echo "/usr/local/opt/gnu-sed/libexec/gnubin" >> $GITHUB_PATH
          echo "/usr/local/opt/coreutils/libexec/gnubin" >> $GITHUB_PATH

      # ONNX Runtime providersとCUDA周りをリンクするために使う
      - name: Install patchelf
        if: startsWith(matrix.os, 'ubuntu-') && endsWith(matrix.target, 'nvidia')
        run: |
          sudo apt-get update
          sudo apt-get install -y patchelf

      # Download CUDA
      - name: Prepare CUDA DLL cache
        if: matrix.cuda_version != ''
        uses: actions/cache@v3
        id: cuda-dll-cache
        with:
          # update this key when ONNX Runtime CUDA dependency changed
          key: ${{ matrix.os }}-cuda-dll-${{ matrix.cuda_version }}-v1
          path: download/cuda

      - name: Setup CUDA
        if: matrix.cuda_version != '' && steps.cuda-dll-cache.outputs.cache-hit != 'true'
        uses: Jimver/cuda-toolkit@v0.2.8
        id: cuda-toolkit
        with:
          method: network
          cuda: ${{ matrix.cuda_version }}

      - name: Extract CUDA Dynamic Libraries
        if: matrix.cuda_version != '' && steps.cuda-dll-cache.outputs.cache-hit != 'true'
        run: |
          set -eux

          CUDA_ROOT=$( echo "${{ steps.cuda-toolkit.outputs.CUDA_PATH }}" | tr '\\' '/' )

          mkdir -p download/cuda/bin
          if [[ ${{ matrix.os }} == windows-* ]]; then
            mv "${CUDA_ROOT}/bin/"*.dll download/cuda/bin/

            # remove CUDA to reduce disk usage
            rm -rf "${CUDA_ROOT}"
          else
            cp "${CUDA_ROOT}/lib64/"libcublas.so.* download/cuda/bin/
            cp "${CUDA_ROOT}/lib64/"libcublasLt.so.* download/cuda/bin/
            cp "${CUDA_ROOT}/lib64/"libcudart.so.* download/cuda/bin/
            cp "${CUDA_ROOT}/lib64/"libcufft.so.* download/cuda/bin/
            cp "${CUDA_ROOT}/lib64/"libcurand.so.* download/cuda/bin/

            # remove unneed full version libraries
            rm -f download/cuda/bin/libcublas.so.*.*
            rm -f download/cuda/bin/libcublasLt.so.*.*
            rm -f download/cuda/bin/libcufft.so.*.*
            rm -f download/cuda/bin/libcurand.so.*.*
            rm -f download/cuda/bin/libcudart.so.*.*.*

            # remove CUDA to reduce disk usage
            sudo rm -rf "${CUDA_ROOT}"
          fi

      # Download cuDNN
      - name: Export cuDNN url to calc hash
        if: matrix.cudnn_url != ''
        run: echo "${{ matrix.cudnn_url }}" > download/cudnn_url.txt

      - name: Prepare cuDNN cache
        if: matrix.cudnn_url != ''
        uses: actions/cache@v3
        id: cudnn-dll-cache
        with:
          # update this key when ONNX Runtime cuDNN dependency changed
          key: ${{ matrix.os }}-cudnn-dll-${{ hashFiles('download/cudnn_url.txt') }}-v1
          path: download/cudnn

      - name: Download and extract cuDNN Dynamic Libraries
        if: matrix.cudnn_url != '' && steps.cudnn-dll-cache.outputs.cache-hit != 'true'
        run: |
          set -eux

          if [[ ${{ matrix.os }} == windows-* ]]; then
            curl -L "${{ matrix.cudnn_url }}" > download/cudnn.zip

            unzip download/cudnn.zip cudnn-*/bin/*.dll -d download/cudnn_tmp

            mkdir -p download/cudnn/bin
            mv download/cudnn_tmp/cudnn-*/bin/*.dll download/cudnn/bin/
            rm -rf download/cudnn_tmp

            rm download/cudnn.zip
          else
            curl -L "${{ matrix.cudnn_url }}" > download/cudnn.tar.xz

            tar -Jxf download/cudnn.tar.xz -C download/

            mkdir -p download/cudnn/bin
            cp download/cudnn-*/lib/libcudnn.so.* download/cudnn/bin/
            cp download/cudnn-*/lib/libcudnn_*_infer.so.* download/cudnn/bin/

            # remove unneed full version libraries
            rm -f download/cudnn/bin/libcudnn.so.*.*
            rm -f download/cudnn/bin/libcudnn_*_infer.so.*.*

            rm download/cudnn.tar.xz
          fi

      # Donwload zlib
      - name: Export zlib url to calc hash
        if: matrix.zlib_url != ''
        run: echo "${{ matrix.zlib_url }}" >> download/zlib_url.txt

      - name: Cache zlib
        if: matrix.zlib_url != ''
        uses: actions/cache@v3
        id: zlib-cache
        with:
          key: zlib-cache-v1-${{ hashFiles('download/zlib_url.txt') }}
          path: download/zlib

      - name: Download zlib
        if: steps.zlib-cache.outputs.cache-hit != 'true' && matrix.zlib_url != ''
        run: |
          curl -L "${{ matrix.zlib_url }}" -o download/zlib.zip
          mkdir -p download/zlib

          # extract only dlls
          unzip download/zlib.zip dll_${{ matrix.architecture }}/zlibwapi.dll -d download/zlib
          rm download/zlib.zip
          mv download/zlib/dll_${{ matrix.architecture }}/zlibwapi.dll download/zlib/zlibwapi.dll
          rm -r download/zlib/dll_${{ matrix.architecture }}

      - name: Setup MSVC
        if: startsWith(matrix.os, 'windows-')
        uses: ilammy/msvc-dev-cmd@v1

      # Python install path of windows: C:/hostedtoolcache/windows/Python
      - name: Setup Python
        id: setup-python
        uses: actions/setup-python@v4
        with:
          python-version: ${{ env.PYTHON_VERSION }}
          architecture: ${{ matrix.architecture }}
          cache: pip

      - name: Install Python dependencies
        run: |
          python -m pip install -r requirements-dev.txt

          if [ "$RUNNER_OS" = Windows ]; then
            # Modify PyInstaller to enable NvOptimusEnablement and AmdPowerXpressRequestHighPerformance
            ./build_util/modify_pyinstaller.bash
          fi

          # Download pyopenjtalk dictionary
          # try 5 times, sleep 5 seconds before retry
          for i in $(seq 5); do
            EXIT_CODE=0
            python3 -c "import pyopenjtalk; pyopenjtalk._lazy_init()" || EXIT_CODE=$?

            if [ "$EXIT_CODE" = "0" ]; then
              break
            fi

            sleep 5
          done

          if [ "$EXIT_CODE" != "0" ]; then
            exit "$EXIT_CODE"
          fi

      - name: Create download directory
        run: mkdir -p download/

      # Donwload DirectML
      - name: Export DirectML url to calc hash
        if: endswith(matrix.target, '-directml')
        run: echo "${{ matrix.directml_url }}" >> download/directml_url.txt

      - name: Cache DirectML
        if: endswith(matrix.target, '-directml')
        uses: actions/cache@v3
        id: directml-cache
        with:
          key: directml-cache-v1-${{ hashFiles('download/directml_url.txt') }}
          path: download/directml

      - name: Download DirectML
        if: steps.directml-cache.outputs.cache-hit != 'true' && endswith(matrix.target, '-directml')
        run: |
          curl -L "${{ matrix.directml_url }}" -o download/directml.zip
          mkdir -p download/directml

          # extract only dlls
          unzip download/directml.zip bin/${{ matrix.architecture }}-win/DirectML.dll -d download/directml
          rm download/directml.zip
          mv download/directml/bin/${{ matrix.architecture }}-win/DirectML.dll download/directml/DirectML.dll
          rm -r download/directml/bin

      # Download ONNX Runtime
      - name: Export ONNX Runtime url to calc hash
        run: echo "${{ matrix.onnxruntime_url }}" > download/onnxruntime_url.txt

      - name: Prepare ONNX Runtime cache
        uses: actions/cache@v3
        id: onnxruntime-cache
        with:
          key: ${{ matrix.os }}-onnxruntime-${{ hashFiles('download/onnxruntime_url.txt') }}-v1
          path: download/onnxruntime

      - name: Download ONNX Runtime (Windows)
        if: steps.onnxruntime-cache.outputs.cache-hit != 'true' && startsWith(matrix.os, 'windows-')
        run: |
          curl -L "${{ matrix.onnxruntime_url }}" > download/onnxruntime.zip

          # extract only dlls
          if [[ ${{ matrix.target }} != *-directml ]]; then
            unzip download/onnxruntime.zip onnxruntime-*/lib/*.dll -d download/
            mv download/onnxruntime-* download/onnxruntime
          else
            mkdir -p download/onnxruntime/lib
            unzip download/onnxruntime.zip runtimes/win-${{ matrix.architecture }}/native/*.dll -d download/onnxruntime
            mv download/onnxruntime/runtimes/win-${{ matrix.architecture }}/native/*.dll download/onnxruntime/lib/
            rm -r download/onnxruntime/runtimes
          fi

          rm download/onnxruntime.zip

      - name: Download ONNX Runtime (Mac/Linux)
        if: steps.onnxruntime-cache.outputs.cache-hit != 'true' && startsWith(matrix.os, 'windows-') != true
        run: |
          curl -L "${{ matrix.onnxruntime_url }}" > download/onnxruntime.tgz
          mkdir -p download/onnxruntime
          tar xf "download/onnxruntime.tgz" -C "download/onnxruntime" --strip-components 1
          rm download/onnxruntime.tgz

      # Download VOICEVOX RESOURCE
      - name: Prepare VOICEVOX RESOURCE cache
        uses: actions/cache@v3
        id: voicevox-resource-cache
        with:
          key: voicevox-resource-${{ env.VOICEVOX_RESOURCE_VERSION }}
          path: download/resource

      - name: Checkout VOICEVOX RESOURCE
        if: steps.voicevox-resource-cache.outputs.cache-hit != 'true'
        uses: actions/checkout@v3
        with:
          repository: VOICEVOX/voicevox_resource
          ref: ${{ env.VOICEVOX_RESOURCE_VERSION }}
          path: download/resource

      # Merge VOICEVOX RESOURCE
      - name: Merge VOICEVOX RESOURCE
        env:
          DOWNLOAD_RESOURCE_PATH: download/resource
        run: bash build_util/process_voicevox_resource.bash

      # Download VOICEVOX Core
      - name: Prepare VOICEVOX Core cache
        uses: actions/cache@v3
        id: voicevox-core-cache
        with:
          key: ${{ matrix.os }}-voicevox-core-${{ matrix.voicevox_core_asset_prefix }}-${{ env.VOICEVOX_CORE_VERSION }}
          path: download/core

      - name: Download VOICEVOX Core
        if: steps.voicevox-core-cache.outputs.cache-hit != 'true'
        env:
          VOICEVOX_CORE_ASSET_NAME: ${{ matrix.voicevox_core_asset_prefix }}-${{ env.VOICEVOX_CORE_VERSION }}
        run: |
          curl -L "https://github.com/VOICEVOX/voicevox_core/releases/download/${{ env.VOICEVOX_CORE_VERSION }}/${{ env.VOICEVOX_CORE_ASSET_NAME }}.zip" > download/${{ env.VOICEVOX_CORE_ASSET_NAME }}.zip
          # NOTE: Windows 版コアのみ PowerShell の Compress-Archive コマンドレットを用いて zip を作成している（デフォルト状態では zip コマンドが存在していないため）。
          #       このコマンドはバージョンによっては作成した zip 内のパスの区切り文字がバックスラッシュになる。 (cf. https://github.com/PowerShell/Microsoft.PowerShell.Archive/issues/48)
          #       unzip コマンドはこのような zip ファイルを解凍できるものの、終了コード 1 を報告して CI が落ちてしまう。
          #       回避策として、unzip コマンドの代わりに 7z コマンドを用いて zip ファイルを解凍する。
          # unzip download/${{ env.VOICEVOX_CORE_ASSET_NAME }}.zip -d download/
          if [[ ${{ matrix.os }} == windows-* ]]; then
            7z x -o"download" download/${{ env.VOICEVOX_CORE_ASSET_NAME }}.zip
          elif [[ ${{ matrix.os }} == mac-* ]]; then
            ditto -x -k --sequesterRsrc --rsrc download/${{ env.VOICEVOX_CORE_ASSET_NAME }}.zip download/
          else
            unzip download/${{ env.VOICEVOX_CORE_ASSET_NAME }}.zip -d download/ 
          fi
          mkdir -p download/core
          mv download/${{ env.VOICEVOX_CORE_ASSET_NAME }}/* download/core
          rm -rf download/${{ env.VOICEVOX_CORE_ASSET_NAME }}
          rm download/${{ env.VOICEVOX_CORE_ASSET_NAME }}.zip

      - name: Copy VOICEVOX Core Models
        run: |
          cp -r download/core/model ./

      - name: Generate licenses.json
        run: |
          OUTPUT_LICENSE_JSON_PATH=engine_manifest_assets/dependency_licenses.json \
          bash build_util/create_venv_and_generate_licenses.bash
          # FIXME: VOICEVOX (editor) cannot build without licenses.json
          cp engine_manifest_assets/dependency_licenses.json licenses.json

      - name: Build run.py with PyInstaller
        run: |
          set -eux

          jq '.version = "${{ needs.config.outputs.version_or_latest }}"' engine_manifest.json > engine_manifest.json.tmp
          mv -f engine_manifest.json.tmp engine_manifest.json

          # Replace version & specify dynamic libraries
          sed -i "s/__version__ = \"latest\"/__version__ = \"${{ needs.config.outputs.version_or_latest }}\"/" voicevox_engine/__init__.py
          if [[ ${{ matrix.os }} == windows-* ]]; then
            LIBCORE_PATH=download/core/voicevox_core.dll
            LIBONNXRUNTIME_PATH=download/onnxruntime/lib/onnxruntime.dll
          elif [[ ${{ matrix.os }} == macos-* ]]; then
            LIBCORE_PATH=download/core/libvoicevox_core.dylib
            LIBONNXRUNTIME_PATH=download/onnxruntime/lib/libonnxruntime.dylib
          else
            LIBCORE_PATH=download/core/libvoicevox_core.so
            LIBONNXRUNTIME_PATH=download/onnxruntime/lib/libonnxruntime.so
          fi

          LIBCORE_PATH="$LIBCORE_PATH" \
          LIBONNXRUNTIME_PATH="$LIBONNXRUNTIME_PATH" \
          pyinstaller --noconfirm run.spec

      - name: Create artifact directory with symlink
        if: startsWith(matrix.os, 'windows-')
        env:
          PYTHON_SITE_PACKAGES_DIR: C:/hostedtoolcache/windows/python/${{ steps.setup-python.outputs.python-version }}/x64/lib/site-packages
          # create symlink instead of copy (Git Bash)
          # https://qiita.com/ucho/items/c5ea0beb8acf2f1e4772
          MSYS: winsymlinks:nativestrict
        run: |
          set -eux

          # Copy DLL dependencies

          if [ -f "download/onnxruntime/lib/onnxruntime_providers_cuda.dll" ]; then
            # ONNX Runtime providers (PyInstaller does not copy dynamic loaded libraries)
            ln -sf "$(pwd)/download/onnxruntime/lib"/onnxruntime_*.dll dist/run/

            # CUDA
            ln -sf "$(pwd)/download/cuda/bin"/cublas64_*.dll dist/run/
            ln -sf "$(pwd)/download/cuda/bin"/cublasLt64_*.dll dist/run/
            ln -sf "$(pwd)/download/cuda/bin"/cudart64_*.dll dist/run/
            ln -sf "$(pwd)/download/cuda/bin"/cufft64_*.dll dist/run/
            ln -sf "$(pwd)/download/cuda/bin"/curand64_*.dll dist/run/

            # cuDNN
            ln -sf "$(pwd)/download/cudnn/bin"/cudnn64_*.dll dist/run/
            ln -sf "$(pwd)/download/cudnn/bin"/cudnn_*_infer64*.dll dist/run/

            # zlib
            ln -sf "$(pwd)/download/zlib"/zlibwapi.dll dist/run/
          fi

          if [[ ${{ matrix.target }} == *-directml ]]; then
            # DirectML
            ln -sf "$(pwd)/download/directml"/DirectML.dll dist/run/
          fi

      - name: Create symlink of CUDA dependencies
        if: startsWith(matrix.os, 'ubuntu-') && endsWith(matrix.target, 'nvidia')
        run: |
          set -eux

          # ONNX Runtime providers (PyInstaller does not copy dynamic loaded libraries)
          patchelf --set-rpath '$ORIGIN' "$(pwd)/download/onnxruntime/lib"/libonnxruntime_providers_*.so
          ln -sf "$(pwd)/download/onnxruntime/lib"/libonnxruntime_*.so dist/run/

          # CUDA
          ln -sf "$(pwd)/download/cuda/bin"/libcublas.so.* dist/run/
          ln -sf "$(pwd)/download/cuda/bin"/libcublasLt.so.* dist/run/
          ln -sf "$(pwd)/download/cuda/bin"/libcudart.so.* dist/run/
          ln -sf "$(pwd)/download/cuda/bin"/libcufft.so.* dist/run/
          ln -sf "$(pwd)/download/cuda/bin"/libcurand.so.* dist/run/

          # cuDNN
          ln -sf "$(pwd)/download/cudnn/bin"/libcudnn.so.* dist/run/
          ln -sf "$(pwd)/download/cudnn/bin"/libcudnn_*_infer.so.* dist/run/

      - name: Set @rpath to @executable_path
        if: startsWith(matrix.os, 'macos-')
        run: |
          install_name_tool -add_rpath @executable_path/. dist/run/run

      - name: Code signing
        if: github.event.inputs.code_signing == 'true' && startsWith(matrix.os, 'windows-')
        run: |
          bash build_util/codesign.bash "dist/run/run.exe"
        env:
          CERT_BASE64: ${{ secrets.CERT_BASE64 }}
          CERT_PASSWORD: ${{ secrets.CERT_PASSWORD }}

<<<<<<< HEAD
      - name: Rename artifact directory to archive
        shell: bash
=======
      - name: Rearchive and split artifact
>>>>>>> f27468f0
        run: |
          mv dist/run/ "${{ matrix.target }}/"

      # 7z archives
      - name: Create 7z archives
        shell: bash
        run: |
          # Compress to artifact.7z.001, artifact.7z.002, ...
          7z -r -v1900m a "${{ steps.vars.outputs.package_name }}.7z" "${{ matrix.target }}/"

          # Output splitted archive list
          ls ${{ steps.vars.outputs.package_name }}.7z.* > archives_7z.txt
          mv archives_7z.txt "${{ steps.vars.outputs.package_name }}.7z.txt"

      - name: Upload 7z archives to artifact
        if: github.event.inputs.upload_artifact
        uses: actions/upload-artifact@v3
        with:
          name: ${{ steps.vars.outputs.package_name }}
          path: |
            ${{ steps.vars.outputs.package_name }}.7z.*

      - name: Upload 7z archives to Release assets
        if: needs.config.outputs.version != ''
        uses: ncipollo/release-action@v1
        with:
          allowUpdates: true
          prerelease: ${{ github.event.inputs.prerelease }}
          token: ${{ secrets.GITHUB_TOKEN }}
          tag: ${{ needs.config.outputs.version }}
          artifacts: >
            ${{ steps.vars.outputs.package_name }}.7z.*
          commit: ${{ github.sha }}

      - name: Clean 7z archives to reduce disk usage
        shell: bash
        run: |
          rm -f ${{ steps.vars.outputs.package_name }}.7z.*

      # VVPP archives
      - name: Create VVPP archives
        shell: bash
        run: |
          # Compress to artifact.001.vvppp,artifact.002.vvppp, ...
          (cd "${{ matrix.target }}" && 7z -r a "../compressed.zip")
          split -b 1900M --numeric-suffixes=1 -a 3 --additional-suffix .vvppp ./compressed.zip ./${{ steps.vars.outputs.package_name }}.

          # Rename to artifact.vvpp if there are only artifact.001.vvppp
          if [ "$(ls ${{ steps.vars.outputs.package_name }}.*.vvppp | wc -l)" == 1 ]; then
            mv ${{ steps.vars.outputs.package_name }}.001.vvppp ${{ steps.vars.outputs.package_name }}.vvpp
          fi

          # Output splitted archive list
          ls ${{ steps.vars.outputs.package_name }}*.vvppp ${{ steps.vars.outputs.package_name }}.vvpp > archives_vvpp.txt || true
          mv archives_vvpp.txt "${{ steps.vars.outputs.package_name }}.vvpp.txt"

      - name: Upload VVPP archives to artifact
        if: github.event.inputs.upload_artifact
        uses: actions/upload-artifact@v3
        with:
          name: ${{ steps.vars.outputs.package_name }}
          path: |
            ${{ steps.vars.outputs.package_name }}.vvpp
            ${{ steps.vars.outputs.package_name }}*.vvppp
            ${{ steps.vars.outputs.package_name }}.vvpp.txt

      - name: Upload VVPP archives to Release assets
        if: needs.config.outputs.version != ''
        uses: ncipollo/release-action@v1
        with:
          allowUpdates: true
          prerelease: ${{ github.event.inputs.prerelease }}
          token: ${{ secrets.GITHUB_TOKEN }}
          tag: ${{ needs.config.outputs.version }}
          artifacts: >
            ${{ steps.vars.outputs.package_name }}.vvpp,
            ${{ steps.vars.outputs.package_name }}*.vvppp,
            ${{ steps.vars.outputs.package_name }}.vvpp.txt
          commit: ${{ github.sha }}

  run-release-test-workflow:
    if: needs.config.outputs.version != ''
    needs: [config, build-and-upload]
    uses: ./.github/workflows/release-test.yml
    with:
      version: ${{ needs.config.outputs.version }}
      repo_url: ${{ format('{0}/{1}', github.server_url, github.repository) }} # このリポジトリのURL<|MERGE_RESOLUTION|>--- conflicted
+++ resolved
@@ -503,12 +503,7 @@
           CERT_BASE64: ${{ secrets.CERT_BASE64 }}
           CERT_PASSWORD: ${{ secrets.CERT_PASSWORD }}
 
-<<<<<<< HEAD
       - name: Rename artifact directory to archive
-        shell: bash
-=======
-      - name: Rearchive and split artifact
->>>>>>> f27468f0
         run: |
           mv dist/run/ "${{ matrix.target }}/"
 
