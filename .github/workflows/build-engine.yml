--- conflicted
+++ resolved
@@ -29,14 +29,9 @@
         default: false
 
 env:
-<<<<<<< HEAD
-  VOICEVOX_RESOURCE_VERSION: "0.23.1"
+  VOICEVOX_RESOURCE_VERSION: "0.24.0"
   VOICEVOX_CORE_VERSION: "0.16.0" # FIXME: VOICEVOX/voicevox_core#1089が入っていない
   VOICEVOX_VVM_VERSION: "0.1.0-tmp-song.0" # FIXME: 10期生がいない
-=======
-  VOICEVOX_RESOURCE_VERSION: "0.24.0"
-  VOICEVOX_CORE_VERSION: "0.15.8"
->>>>>>> 344d27b9
 
 defaults:
   run:
