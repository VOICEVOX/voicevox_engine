--- conflicted
+++ resolved
@@ -129,122 +129,8 @@
           sudo apt-get update
           sudo apt-get install -y patchelf
 
-<<<<<<< HEAD
       - name: <Setup> Create download directory
         run: mkdir download/
-=======
-      # CUDA
-      - name: <Setup> Restore cached CUDA
-        if: matrix.cuda_version != ''
-        uses: actions/cache/restore@v4
-        id: cuda-dll-cache-restore
-        with:
-          # update this key when ONNX Runtime CUDA dependency changed
-          key: ${{ matrix.os }}-cuda-dll-${{ matrix.cuda_version }}-v1
-          path: download/cuda
-
-      - name: <Setup> Set up CUDA toolkit
-        if: matrix.cuda_version != '' && steps.cuda-dll-cache-restore.outputs.cache-hit != 'true'
-        uses: Jimver/cuda-toolkit@v0.2.15
-        id: cuda-toolkit
-        with:
-          method: network
-          cuda: ${{ matrix.cuda_version }}
-
-      - name: <Setup> Extract CUDA Dynamic Libraries
-        if: matrix.cuda_version != '' && steps.cuda-dll-cache-restore.outputs.cache-hit != 'true'
-        run: |
-          set -eux
-
-          # CUDA Toolkit へのパスを OS 非依存へ整形する
-          # NOTE: ダブルクォートでバックスラッシュを囲むと tr が可搬性関連の warning を出す
-          # shellcheck disable=SC1003
-          CUDA_ROOT=$( echo "${{ steps.cuda-toolkit.outputs.CUDA_PATH }}" | tr '\\' '/' )
-
-          mkdir -p download/cuda/bin
-
-          if [[ ${{ runner.os }} == Windows ]]; then
-            mv "${CUDA_ROOT}/bin/"*.dll download/cuda/bin/
-
-            # remove CUDA to reduce disk usage
-            rm -rf "${CUDA_ROOT}"
-          else
-            cp "${CUDA_ROOT}/lib64/"libcublas.so.* download/cuda/bin/
-            cp "${CUDA_ROOT}/lib64/"libcublasLt.so.* download/cuda/bin/
-            cp "${CUDA_ROOT}/lib64/"libcudart.so.* download/cuda/bin/
-            cp "${CUDA_ROOT}/lib64/"libcufft.so.* download/cuda/bin/
-            cp "${CUDA_ROOT}/lib64/"libcurand.so.* download/cuda/bin/
-
-            # remove unneed full version libraries
-            rm -f download/cuda/bin/libcublas.so.*.*
-            rm -f download/cuda/bin/libcublasLt.so.*.*
-            rm -f download/cuda/bin/libcufft.so.*.*
-            rm -f download/cuda/bin/libcurand.so.*.*
-            rm -f download/cuda/bin/libcudart.so.*.*.*
-
-            # remove CUDA to reduce disk usage
-            sudo rm -rf "${CUDA_ROOT}"
-          fi
-
-      - name: <Setup> Save CUDA cache
-        if: matrix.cuda_version != ''
-        uses: actions/cache/save@v4
-        with:
-          key: ${{ steps.cuda-dll-cache-restore.outputs.cache-primary-key }}
-          path: download/cuda
-
-      # cuDNN
-      - name: <Setup> Export cuDNN url to calc hash
-        if: matrix.cudnn_url != ''
-        run: echo "${{ matrix.cudnn_url }}" > download/cudnn_url.txt
-
-      - name: <Setup> Restore cached cuDNN
-        if: matrix.cudnn_url != ''
-        uses: actions/cache/restore@v4
-        id: cudnn-dll-cache-restore
-        with:
-          # update this key when ONNX Runtime cuDNN dependency changed
-          key: ${{ matrix.os }}-cudnn-dll-${{ hashFiles('download/cudnn_url.txt') }}-v1
-          path: download/cudnn
-
-      - name: <Setup> Download and extract cuDNN Dynamic Libraries
-        if: matrix.cudnn_url != '' && steps.cudnn-dll-cache-restore.outputs.cache-hit != 'true'
-        run: |
-          set -eux
-
-          if [[ ${{ runner.os }} == Windows ]]; then
-            curl -fL --retry 3 --retry-delay 5 "${{ matrix.cudnn_url }}" > download/cudnn.zip
-
-            unzip download/cudnn.zip cudnn-*/bin/*.dll -d download/cudnn_tmp
-
-            mkdir -p download/cudnn/bin
-            mv download/cudnn_tmp/cudnn-*/bin/*.dll download/cudnn/bin/
-            rm -rf download/cudnn_tmp
-
-            rm download/cudnn.zip
-          else
-            curl -fL --retry 3 --retry-delay 5 "${{ matrix.cudnn_url }}" > download/cudnn.tar.xz
-
-            tar -Jxf download/cudnn.tar.xz -C download/
-
-            mkdir -p download/cudnn/bin
-            cp download/cudnn-*/lib/libcudnn.so.* download/cudnn/bin/
-            cp download/cudnn-*/lib/libcudnn_*_infer.so.* download/cudnn/bin/
-
-            # remove unneed full version libraries
-            rm -f download/cudnn/bin/libcudnn.so.*.*
-            rm -f download/cudnn/bin/libcudnn_*_infer.so.*.*
-
-            rm download/cudnn.tar.xz
-          fi
-
-      - name: <Setup> Save cuDNN cache
-        if: matrix.cudnn_url != ''
-        uses: actions/cache/save@v4
-        with:
-          key: ${{ steps.cudnn-dll-cache-restore.outputs.cache-primary-key }}
-          path: download/cudnn
->>>>>>> 409f5e01
 
       # zlib
       - name: <Setup> Export zlib url to calc hash
@@ -349,7 +235,6 @@
             steps.additional-libraries-cache-restore.outputs.cache-hit != 'true' ||
             steps.models-cache-restore.outputs.cache-hit != 'true'
         run: |
-<<<<<<< HEAD
           case "$RUNNER_OS,$RUNNER_ARCH" in
             Windows,X64) downloader_name=download-windows-x64.exe ;;
             macOS,X64) downloader_name=download-osx-x64 ;;
@@ -385,10 +270,6 @@
             chmod u+x $bin_dir/download
             echo $bin_dir >> "$GITHUB_PATH"
           fi
-=======
-          curl -fL --retry 3 --retry-delay 5 "${{ matrix.directml_url }}" -o download/directml.zip
-          mkdir -p download/directml
->>>>>>> 409f5e01
 
       # NOTE: ダウンローダー0.15はvoicevox_core.dll、ONNX Runtime、モデル等をまとめてしかダウンロードできないが、0.16になると個別にダウンロードできる
       # TODO: ダウンローダーを0.16にしたら、個別ダウンロードにし、download/core/下に直接配置する
@@ -454,7 +335,6 @@
           steps.additional-libraries-cache-restore.outputs.cache-hit != 'true' &&
             matrix.onnxruntime_device == 'cuda'
         run: |
-<<<<<<< HEAD
           dst=download/core/additional_libraries
           mkdir $dst
           case "$RUNNER_OS" in
@@ -473,20 +353,6 @@
           dst=download/core/additional_libraries
           mkdir $dst
           mv -v download_/DirectML.dll $dst/
-=======
-          curl -fL --retry 3 --retry-delay 5 "${{ matrix.onnxruntime_url }}" > download/onnxruntime.zip
-
-          # extract only dlls
-          if [[ ${{ endsWith(matrix.target, '-directml') }} == false ]]; then
-            unzip download/onnxruntime.zip onnxruntime-*/lib/*.dll -d download/
-            mv download/onnxruntime-* download/onnxruntime
-          else
-            mkdir -p download/onnxruntime/lib
-            unzip download/onnxruntime.zip runtimes/win-${{ matrix.architecture }}/native/*.dll -d download/onnxruntime
-            mv download/onnxruntime/runtimes/win-${{ matrix.architecture }}/native/*.dll download/onnxruntime/lib/
-            rm -r download/onnxruntime/runtimes
-          fi
->>>>>>> 409f5e01
 
       - name: <Setup> Save additional libraries cache
         if: matrix.onnxruntime_device != 'cpu'
@@ -498,16 +364,9 @@
       - name: <Setup> Move models
         if: steps.models-cache-restore.outputs.cache-hit != 'true'
         run: |
-<<<<<<< HEAD
           dst=download/core/models
           [ ! -e $dst ]
           mv -v download_/model $dst
-=======
-          curl -fL --retry 3 --retry-delay 5 "${{ matrix.onnxruntime_url }}" > download/onnxruntime.tgz
-          mkdir -p download/onnxruntime
-          tar xf "download/onnxruntime.tgz" -C "download/onnxruntime" --strip-components 1
-          rm download/onnxruntime.tgz
->>>>>>> 409f5e01
 
       - name: <Setup> Save models cache
         uses: actions/cache/save@v4
@@ -536,30 +395,6 @@
           DOWNLOAD_RESOURCE_PATH: download/resource
         run: bash tools/process_voicevox_resource.bash
 
-<<<<<<< HEAD
-=======
-      # VOICEVOX CORE
-      - name: <Setup> Prepare CORE cache
-        uses: actions/cache@v4
-        id: voicevox-core-cache
-        with:
-          key: ${{ matrix.os }}-voicevox-core-${{ matrix.voicevox_core_asset_prefix }}-${{ env.VOICEVOX_CORE_VERSION }}
-          path: download/core
-
-      - name: <Setup> Download CORE
-        if: steps.voicevox-core-cache.outputs.cache-hit != 'true'
-        env:
-          VOICEVOX_CORE_ASSET_NAME: ${{ matrix.voicevox_core_asset_prefix }}-${{ env.VOICEVOX_CORE_VERSION }}
-        run: |
-          curl -fL --retry 3 --retry-delay 5 \
-            "https://github.com/VOICEVOX/voicevox_core/releases/download/${{ env.VOICEVOX_CORE_VERSION }}/${{ env.VOICEVOX_CORE_ASSET_NAME }}.zip" > download/${{ env.VOICEVOX_CORE_ASSET_NAME }}.zip
-          unzip download/${{ env.VOICEVOX_CORE_ASSET_NAME }}.zip -d download/
-          mkdir -p download/core
-          mv download/${{ env.VOICEVOX_CORE_ASSET_NAME }}/* download/core
-          rm -rf download/${{ env.VOICEVOX_CORE_ASSET_NAME }}
-          rm download/${{ env.VOICEVOX_CORE_ASSET_NAME }}.zip
-
->>>>>>> 409f5e01
       # Build
       - name: <Build> Generate licenses.json
         run: |
