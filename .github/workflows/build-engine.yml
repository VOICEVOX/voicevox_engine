--- conflicted
+++ resolved
@@ -29,15 +29,10 @@
         default: false
 
 env:
-<<<<<<< HEAD
-  VOICEVOX_RESOURCE_VERSION: "0.24.0"
-  VOICEVOX_CORE_VERSION: "0.16.0" # FIXME: VOICEVOX/voicevox_core#1089が入っていない
-  VOICEVOX_VVM_VERSION: "0.1.0-tmp-song.0" # FIXME: 10期生がいない
-=======
   VOICEVOX_RESOURCE_VERSION: "0.24.1"
-  VOICEVOX_CORE_AND_DOWNLOADER_VERSION: "0.15.9" # このバージョンのダウンローダーは不要であるシステム辞書まで取ってきてしまうが、0.16ではオプトアウトできる。またリトライ機構も0.16.1あたりで入る予定
-  VOICEVOX_ADDITIONAL_LIBRARIES_VERSION: "0.1.1"
->>>>>>> 5e843272
+  VOICEVOX_CORE_AND_DOWNLOADER_VERSION: "0.16.0" # FIXME: VOICEVOX/voicevox_core#1089が入っていない。またリトライ機構も無い
+  VOICEVOX_ONNX_RUNTIME_VERSION: "voicevox_onnxruntime-1.17.3"
+  VOICEVOX_ADDITIONAL_LIBRARIES_VERSION: "0.2.0" # FIXME: VOICEVOX/voicevox_additional_libraries#5
 
 defaults:
   run:
@@ -67,88 +62,43 @@
           # Windows CPU
           - os: windows-2022
             architecture: "x64"
-<<<<<<< HEAD
-            voicevox_core_asset_prefix: voicevox_core-windows-x64
-            onnxruntime_url: https://github.com/VOICEVOX/onnxruntime-builder/releases/download/voicevox_onnxruntime-1.17.3/voicevox_onnxruntime-win-x64-1.17.3.tgz
-=======
             onnxruntime_device: cpu
->>>>>>> 5e843272
             target: windows-cpu
           # Windows DirectML
           - os: windows-2022
             architecture: "x64"
-<<<<<<< HEAD
-            voicevox_core_asset_prefix: voicevox_core-windows-x64
-            onnxruntime_url: https://github.com/VOICEVOX/onnxruntime-builder/releases/download/voicevox_onnxruntime-1.17.3/voicevox_onnxruntime-win-x64-dml-1.17.3.tgz
-            directml_url: https://www.nuget.org/api/v2/package/Microsoft.AI.DirectML/1.13.1
-=======
             onnxruntime_device: directml
->>>>>>> 5e843272
             target: windows-directml
           # Windows NVIDIA GPU
           - os: windows-2022
             architecture: "x64"
-<<<<<<< HEAD
-            voicevox_core_asset_prefix: voicevox_core-windows-x64
-            onnxruntime_url: https://github.com/VOICEVOX/onnxruntime-builder/releases/download/voicevox_onnxruntime-1.17.3/voicevox_onnxruntime-win-x64-cuda-1.17.3.tgz
-            cuda_version: "12.8.1"
-            cudnn_url: https://developer.download.nvidia.com/compute/cudnn/redist/cudnn/windows-x86_64/cudnn-windows-x86_64-8.9.7.29_cuda12-archive.zip
-=======
             onnxruntime_device: cuda
->>>>>>> 5e843272
             zlib_url: http://www.winimage.com/zLibDll/zlib123dllx64.zip
             target: windows-nvidia
           # Mac CPU (x64 arch)
           - os: macos-13
             architecture: "x64"
-<<<<<<< HEAD
-            voicevox_core_asset_prefix: voicevox_core-osx-x64
-            onnxruntime_url: https://github.com/VOICEVOX/onnxruntime-builder/releases/download/voicevox_onnxruntime-1.17.3/voicevox_onnxruntime-osx-x86_64-1.17.3.tgz
-=======
             onnxruntime_device: cpu
->>>>>>> 5e843272
             target: macos-x64
           # Mac CPU (arm64 arch)
           - os: macos-14
             architecture: "arm64"
-<<<<<<< HEAD
-            voicevox_core_asset_prefix: voicevox_core-osx-arm64
-            onnxruntime_url: https://github.com/VOICEVOX/onnxruntime-builder/releases/download/voicevox_onnxruntime-1.17.3/voicevox_onnxruntime-osx-arm64-1.17.3.tgz
-=======
             onnxruntime_device: cpu
->>>>>>> 5e843272
             target: macos-arm64
           # Linux CPU (x64 arch)
           - os: ubuntu-22.04
             architecture: "x64"
-<<<<<<< HEAD
-            voicevox_core_asset_prefix: voicevox_core-linux-x64
-            onnxruntime_url: https://github.com/VOICEVOX/onnxruntime-builder/releases/download/voicevox_onnxruntime-1.17.3/voicevox_onnxruntime-linux-x64-1.17.3.tgz
-=======
             onnxruntime_device: cpu
->>>>>>> 5e843272
             target: linux-cpu-x64
           # Linux CPU (arm64 arch)
           - os: ubuntu-22.04-arm
             architecture: "arm64"
-<<<<<<< HEAD
-            voicevox_core_asset_prefix: voicevox_core-linux-arm64
-            onnxruntime_url: https://github.com/VOICEVOX/onnxruntime-builder/releases/download/voicevox_onnxruntime-1.17.3/voicevox_onnxruntime-linux-arm64-1.17.3.tgz
-=======
             onnxruntime_device: cpu
->>>>>>> 5e843272
             target: linux-cpu-arm64
           # Linux NVIDIA GPU
           - os: ubuntu-22.04
             architecture: "x64"
-<<<<<<< HEAD
-            voicevox_core_asset_prefix: voicevox_core-linux-x64
-            onnxruntime_url: https://github.com/VOICEVOX/onnxruntime-builder/releases/download/voicevox_onnxruntime-1.17.3/voicevox_onnxruntime-linux-x64-cuda-1.17.3.tgz
-            cuda_version: "12.8.1"
-            cudnn_url: https://developer.download.nvidia.com/compute/cudnn/redist/cudnn/linux-x86_64/cudnn-linux-x86_64-8.9.7.29_cuda12-archive.tar.xz
-=======
             onnxruntime_device: cuda
->>>>>>> 5e843272
             target: linux-nvidia
 
     runs-on: ${{ matrix.os }}
@@ -180,131 +130,8 @@
           sudo apt-get update
           sudo apt-get install -y patchelf
 
-<<<<<<< HEAD
-      # CUDA
-      - name: <Setup> Restore cached CUDA
-        if: matrix.cuda_version != ''
-        uses: actions/cache/restore@v4
-        id: cuda-dll-cache-restore
-        with:
-          # update this key when ONNX Runtime CUDA dependency changed
-          key: ${{ matrix.os }}-cuda-dll-${{ matrix.cuda_version }}-v1
-          path: download/cuda
-
-      # FIXME: 現在cuda-toolkitで暫定的に`method=local`としているため必要。暫定対応が不要になればこちらも不要となるはず
-      - name: <Setup> Free Disk Space
-        uses: jlumbroso/free-disk-space@main
-        if: matrix.cuda_version != '' && steps.cuda-dll-cache-restore.outputs.cache-hit != 'true' && runner.os == 'Linux'
-        with:
-          tool-cache: false
-          large-packages: false
-          swap-storage: false
-
-      - name: <Setup> Set up CUDA toolkit
-        if: matrix.cuda_version != '' && steps.cuda-dll-cache-restore.outputs.cache-hit != 'true'
-        uses: Jimver/cuda-toolkit@v0.2.22
-        id: cuda-toolkit
-        with:
-          method: ${{ runner.os == 'Linux' && 'local' || 'network' }} # FIXME: 現在LinuxだとCUDA 12.8のインストールがapt経由でできなくなっているため、暫定的な対応を入れた形。 (<https://github.com/VOICEVOX/voicevox_engine/pull/1587#issuecomment-2972894697>)
-          cuda: ${{ matrix.cuda_version }}
-
-      - name: <Setup> Extract CUDA Dynamic Libraries
-        if: matrix.cuda_version != '' && steps.cuda-dll-cache-restore.outputs.cache-hit != 'true'
-        run: |
-          set -eux
-
-          # CUDA Toolkit へのパスを OS 非依存へ整形する
-          # NOTE: ダブルクォートでバックスラッシュを囲むと tr が可搬性関連の warning を出す
-          # shellcheck disable=SC1003
-          CUDA_ROOT=$( echo "${{ steps.cuda-toolkit.outputs.CUDA_PATH }}" | tr '\\' '/' )
-
-          mkdir -p download/cuda/bin
-
-          if [[ ${{ runner.os }} == Windows ]]; then
-            mv "${CUDA_ROOT}/bin/"*.dll download/cuda/bin/
-
-            # remove CUDA to reduce disk usage
-            rm -rf "${CUDA_ROOT}"
-          else
-            cp "${CUDA_ROOT}/lib64/"libcublas.so.* download/cuda/bin/
-            cp "${CUDA_ROOT}/lib64/"libcublasLt.so.* download/cuda/bin/
-            cp "${CUDA_ROOT}/lib64/"libcudart.so.* download/cuda/bin/
-            cp "${CUDA_ROOT}/lib64/"libcufft.so.* download/cuda/bin/
-            cp "${CUDA_ROOT}/lib64/"libcurand.so.* download/cuda/bin/
-
-            # remove unneed full version libraries
-            rm -f download/cuda/bin/libcublas.so.*.*
-            rm -f download/cuda/bin/libcublasLt.so.*.*
-            rm -f download/cuda/bin/libcufft.so.*.*
-            rm -f download/cuda/bin/libcurand.so.*.*
-            rm -f download/cuda/bin/libcudart.so.*.*.*
-
-            # remove CUDA to reduce disk usage
-            sudo rm -rf "${CUDA_ROOT}"
-          fi
-
-      - name: <Setup> Save CUDA cache
-        if: matrix.cuda_version != ''
-        uses: actions/cache/save@v4
-        with:
-          key: ${{ steps.cuda-dll-cache-restore.outputs.cache-primary-key }}
-          path: download/cuda
-
-      # cuDNN
-      - name: <Setup> Export cuDNN url to calc hash
-        if: matrix.cudnn_url != ''
-        run: echo "${{ matrix.cudnn_url }}" > download/cudnn_url.txt
-
-      - name: <Setup> Restore cached cuDNN
-        if: matrix.cudnn_url != ''
-        uses: actions/cache/restore@v4
-        id: cudnn-dll-cache-restore
-        with:
-          # update this key when ONNX Runtime cuDNN dependency changed
-          key: ${{ matrix.os }}-cudnn-dll-${{ hashFiles('download/cudnn_url.txt') }}-v1
-          path: download/cudnn
-
-      - name: <Setup> Download and extract cuDNN Dynamic Libraries
-        if: matrix.cudnn_url != '' && steps.cudnn-dll-cache-restore.outputs.cache-hit != 'true'
-        run: |
-          set -eux
-
-          if [[ ${{ runner.os }} == Windows ]]; then
-            curl -L --retry 3 --retry-delay 5 "${{ matrix.cudnn_url }}" > download/cudnn.zip
-
-            unzip download/cudnn.zip cudnn-*/bin/*.dll -d download/cudnn_tmp
-
-            mkdir -p download/cudnn/bin
-            mv download/cudnn_tmp/cudnn-*/bin/*.dll download/cudnn/bin/
-            rm -rf download/cudnn_tmp
-
-            rm download/cudnn.zip
-          else
-            curl -L --retry 3 --retry-delay 5 "${{ matrix.cudnn_url }}" > download/cudnn.tar.xz
-
-            tar -Jxf download/cudnn.tar.xz -C download/
-
-            mkdir -p download/cudnn/bin
-            cp download/cudnn-*/lib/libcudnn.so.* download/cudnn/bin/
-            cp download/cudnn-*/lib/libcudnn_*_infer.so.* download/cudnn/bin/
-
-            # remove unneed full version libraries
-            rm -f download/cudnn/bin/libcudnn.so.*.*
-            rm -f download/cudnn/bin/libcudnn_*_infer.so.*.*
-
-            rm download/cudnn.tar.xz
-          fi
-
-      - name: <Setup> Save cuDNN cache
-        if: matrix.cudnn_url != ''
-        uses: actions/cache/save@v4
-        with:
-          key: ${{ steps.cudnn-dll-cache-restore.outputs.cache-primary-key }}
-          path: download/cudnn
-=======
       - name: <Setup> Create download directory
-        run: mkdir -p download/
->>>>>>> 5e843272
+        run: mkdir -p download/core
 
       # zlib
       - name: <Setup> Export zlib url to calc hash
@@ -444,6 +271,7 @@
             steps.additional-libraries-cache-restore.outputs.cache-hit != 'true' ||
             steps.models-cache-restore.outputs.cache-hit != 'true'
         run: |
+          # FIXME: 10期生およびソングモデル(0.1.0-tmp-song.0)が欠けている状態
           ${{ steps.download-downloader.outputs.downloader-path }} \
             -o ./download_ \
             --cpu-arch ${{ matrix.architecture }} \
@@ -453,12 +281,14 @@
         env:
           GITHUB_TOKEN: ${{ secrets.GITHUB_TOKEN }}
 
-      - name: <Setup> Move CORE
+      - name: <Setup> Download CORE
         if: steps.voicevox-core-cache-restore.outputs.cache-hit != 'true'
         run: |
-          dst=download/core/c_api
-          mkdir -p $dst
-          mv -v download_/*voicevox_core* $dst/
+          ${{ steps.download-downloader.outputs.downloader-path }} \
+            --only c-api \
+            --c-api-version "$VOICEVOX_CORE_AND_DOWNLOADER_VERSION" \
+            --cpu-arch ${{ matrix.architecture }} \
+            -o download/core
 
       - name: <Setup> Save CORE cache
         uses: actions/cache/save@v4
@@ -466,12 +296,15 @@
           key: ${{ steps.voicevox-core-cache-restore.outputs.cache-primary-key }}
           path: download/core/c_api
 
-      - name: <Setup> Move ONNX Runtime
+      - name: <Setup> Download ONNX Runtime
         if: steps.onnxruntime-cache-restore.outputs.cache-hit != 'true'
         run: |
-          dst=download/core/onnxruntime/lib
-          mkdir -p $dst
-          mv -v download_/*onnxruntime* $dst/
+          ${{ steps.download-downloader.outputs.downloader-path }} \
+            --only onnxruntime \
+            --onnxruntime-version "$VOICEVOX_ONNX_RUNTIME_VERSION" \
+            --device ${{ matrix.onnxruntime_device }} \
+            --cpu-arch ${{ matrix.architecture }} \
+            -o download/core
 
       - name: <Setup> Rename ONNX Runtime
         if: steps.onnxruntime-cache-restore.outputs.cache-hit != 'true' && (runner.os == 'macOS' || runner.os == 'Linux')
@@ -480,12 +313,12 @@
           case "$RUNNER_OS" in
             macOS)
               mv -v \
-                "$(find $lib_dir -name 'libonnxruntime.[1-9]*.dylib')" \
-                $lib_dir/libonnxruntime.dylib ;;
+                "$(find $lib_dir -name 'libvoicevox_onnxruntime.[1-9]*.dylib')" \
+                $lib_dir/libvoicevox_onnxruntime.dylib ;;
             Linux)
               mv -v \
-                "$(find $lib_dir -name 'libonnxruntime.so.[1-9]*')" \
-                $lib_dir/libonnxruntime.so ;;
+                "$(find $lib_dir -name 'libvoicevox_onnxruntime.so.[1-9]*')" \
+                $lib_dir/libvoicevox_onnxruntime.so ;;
           esac
 
       - name: <Setup> Save ONNX Runtime cache
@@ -494,33 +327,17 @@
           key: ${{ steps.onnxruntime-cache-restore.outputs.cache-primary-key }}
           path: download/core/onnxruntime
 
-<<<<<<< HEAD
-      - name: <Setup> Download VOICEVOX ONNX Runtime
-        if: steps.onnxruntime-cache-restore.outputs.cache-hit != 'true'
-=======
-      - name: <Setup> Move CUDA
+      - name: <Setup> Download additional libraries
         if: |
           steps.additional-libraries-cache-restore.outputs.cache-hit != 'true' &&
-            matrix.onnxruntime_device == 'cuda'
-        run: |
-          dst=download/core/additional_libraries
-          mkdir -p $dst
-          case "$RUNNER_OS" in
-            Windows) mv -v download_/cu*.dll $dst/ ;;
-            Linux) mv -v download_/libcu*.so.* $dst/ ;;
-            *)
-              echo 'unexpected runner' >&2
-              exit 1
-          esac
-
-      - name: <Setup> Move DirectML
-        if: |
-          steps.additional-libraries-cache-restore.outputs.cache-hit != 'true' &&
-            matrix.onnxruntime_device == 'directml'
-        run: |
-          dst=download/core/additional_libraries
-          mkdir -p $dst
-          mv -v download_/DirectML.dll $dst/
+            matrix.onnxruntime_device != 'cpu'
+        run: |
+          ${{ steps.download-downloader.outputs.downloader-path }} \
+            --only additional-libraries \
+            --additional-libraries-version "$VOICEVOX_ADDITIONAL_LIBRARIES_VERSION" \
+            --device ${{ matrix.onnxruntime_device }} \
+            --cpu-arch ${{ matrix.architecture }} \
+            -o download/core
 
       - name: <Setup> Save additional libraries cache
         if: matrix.onnxruntime_device != 'cpu'
@@ -529,13 +346,13 @@
           key: ${{ steps.additional-libraries-cache-restore.outputs.cache-primary-key }}
           path: download/core/additional_libraries
 
-      - name: <Setup> Move models
+      # FIXME: 10期生およびソングモデル(0.1.0-tmp-song.0)が欠けている状態
+      - name: <Setup> Download models
         if: steps.models-cache-restore.outputs.cache-hit != 'true'
->>>>>>> 5e843272
-        run: |
-          dst=download/core/models
-          [ ! -e $dst ]
-          mv -v download_/model $dst
+        run: |
+          ${{ steps.download-downloader.outputs.downloader-path }} \
+            --only models \
+            -o download/core
 
       - name: <Setup> Save models cache
         uses: actions/cache/save@v4
@@ -564,36 +381,6 @@
           DOWNLOAD_RESOURCE_PATH: download/resource
         run: bash tools/process_voicevox_resource.bash
 
-<<<<<<< HEAD
-      # VOICEVOX VVM
-      - name: <Setup> Download VVMs
-        run: gh release download "$VOICEVOX_VVM_VERSION" -R VOICEVOX/voicevox_vvm -D download/vvm
-        env:
-          GH_TOKEN: ${{ secrets.GITHUB_TOKEN }}
-
-      # VOICEVOX CORE
-      - name: <Setup> Prepare CORE cache
-        uses: actions/cache@v4
-        id: voicevox-core-cache
-        with:
-          key: ${{ matrix.os }}-voicevox-core-${{ matrix.voicevox_core_asset_prefix }}-${{ env.VOICEVOX_CORE_VERSION }}
-          path: download/core
-
-      - name: <Setup> Download CORE
-        if: steps.voicevox-core-cache.outputs.cache-hit != 'true'
-        env:
-          VOICEVOX_CORE_ASSET_NAME: ${{ matrix.voicevox_core_asset_prefix }}-${{ env.VOICEVOX_CORE_VERSION }}
-        run: |
-          curl -L --retry 3 --retry-delay 5 \
-            "https://github.com/VOICEVOX/voicevox_core/releases/download/${{ env.VOICEVOX_CORE_VERSION }}/${{ env.VOICEVOX_CORE_ASSET_NAME }}.zip" > download/${{ env.VOICEVOX_CORE_ASSET_NAME }}.zip
-          unzip download/${{ env.VOICEVOX_CORE_ASSET_NAME }}.zip -d download/
-          mkdir -p download/core
-          mv download/${{ env.VOICEVOX_CORE_ASSET_NAME }}/* download/core
-          rm -rf download/${{ env.VOICEVOX_CORE_ASSET_NAME }}
-          rm download/${{ env.VOICEVOX_CORE_ASSET_NAME }}.zip
-
-=======
->>>>>>> 5e843272
       # Build
       - name: <Build> Generate licenses.json
         run: |
@@ -620,37 +407,20 @@
           $sed -i "s/__version__ = \"latest\"/__version__ = \"${{ needs.config.outputs.version_or_latest }}\"/" voicevox_engine/__init__.py
 
           if [[ ${{ runner.os }} == Windows  ]]; then
-<<<<<<< HEAD
-            LIBCORE_PATH=download/core/lib/voicevox_core.dll
-            LIBONNXRUNTIME_PATH=download/onnxruntime/lib/voicevox_onnxruntime.dll
-          elif [[ ${{ runner.os }} == macOS ]]; then
-            LIBCORE_PATH=download/core/lib/libvoicevox_core.dylib
-            LIBONNXRUNTIME_PATH=download/onnxruntime/lib/libvoicevox_onnxruntime.dylib
-          else
-            LIBCORE_PATH=download/core/lib/libvoicevox_core.so
-            LIBONNXRUNTIME_PATH=download/onnxruntime/lib/libvoicevox_onnxruntime.so
-          fi
-
-          CORE_MODEL_DIR_PATH="download/vvm" \
-          LIBCORE_PATH="$LIBCORE_PATH" \
-          LIBONNXRUNTIME_PATH="$LIBONNXRUNTIME_PATH" \
-          uv run pyinstaller --noconfirm run.spec
-=======
             LIBCORE_PATH=download/core/c_api/voicevox_core.dll
-            LIBONNXRUNTIME_PATH=download/core/onnxruntime/lib/onnxruntime.dll
+            LIBONNXRUNTIME_PATH=download/core/onnxruntime/lib/voicevox_onnxruntime.dll
           elif [[ ${{ runner.os }} == macOS ]]; then
             LIBCORE_PATH=download/core/c_api/libvoicevox_core.dylib
-            LIBONNXRUNTIME_PATH=download/core/onnxruntime/lib/libonnxruntime.dylib
+            LIBONNXRUNTIME_PATH=download/core/onnxruntime/lib/libvoicevox_onnxruntime.dylib
           else
             LIBCORE_PATH=download/core/c_api/libvoicevox_core.so
-            LIBONNXRUNTIME_PATH=download/core/onnxruntime/lib/libonnxruntime.so
+            LIBONNXRUNTIME_PATH=download/core/onnxruntime/lib/libvoicevox_onnxruntime.so
           fi
 
           uv run pyinstaller --noconfirm run.spec -- \
             --libcore_path="$LIBCORE_PATH" \
             --libonnxruntime_path="$LIBONNXRUNTIME_PATH" \
-            --core_model_dir_path="download/core/models"
->>>>>>> 5e843272
+            --core_model_dir_path="download/core/models/vvms"
 
       # Because PyInstaller does not copy dynamic loaded libraries,
       # manually move DLL dependencies into `dist/run/` (cache already saved)
@@ -660,29 +430,8 @@
         run: |
           set -eux
 
-<<<<<<< HEAD
-          # Windows CUDA
-          if [ -f "download/onnxruntime/lib/voicevox_onnxruntime_providers_cuda.dll" ]; then
-
-            # ONNX Runtime providers
-            mv download/onnxruntime/lib/voicevox_onnxruntime_*.dll dist/run/
-
-            # CUDA
-            mv download/cuda/bin/cublas64_*.dll dist/run/
-            mv download/cuda/bin/cublasLt64_*.dll dist/run/
-            mv download/cuda/bin/cudart64_*.dll dist/run/
-            mv download/cuda/bin/cufft64_*.dll dist/run/
-            mv download/cuda/bin/curand64_*.dll dist/run/
-
-            # cuDNN
-            mv download/cudnn/bin/cudnn64_*.dll dist/run/
-            mv download/cudnn/bin/cudnn_*_infer64*.dll dist/run/
-
-            # zlib
-=======
           mv download/core/additional_libraries/*.dll dist/run/
           if ${{ matrix.onnxruntime_device == 'cuda' }}; then
->>>>>>> 5e843272
             mv download/zlib/zlibwapi.dll dist/run/
           fi
 
@@ -694,32 +443,11 @@
           # ONNX Runtime providers
           # NOTE: `$ORIGIN` は RPATH の特殊トークンであるため、bash 変数扱いされないために適切なエスケープが必要。
           # shellcheck disable=SC2016
-<<<<<<< HEAD
-          patchelf --set-rpath '$ORIGIN' "$(pwd)/download/onnxruntime/lib"/libvoicevox_onnxruntime_providers_*.so
-          mv download/onnxruntime/lib/libvoicevox_onnxruntime_*.so dist/run/
-
-          # CUDA
-          mv download/cuda/bin/libcublas.so.* dist/run/
-          mv download/cuda/bin/libcublasLt.so.* dist/run/
-          mv download/cuda/bin/libcudart.so.* dist/run/
-          mv download/cuda/bin/libcufft.so.* dist/run/
-          mv download/cuda/bin/libcurand.so.* dist/run/
-
-          # cuDNN
-          mv download/cudnn/bin/libcudnn.so.* dist/run/
-          mv download/cudnn/bin/libcudnn_*_infer.so.* dist/run/
-
-          # Clean source directories to reduce disk usage (already cached)
-          rm -rf download/onnxruntime
-          rm -rf download/cuda
-          rm -rf download/cudnn
-=======
-          patchelf --set-rpath '$ORIGIN' "$(pwd)/download/core/onnxruntime/lib"/libonnxruntime_providers_*.so
-          mv download/core/onnxruntime/lib/libonnxruntime_*.so dist/run/
+          patchelf --set-rpath '$ORIGIN' "$(pwd)/download/core/onnxruntime/lib"/libvoicevox_onnxruntime_providers_*.so
+          mv download/core/onnxruntime/lib/libvoicevox_onnxruntime_*.so dist/run/
 
           # CUDA, cuDNN
           mv download/core/additional_libraries/*.so* dist/run/
->>>>>>> 5e843272
 
       - name: <Build> Code signing
         if: github.event.inputs.code_signing == 'true' && runner.os == 'Windows'
