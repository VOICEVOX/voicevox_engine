--- conflicted
+++ resolved
@@ -13,13 +13,8 @@
         required: true
 
 env:
-<<<<<<< HEAD
   IMAGE_NAME: ${{ vars.DOCKERHUB_USERNAME }}/voicevox_engine
-  PYTHON_VERSION: "3.8.10"
-=======
-  IMAGE_NAME: ${{ secrets.DOCKERHUB_USERNAME }}/voicevox_engine
   PYTHON_VERSION: "3.11.3"
->>>>>>> dbbd0ca6
   VOICEVOX_RESOURCE_VERSION: "0.14.2"
   VOICEVOX_CORE_VERSION: "0.14.3"
 
