name: build-docker
on:
  push:
    branches:
      - master
  release:
    types:
      - created
  workflow_dispatch:
    inputs:
      version:
        description: "バージョン情報（A.BB.C / A.BB.C-preview.D）"
        required: true

env:
<<<<<<< HEAD
  IMAGE_NAME: ${{ secrets.DOCKERHUB_USERNAME }}/voicevox_engine
  PYTHON_VERSION: "3.8.10"
  VOICEVOX_RESOURCE_VERSION: "0.14.3-preview.1"
=======
  IMAGE_NAME: ${{ vars.DOCKERHUB_USERNAME }}/voicevox_engine
  PYTHON_VERSION: "3.11.3"
  VOICEVOX_RESOURCE_VERSION: "0.14.2"
>>>>>>> e529ce66
  VOICEVOX_CORE_VERSION: "0.14.3"

jobs:
  config: # 全 jobs で利用する定数の定義. `env` が利用できないコンテキストでも利用できる.
    runs-on: ubuntu-latest
    outputs:
      version_or_latest: ${{ steps.vars.outputs.version_or_latest }}
    steps:
      - name: declare variables
        id: vars
        shell: bash
        run: |
          : # releaseタグ名か、workflow_dispatchでのバージョン名か、latestが入る
          echo "version_or_latest=${{ github.event.release.tag_name || github.event.inputs.version || 'latest' }}" >> $GITHUB_OUTPUT

  build-docker:
    needs: [ config ]
    runs-on: ${{ matrix.os }}

    strategy:
      matrix:
        os: [ ubuntu-latest ]
        tag:
          - ""
          - cpu
          - cpu-ubuntu20.04
          - nvidia
          - nvidia-ubuntu20.04
        include:
          # Ubuntu 20.04
          - tag: ""
            target: runtime-env
            base_image: ubuntu:20.04
            base_runtime_image: ubuntu:20.04
            onnxruntime_version: 1.13.1
            platforms: linux/amd64,linux/arm64/v8
          - tag: cpu
            target: runtime-env
            base_image: ubuntu:20.04
            base_runtime_image: ubuntu:20.04
            onnxruntime_version: 1.13.1
            platforms: linux/amd64,linux/arm64/v8
          - tag: cpu-ubuntu20.04
            target: runtime-env
            base_image: ubuntu:20.04
            base_runtime_image: ubuntu:20.04
            onnxruntime_version: 1.13.1
            platforms: linux/amd64,linux/arm64/v8
          - tag: nvidia
            target: runtime-nvidia-env
            base_image: ubuntu:20.04
            base_runtime_image: nvidia/cuda:11.6.2-cudnn8-runtime-ubuntu20.04
            onnxruntime_version: 1.13.1
            platforms: linux/amd64
          - tag: nvidia-ubuntu20.04
            target: runtime-nvidia-env
            base_image: ubuntu:20.04
            base_runtime_image: nvidia/cuda:11.6.2-cudnn8-runtime-ubuntu20.04
            onnxruntime_version: 1.13.1
            platforms: linux/amd64

    steps:
      - uses: actions/checkout@v3

      - name: Setup QEMU
        uses: docker/setup-qemu-action@v2

      - name: Setup Docker Buildx
        id: buildx
        uses: docker/setup-buildx-action@v2

      - name: Login to DockerHub
        uses: docker/login-action@v2
        with:
          username: ${{ vars.DOCKERHUB_USERNAME }}
          password: ${{ secrets.DOCKERHUB_TOKEN }}

      # Download VOICEVOX RESOURCE
      - name: Prepare VOICEVOX RESOURCE cache
        uses: actions/cache@v3
        id: voicevox-resource-cache
        with:
          key: voicevox-resource-${{ env.VOICEVOX_RESOURCE_VERSION }}
          path: download/resource

      - name: Checkout VOICEVOX RESOURCE
        if: steps.voicevox-resource-cache.outputs.cache-hit != 'true'
        uses: actions/checkout@v3
        with:
          repository: VOICEVOX/voicevox_resource
          ref: ${{ env.VOICEVOX_RESOURCE_VERSION }}
          path: download/resource

      # Merge VOICEVOX RESOURCE
      - name: Merge VOICEVOX RESOURCE
        shell: bash
        env:
          DOWNLOAD_RESOURCE_PATH: download/resource
        run: bash build_util/process_voicevox_resource.bash

      - name: Build and Deploy Docker image
        uses: docker/build-push-action@v3
        env:
          IMAGE_TAG:
            |- # If it's a release, add the version, otherwise add the `latest`
            ${{ (
              matrix.tag != '' && (
                format('{0}:{1}-{2}', env.IMAGE_NAME, matrix.tag, needs.config.outputs.version_or_latest)
              ) || format('{0}:{1}', env.IMAGE_NAME, needs.config.outputs.version_or_latest)
            ) }}
        with:
          context: .
          builder: ${{ steps.buildx.outputs.name }}
          file: ./Dockerfile
          build-args: |
            BASE_IMAGE=${{ matrix.base_image }}
            BASE_RUNTIME_IMAGE=${{ matrix.base_runtime_image }}
            PYTHON_VERSION=${{ env.PYTHON_VERSION }}
            VOICEVOX_ENGINE_VERSION=${{ needs.config.outputs.version_or_latest }}
            VOICEVOX_CORE_VERSION=${{ env.VOICEVOX_CORE_VERSION }}
            VOICEVOX_RESOURCE_VERSION=${{ env.VOICEVOX_RESOURCE_VERSION }}
            USE_GPU=${{ matrix.target == 'runtime-nvidia-env' }}
            ONNXRUNTIME_VERSION=${{ matrix.onnxruntime_version }}
          target: ${{ matrix.target }}
          push: true
          tags: ${{ env.IMAGE_TAG }}
          cache-from: type=registry,ref=${{ env.IMAGE_TAG }}-buildcache
          cache-to: type=registry,ref=${{ env.IMAGE_TAG }}-buildcache,mode=max
          platforms: ${{ matrix.platforms }}

  run-release-test-workflow:
    # version が指定されている場合のみ実行する
    if: needs.config.outputs.version_or_latest != 'latest'
    needs: [ config, build-docker ]
    uses: ./.github/workflows/release-test-docker.yml
    with:
      version: ${{ needs.config.outputs.version }}
      repo_url: ${{ format('{0}/{1}', github.server_url, github.repository) }} # このリポジトリのURL<|MERGE_RESOLUTION|>--- conflicted
+++ resolved
@@ -13,15 +13,9 @@
         required: true
 
 env:
-<<<<<<< HEAD
-  IMAGE_NAME: ${{ secrets.DOCKERHUB_USERNAME }}/voicevox_engine
-  PYTHON_VERSION: "3.8.10"
-  VOICEVOX_RESOURCE_VERSION: "0.14.3-preview.1"
-=======
   IMAGE_NAME: ${{ vars.DOCKERHUB_USERNAME }}/voicevox_engine
   PYTHON_VERSION: "3.11.3"
-  VOICEVOX_RESOURCE_VERSION: "0.14.2"
->>>>>>> e529ce66
+  VOICEVOX_RESOURCE_VERSION: "0.14.3-preview.1"
   VOICEVOX_CORE_VERSION: "0.14.3"
 
 jobs:
