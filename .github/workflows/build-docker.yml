name: build-docker
on:
  push:
    branches:
      - master
  release:
    types:
      - created

jobs:
  build-docker:
    runs-on: ${{ matrix.os }}

    env:
      IMAGE_NAME: ${{ secrets.DOCKERHUB_USERNAME }}/voicevox_engine
      # IMAGE_NAME: voicevox/voicevox_engine

    strategy:
      matrix:
        os: [ubuntu-latest]
        tag:
          - ''
          - cpu
          - cpu-ubuntu20.04
          - nvidia
          - nvidia-ubuntu20.04
          - cpu-ubuntu18.04
          - nvidia-ubuntu18.04
<<<<<<< HEAD
        voicevox_core_version: [0.7.0]
        voicevox_core_example_version: [0.7.0]
=======
        voicevox_core_version: [0.7.4]
        voicevox_core_example_version: [0.7.4]
>>>>>>> f7a1dea8
        include:
          # Ubuntu 20.04
          - tag: ''
            target: runtime-env
            base_image: ubuntu:focal
            base_runtime_image: ubuntu:focal
            voicevox_core_library_name: core_cpu
            libtorch_url: https://download.pytorch.org/libtorch/cpu/libtorch-cxx11-abi-shared-with-deps-1.9.0%2Bcpu.zip
          - tag: cpu
            target: runtime-env
            base_image: ubuntu:focal
            base_runtime_image: ubuntu:focal
            voicevox_core_library_name: core_cpu
            libtorch_url: https://download.pytorch.org/libtorch/cpu/libtorch-cxx11-abi-shared-with-deps-1.9.0%2Bcpu.zip
          - tag: cpu-ubuntu20.04
            target: runtime-env
            base_image: ubuntu:focal
            base_runtime_image: ubuntu:focal
            voicevox_core_library_name: core_cpu
            libtorch_url: https://download.pytorch.org/libtorch/cpu/libtorch-cxx11-abi-shared-with-deps-1.9.0%2Bcpu.zip
          - tag: nvidia
            target: runtime-nvidia-env
            base_image: ubuntu:focal
            base_runtime_image: nvidia/driver:460.73.01-ubuntu20.04
            voicevox_core_library_name: core
            libtorch_url: https://download.pytorch.org/libtorch/cu111/libtorch-cxx11-abi-shared-with-deps-1.9.0%2Bcu111.zip
          - tag: nvidia-ubuntu20.04
            target: runtime-nvidia-env
            base_image: ubuntu:focal
            base_runtime_image: nvidia/driver:460.73.01-ubuntu20.04
            voicevox_core_library_name: core
            libtorch_url: https://download.pytorch.org/libtorch/cu111/libtorch-cxx11-abi-shared-with-deps-1.9.0%2Bcu111.zip
          # Ubuntu 18.04
          - tag: cpu-ubuntu18.04
            target: runtime-env
            base_image: ubuntu:bionic
            base_runtime_image: ubuntu:bionic
            voicevox_core_library_name: core_cpu
            libtorch_url: https://download.pytorch.org/libtorch/cpu/libtorch-cxx11-abi-shared-with-deps-1.9.0%2Bcpu.zip
            use_glibc_231_workaround: 1
          - tag: nvidia-ubuntu18.04
            target: runtime-nvidia-env
            base_image: ubuntu:bionic
            base_runtime_image: nvidia/driver:460.73.01-ubuntu18.04
            voicevox_core_library_name: core
            libtorch_url: https://download.pytorch.org/libtorch/cu111/libtorch-cxx11-abi-shared-with-deps-1.9.0%2Bcu111.zip
            use_glibc_231_workaround: 1

    steps:
      - uses: actions/checkout@v2

      - name: Setup Docker Buildx
        id: buildx
        uses: docker/setup-buildx-action@v1

      - name: Login to DockerHub
        uses: docker/login-action@v1
        with:
          username: ${{ secrets.DOCKERHUB_USERNAME }}
          password: ${{ secrets.DOCKERHUB_TOKEN }}

      - name: Build and Deploy Docker image
        uses: docker/build-push-action@v2
        env:
          IMAGE_TAG: ${{ env.IMAGE_NAME }}:${{ matrix.tag }}${{ (matrix.tag != '' && '-') || '' }}latest
          VERSIONED_IMAGE_TAG: |
            ${{ (
              github.event.release.tag_name != '' && (
                matrix.tag != '' && (
                  format('{0}:{1}-{2}', env.IMAGE_NAME, matrix.tag, github.event.release.tag_name)
                ) || format('{0}:{1}', env.IMAGE_NAME, github.event.release.tag_name)
              )
            ) || '' }}
        with:
          context: .
          builder: ${{ steps.buildx.outputs.name }}
          file: ./Dockerfile
          build-args: |
            BASE_IMAGE=${{ matrix.base_image }}
            BASE_RUNTIME_IMAGE=${{ matrix.base_runtime_image }}
            VOICEVOX_CORE_VERSION=${{ matrix.voicevox_core_version }}
            VOICEVOX_CORE_EXAMPLE_VERSION=${{ matrix.voicevox_core_example_version }}
            VOICEVOX_CORE_LIBRARY_NAME=${{ matrix.voicevox_core_library_name }}
            LIBTORCH_URL=${{ matrix.libtorch_url }}
            USE_GLIBC_231_WORKAROUND=${{ matrix.use_glibc_231_workaround || '0' }}
          target: ${{ matrix.target }}
          push: true
          tags: |
            ${{ env.IMAGE_TAG }}
            ${{ env.VERSIONED_IMAGE_TAG }}
          cache-from: type=registry,ref=${{ env.IMAGE_TAG }}-buildcache
          cache-to: type=registry,ref=${{ env.IMAGE_TAG }}-buildcache,mode=max<|MERGE_RESOLUTION|>--- conflicted
+++ resolved
@@ -26,13 +26,8 @@
           - nvidia-ubuntu20.04
           - cpu-ubuntu18.04
           - nvidia-ubuntu18.04
-<<<<<<< HEAD
-        voicevox_core_version: [0.7.0]
-        voicevox_core_example_version: [0.7.0]
-=======
         voicevox_core_version: [0.7.4]
         voicevox_core_example_version: [0.7.4]
->>>>>>> f7a1dea8
         include:
           # Ubuntu 20.04
           - tag: ''
