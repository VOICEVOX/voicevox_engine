name: build-docker
on:
  push:
    branches:
      - master
  release:
    types:
      - created
  workflow_dispatch:
    inputs:
      version:
        description: "バージョン情報（A.BB.C / A.BB.C-preview.D）"
        required: true

env:
  IMAGE_NAME: ${{ vars.DOCKERHUB_USERNAME }}/voicevox_engine
  PYTHON_VERSION: "3.11.3"
  VOICEVOX_RESOURCE_VERSION: "0.14.3"
  VOICEVOX_CORE_VERSION: "0.14.4"

defaults:
  run:
    shell: bash

jobs:
  config: # 全 jobs で利用する定数の定義. `env` が利用できないコンテキストでも利用できる.
    runs-on: ubuntu-latest
    outputs:
      version_or_latest: ${{ steps.vars.outputs.version_or_latest }}
    steps:
      - name: declare variables
        id: vars
        run: |
          : # releaseタグ名か、workflow_dispatchでのバージョン名か、latestが入る
          echo "version_or_latest=${{ github.event.release.tag_name || github.event.inputs.version || 'latest' }}" >> $GITHUB_OUTPUT

  build-docker:
    needs: [ config ]
    runs-on: ${{ matrix.os }}

    strategy:
      matrix:
        os: [ ubuntu-latest ]
        tag:
          - ""
          - cpu
          - cpu-ubuntu20.04
          - nvidia
          - nvidia-ubuntu20.04
        include:
          # Ubuntu 20.04
          - tag: ""
            target: runtime-env
            base_image: ubuntu:20.04
            base_runtime_image: ubuntu:20.04
            onnxruntime_version: 1.13.1
            platforms: linux/amd64,linux/arm64/v8
          - tag: cpu
            target: runtime-env
            base_image: ubuntu:20.04
            base_runtime_image: ubuntu:20.04
            onnxruntime_version: 1.13.1
            platforms: linux/amd64,linux/arm64/v8
          - tag: cpu-ubuntu20.04
            target: runtime-env
            base_image: ubuntu:20.04
            base_runtime_image: ubuntu:20.04
            onnxruntime_version: 1.13.1
            platforms: linux/amd64,linux/arm64/v8
          - tag: nvidia
            target: runtime-nvidia-env
            base_image: ubuntu:20.04
            base_runtime_image: nvidia/cuda:11.8.0-cudnn8-runtime-ubuntu20.04
            onnxruntime_version: 1.13.1
            platforms: linux/amd64
          - tag: nvidia-ubuntu20.04
            target: runtime-nvidia-env
            base_image: ubuntu:20.04
            base_runtime_image: nvidia/cuda:11.8.0-cudnn8-runtime-ubuntu20.04
            onnxruntime_version: 1.13.1
            platforms: linux/amd64

    steps:
      - uses: actions/checkout@v3

      - name: Setup QEMU
        uses: docker/setup-qemu-action@v2

      - name: Setup Docker Buildx
        id: buildx
        uses: docker/setup-buildx-action@v2

      - name: Login to DockerHub
        uses: docker/login-action@v2
        with:
          username: ${{ vars.DOCKERHUB_USERNAME }}
          password: ${{ secrets.DOCKERHUB_TOKEN }}

      # Download VOICEVOX RESOURCE
      - name: Prepare VOICEVOX RESOURCE cache
        uses: actions/cache@v3
        id: voicevox-resource-cache
        with:
          key: voicevox-resource-${{ env.VOICEVOX_RESOURCE_VERSION }}
          path: download/resource

      - name: Checkout VOICEVOX RESOURCE
        if: steps.voicevox-resource-cache.outputs.cache-hit != 'true'
        uses: actions/checkout@v3
        with:
          repository: VOICEVOX/voicevox_resource
          ref: ${{ env.VOICEVOX_RESOURCE_VERSION }}
          path: download/resource

      # Merge VOICEVOX RESOURCE
      - name: Merge VOICEVOX RESOURCE
        env:
          DOWNLOAD_RESOURCE_PATH: download/resource
        run: bash build_util/process_voicevox_resource.bash

      - name: Build and Deploy Docker image
        uses: docker/build-push-action@v3
        env:
          IMAGE_TAG:
            |- # If it's a release, add the version, otherwise add the `latest`
            ${{ (
              matrix.tag != '' && (
                format('{0}:{1}-{2}', env.IMAGE_NAME, matrix.tag, needs.config.outputs.version_or_latest)
              ) || format('{0}:{1}', env.IMAGE_NAME, needs.config.outputs.version_or_latest)
            ) }}
<<<<<<< HEAD
          IMAGE_CACHE_TO:
            |- # If it's a release, do not create buildcache, otherwise create the `latest` buildcache. :latest-buildcache or :{tag}-latest-buildcache
            ${{ (
              needs.config.outputs.version_or_latest == 'latest' && (
                matrix.tag != '' && (
                  format('type=registry,ref={0}:{1}-latest-buildcache,mode=max', env.IMAGE_NAME, matrix.tag)
                ) || format('type=registry,ref={0}:latest-buildcache,mode=max', env.IMAGE_NAME)
              ) || ''
=======
          IMAGE_CACHE_FROM:
            |- # Always use the `latest` buildcache. :latest-buildcache or :{tag}-latest-buildcache
            ${{ (
              matrix.tag != '' && (
                format('type=registry,ref={0}:{1}-latest-buildcache', env.IMAGE_NAME, matrix.tag)
              ) || format('type=registry,ref={0}:latest-buildcache', env.IMAGE_NAME)
>>>>>>> f67f1fee
            ) }}
        with:
          context: .
          builder: ${{ steps.buildx.outputs.name }}
          file: ./Dockerfile
          build-args: |
            BASE_IMAGE=${{ matrix.base_image }}
            BASE_RUNTIME_IMAGE=${{ matrix.base_runtime_image }}
            PYTHON_VERSION=${{ env.PYTHON_VERSION }}
            VOICEVOX_ENGINE_VERSION=${{ needs.config.outputs.version_or_latest }}
            VOICEVOX_CORE_VERSION=${{ env.VOICEVOX_CORE_VERSION }}
            VOICEVOX_RESOURCE_VERSION=${{ env.VOICEVOX_RESOURCE_VERSION }}
            USE_GPU=${{ matrix.target == 'runtime-nvidia-env' }}
            ONNXRUNTIME_VERSION=${{ matrix.onnxruntime_version }}
          target: ${{ matrix.target }}
          push: true
          tags: ${{ env.IMAGE_TAG }}
<<<<<<< HEAD
          cache-from: type=registry,ref=${{ env.IMAGE_TAG }}-buildcache
          cache-to: ${{ env.IMAGE_CACHE_TO }}
=======
          cache-from: ${{ env.IMAGE_CACHE_FROM }}
          cache-to: type=registry,ref=${{ env.IMAGE_TAG }}-buildcache,mode=max
>>>>>>> f67f1fee
          platforms: ${{ matrix.platforms }}

  run-release-test-workflow:
    # version が指定されている場合のみ実行する
    if: needs.config.outputs.version_or_latest != 'latest'
    needs: [ config, build-docker ]
    uses: ./.github/workflows/release-test-docker.yml
    with:
      version: ${{ needs.config.outputs.version_or_latest }}
      repo_url: ${{ format('{0}/{1}', github.server_url, github.repository) }} # このリポジトリのURL<|MERGE_RESOLUTION|>--- conflicted
+++ resolved
@@ -128,7 +128,6 @@
                 format('{0}:{1}-{2}', env.IMAGE_NAME, matrix.tag, needs.config.outputs.version_or_latest)
               ) || format('{0}:{1}', env.IMAGE_NAME, needs.config.outputs.version_or_latest)
             ) }}
-<<<<<<< HEAD
           IMAGE_CACHE_TO:
             |- # If it's a release, do not create buildcache, otherwise create the `latest` buildcache. :latest-buildcache or :{tag}-latest-buildcache
             ${{ (
@@ -137,14 +136,13 @@
                   format('type=registry,ref={0}:{1}-latest-buildcache,mode=max', env.IMAGE_NAME, matrix.tag)
                 ) || format('type=registry,ref={0}:latest-buildcache,mode=max', env.IMAGE_NAME)
               ) || ''
-=======
+            ) }}
           IMAGE_CACHE_FROM:
             |- # Always use the `latest` buildcache. :latest-buildcache or :{tag}-latest-buildcache
             ${{ (
               matrix.tag != '' && (
                 format('type=registry,ref={0}:{1}-latest-buildcache', env.IMAGE_NAME, matrix.tag)
               ) || format('type=registry,ref={0}:latest-buildcache', env.IMAGE_NAME)
->>>>>>> f67f1fee
             ) }}
         with:
           context: .
@@ -162,13 +160,8 @@
           target: ${{ matrix.target }}
           push: true
           tags: ${{ env.IMAGE_TAG }}
-<<<<<<< HEAD
-          cache-from: type=registry,ref=${{ env.IMAGE_TAG }}-buildcache
+          cache-from: ${{ env.IMAGE_CACHE_FROM }}
           cache-to: ${{ env.IMAGE_CACHE_TO }}
-=======
-          cache-from: ${{ env.IMAGE_CACHE_FROM }}
-          cache-to: type=registry,ref=${{ env.IMAGE_TAG }}-buildcache,mode=max
->>>>>>> f67f1fee
           platforms: ${{ matrix.platforms }}
 
   run-release-test-workflow:
