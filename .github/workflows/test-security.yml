--- conflicted
+++ resolved
@@ -31,11 +31,7 @@
         run: pip install -r requirements-test.txt
 
       - name: <Test> Check Python dependency security
-<<<<<<< HEAD
-        run: safety check -r requirements.txt -r requirements-dev.txt -r requirements-test.txt -o bare
-=======
-        run: safety check -r requirements.txt -r requirements-dev.txt -r requirements-test.txt -r requirements-build.txt -r requirements-license.txt -o bare
->>>>>>> b1172bd9
+        run: safety check -r requirements.txt -r requirements-dev.txt -r requirements-test.txt -r requirements-build.txt -o bare
 
       - name: <Deploy> Notify Discord of security testing result
         uses: sarisia/actions-status-discord@v1
