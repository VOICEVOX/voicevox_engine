name: Test Release Build

on:
  workflow_call:
    inputs:
      version:
        type: string
        required: true
      repo_url:
        type: string
        required: false
  workflow_dispatch:
    inputs:
      version:
        type: string
        description: "テストしたいタグ名"
        required: true
      repo_url:
        type: string
        description: "リポジトリのURL（省略可能）"
        required: false

env:
  REPO_URL:
    |- # repo_url指定時はrepo_urlを、それ以外はgithubのリポジトリURLを使用
    ${{ (github.event.inputs || inputs).repo_url || format('{0}/{1}', github.server_url, github.repository) }}
  VERSION: |- # version指定時はversionを、それ以外はタグ名を使用
    ${{ (github.event.inputs || inputs).version }}

defaults:
  run:
    shell: bash

jobs:
  test:
    strategy:
      fail-fast: false
      matrix:
        include:
          - os: ubuntu-20.04
            target: linux-cpu
          - os: ubuntu-20.04
            target: linux-nvidia
          - os: macos-12
            target: macos-x64
          - os: macos-14
            target: macos-arm64
          - os: windows-2019
            target: windows-cpu
          - os: windows-2019
            target: windows-nvidia
          - os: windows-2019
            target: windows-directml

    runs-on: ${{ matrix.os }}

    steps:
      - name: <Setup> Declare variables
        id: vars
        run: |
          echo "release_url=${{ env.REPO_URL }}/releases/download/${{ env.VERSION }}" >> "$GITHUB_OUTPUT"
          echo "package_name=voicevox_engine-${{ matrix.target }}-${{ env.VERSION }}" >> "$GITHUB_OUTPUT"

      - name: <Setup> Check out the repository
        uses: actions/checkout@v4

      - name: <Setup> Prepare Python Runtime / Python Dependencies
        uses: ./.github/actions/prepare_python
        with:
          requirements-suffix: "-test"

      - name: <Setup> Download ENGINE package
        run: |
          mkdir -p download
          curl -L -o "download/list.txt" "${{ steps.vars.outputs.release_url }}/${{ steps.vars.outputs.package_name }}.7z.txt"
          <download/list.txt xargs -I '%' curl -L -o "download/%" "${{ steps.vars.outputs.release_url }}/%"
          7z x "download/$(head -n1 download/list.txt)"
          mv "${{ matrix.target }}" dist/

      - name: <Setup> Set up permission
        if: startsWith(matrix.target, 'linux') || startsWith(matrix.target, 'macos')
        run: chmod +x dist/run

<<<<<<< HEAD
=======
      - name: <Setup> Install Python test dependencies
        run: pip install -r requirements-dev.txt

>>>>>>> de4c24a6
      - name: <Test> Test ENGINE package
        run: python build_util/check_release_build.py --dist_dir dist/<|MERGE_RESOLUTION|>--- conflicted
+++ resolved
@@ -67,7 +67,7 @@
       - name: <Setup> Prepare Python Runtime / Python Dependencies
         uses: ./.github/actions/prepare_python
         with:
-          requirements-suffix: "-test"
+          requirements-suffix: "-dev"
 
       - name: <Setup> Download ENGINE package
         run: |
@@ -81,11 +81,5 @@
         if: startsWith(matrix.target, 'linux') || startsWith(matrix.target, 'macos')
         run: chmod +x dist/run
 
-<<<<<<< HEAD
-=======
-      - name: <Setup> Install Python test dependencies
-        run: pip install -r requirements-dev.txt
-
->>>>>>> de4c24a6
       - name: <Test> Test ENGINE package
         run: python build_util/check_release_build.py --dist_dir dist/