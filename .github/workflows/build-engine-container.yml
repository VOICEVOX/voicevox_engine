name: build-docker
on:
  push:
    branches:
      - master
  release:
    types:
      - created
  workflow_dispatch:
    inputs:
      version:
        description: "バージョン情報（A.BB.C / A.BB.C-preview.D）"
        required: true

env:
  IMAGE_NAME: ${{ vars.DOCKERHUB_USERNAME }}/voicevox_engine
  VOICEVOX_RESOURCE_VERSION: "0.22-preview.0"
  VOICEVOX_CORE_VERSION: "0.15.5"

defaults:
  run:
    shell: bash

jobs:
  config: # 全 jobs で利用する定数の定義. `env` が利用できないコンテキストでも利用できる.
    runs-on: ubuntu-latest
    outputs:
      version_or_latest: ${{ steps.vars.outputs.version_or_latest }}
    steps:
      - name: <Setup> Declare variables
        id: vars
        run: |
          : # releaseタグ名か、workflow_dispatchでのバージョン名か、latestが入る
          echo "version_or_latest=${{ github.event.release.tag_name || github.event.inputs.version || 'latest' }}" >> "$GITHUB_OUTPUT"

  build-docker:
    needs: [config]
    runs-on: ubuntu-latest

    strategy:
      matrix:
<<<<<<< HEAD
=======
        os: [ubuntu-latest]
        tag:
          - ""
          - cpu
          - cpu-ubuntu20.04
          - nvidia
          - nvidia-ubuntu20.04
          - cpu-ubuntu22.04
          - nvidia-ubuntu22.04
>>>>>>> addbc5a4
        include:
          # Ubuntu 20.04
          - tags: ",cpu,cpu-ubuntu20.04"
            buildcache_tag: "cpu-ubuntu20.04"
            target: runtime-env
            base_image: ubuntu:20.04
            base_runtime_image: ubuntu:20.04
            onnxruntime_version: 1.13.1
            platforms: linux/amd64,linux/arm64/v8
          - tags: "nvidia,nvidia-ubuntu20.04"
            buildcache_tag: "nvidia-ubuntu20.04"
            target: runtime-nvidia-env
            base_image: ubuntu:20.04
            base_runtime_image: nvidia/cuda:11.8.0-cudnn8-runtime-ubuntu20.04
            onnxruntime_version: 1.13.1
            platforms: linux/amd64
          # Ubuntu 22.04
          - tags: "cpu-ubuntu22.04"
            buildcache_tag: "cpu-ubuntu22.04"
            target: runtime-env
            base_image: ubuntu:22.04
            base_runtime_image: ubuntu:22.04
            onnxruntime_version: 1.13.1
            platforms: linux/amd64,linux/arm64/v8
          - tags: "nvidia-ubuntu22.04"
            buildcache_tag: "nvidia-ubuntu22.04"
            target: runtime-nvidia-env
            base_image: ubuntu:22.04
            base_runtime_image: nvidia/cuda:11.8.0-cudnn8-runtime-ubuntu22.04
            onnxruntime_version: 1.13.1
            platforms: linux/amd64
          # Ubuntu 22.04
          - tag: cpu-ubuntu22.04
            target: runtime-env
            base_image: ubuntu:22.04
            base_runtime_image: ubuntu:22.04
            onnxruntime_version: 1.13.1
            platforms: linux/amd64,linux/arm64/v8
          - tag: nvidia-ubuntu22.04
            target: runtime-nvidia-env
            base_image: ubuntu:22.04
            base_runtime_image: nvidia/cuda:11.8.0-cudnn8-runtime-ubuntu22.04
            onnxruntime_version: 1.13.1
            platforms: linux/amd64

    steps:
      - name: <Setup> Check out the repository
        uses: actions/checkout@v4

      - name: <Setup> Prepare Python version
        id: prepare-python
        uses: ./.github/actions/prepare_python
        with:
          only-export-python-version: true

      - name: <Setup> Set up QEMU
        uses: docker/setup-qemu-action@v3

      - name: <Setup> Set up Docker Buildx
        id: buildx
        uses: docker/setup-buildx-action@v3

      - name: <Setup> Login to DockerHub
        uses: docker/login-action@v3
        with:
          username: ${{ vars.DOCKERHUB_USERNAME }}
          password: ${{ secrets.DOCKERHUB_TOKEN }}

      - name: <Setup> Prepare VOICEVOX RESOURCE cache
        uses: actions/cache@v4
        id: voicevox-resource-cache
        with:
          key: voicevox-resource-${{ env.VOICEVOX_RESOURCE_VERSION }}
          path: download/resource

      - name: <Setup> Check out the VOICEVOX RESOURCE repository
        if: steps.voicevox-resource-cache.outputs.cache-hit != 'true'
        uses: actions/checkout@v4
        with:
          repository: VOICEVOX/voicevox_resource
          ref: ${{ env.VOICEVOX_RESOURCE_VERSION }}
          path: download/resource

      - name: <Build> Merge VOICEVOX RESOURCE
        env:
          DOWNLOAD_RESOURCE_PATH: download/resource
        run: bash tools/process_voicevox_resource.bash

      # Matrixのtags（カンマ区切りのタグ名）から、バージョン文字列付きのタグ名を生成する
      #
      # 例1: tags=",cpu,cpu-ubuntu22.04", version="0.22.0"
      # voicevox/voicevox_engine:0.22.0
      # voicevox/voicevox_engine:cpu-0.22.0
      # voicevox/voicevox_engine:cpu-ubuntu22.04-0.22.0
      #
      # 例2: tags="nvidia,nvidia-ubuntu22.04", version="latest"
      # voicevox/voicevox_engine:nvidia-latest
      # voicevox/voicevox_engine:nvidia-ubuntu22.04-latest
      - name: <Build> Generate Docker image names
        id: generate-docker-image-names
        shell: bash
        run: |
          # バージョン文字列付きのタグ名を steps.generate-docker-image-names.outputs.tags に改行区切りで格納する
          {
            echo "tags<<EOF"

            # Usage: $0 <repository> [version_or_latest] [comma_separated_prefixes]
            bash tools/generate_docker_image_names.bash "${{ env.IMAGE_NAME }}" "${{ needs.config.outputs.version_or_latest }}" "${{ matrix.tags }}"

            echo "EOF"
          } >> $GITHUB_OUTPUT

      # ビルドキャッシュ（docker build コマンドのオプション --cache-from と --cache-to）に指定するためのタグ名を生成する
      #
      # 例1: buildcache_tag="cpu-ubuntu22.04", version="latest"
      # cache-from: type=registry,ref=voicevox/voicevox_engine:cpu-ubuntu22.04-latest-buildcache
      # cache-to: type=registry,ref=voicevox/voicevox_engine:cpu-ubuntu22.04-latest-buildcache,mode=max
      #
      # 例2: buildcache_tag="nvidia-ubuntu22.04", version="0.22.0"
      # cache-from: type=registry,ref=voicevox/voicevox_engine:nvidia-ubuntu22.04-latest-buildcache
      # cache-to: (空文字列)
      - name: <Build> Generate Docker buildcache image names
        id: generate-docker-buildcache-image-names
        shell: bash
        run: |
          # --cache-from に指定するためのタグ名を steps.generate-docker-buildcache-image-names.outputs.cache-from に格納する
          # 常にデフォルトブランチのビルドキャッシュ（*-latest-buildcache）を使用する
          # 例: type=registry,ref=voicevox/voicevox_engine:cpu-ubuntu22.04-latest-buildcache
          echo "cache-from=type=registry,ref=${{ matrix.buildcache_tag }}-latest-buildcache" >> $GITHUB_OUTPUT

          # --cache-to に指定するためのタグ名を steps.generate-docker-buildcache-image-names.outputs.cache-to に格納する
          # リリースの場合、ビルドキャッシュを作成しないため、空文字列を格納する
          # 例: type=registry,ref=voicevox/voicevox_engine:cpu-ubuntu22.04-latest-buildcache,mode=max
          {
            echo "cache-to<<EOF"

            if [ "${{ needs.config.outputs.version_or_latest }}" = "latest" ]; then
              # デフォルトブランチへのコミットの場合（ needs.config.outputs.version_or_latest = "latest" ）、ビルドキャッシュを作成する
              echo "type=registry,ref=${{ matrix.buildcache_tag }}-latest-buildcache,mode=max"
            fi

            echo "EOF"
          } >> $GITHUB_OUTPUT

      - name: <Build/Deploy> Build and Deploy Docker image
        uses: docker/build-push-action@v5
        with:
          context: .
          builder: ${{ steps.buildx.outputs.name }}
          file: ./Dockerfile
          build-args: |
            BASE_IMAGE=${{ matrix.base_image }}
            BASE_RUNTIME_IMAGE=${{ matrix.base_runtime_image }}
            PYTHON_VERSION=${{ steps.prepare-python.outputs.python-version }}
            VOICEVOX_ENGINE_VERSION=${{ needs.config.outputs.version_or_latest }}
            VOICEVOX_CORE_VERSION=${{ env.VOICEVOX_CORE_VERSION }}
            VOICEVOX_RESOURCE_VERSION=${{ env.VOICEVOX_RESOURCE_VERSION }}
            USE_GPU=${{ matrix.target == 'runtime-nvidia-env' }}
            ONNXRUNTIME_VERSION=${{ matrix.onnxruntime_version }}
          target: ${{ matrix.target }}
          push: true
          tags: ${{ steps.generate-docker-image-names.outputs.generate-docker-image-names.tags }}
          cache-from: ${{ steps.generate-docker-buildcache-image-names.outputs.cache-from }}
          cache-to: ${{ steps.generate-docker-buildcache-image-names.outputs.cache-to }}
          platforms: ${{ matrix.platforms }}

  run-release-test-workflow:
    # version が指定されている場合のみ実行する
    if: needs.config.outputs.version_or_latest != 'latest'
    needs: [config, build-docker]
    uses: ./.github/workflows/test-engine-container.yml
    with:
      version: ${{ needs.config.outputs.version_or_latest }}
      repo_url: ${{ format('{0}/{1}', github.server_url, github.repository) }} # このリポジトリのURL<|MERGE_RESOLUTION|>--- conflicted
+++ resolved
@@ -39,18 +39,6 @@
 
     strategy:
       matrix:
-<<<<<<< HEAD
-=======
-        os: [ubuntu-latest]
-        tag:
-          - ""
-          - cpu
-          - cpu-ubuntu20.04
-          - nvidia
-          - nvidia-ubuntu20.04
-          - cpu-ubuntu22.04
-          - nvidia-ubuntu22.04
->>>>>>> addbc5a4
         include:
           # Ubuntu 20.04
           - tags: ",cpu,cpu-ubuntu20.04"
