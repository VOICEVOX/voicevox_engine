--- conflicted
+++ resolved
@@ -65,10 +65,6 @@
             target: runtime-env
             base_image: ubuntu:20.04
             base_runtime_image: ubuntu:20.04
-<<<<<<< HEAD
-            onnxruntime_version: 1.17.3
-=======
->>>>>>> 9c5e55fb
             platforms: linux/arm64/v8
           # Ubuntu 20.04 / AMD64 / NVIDIA
           - os: ubuntu-latest
@@ -93,10 +89,6 @@
             target: runtime-env
             base_image: ubuntu:22.04
             base_runtime_image: ubuntu:22.04
-<<<<<<< HEAD
-            onnxruntime_version: 1.17.3
-=======
->>>>>>> 9c5e55fb
             platforms: linux/arm64/v8
           # Ubuntu 22.04 / AMD64 / NVIDIA
           - os: ubuntu-latest
