name: build-docker
on:
  push:
    branches:
      - master
  release:
    types:
      - created
  workflow_dispatch:
    inputs:
      version:
        description: "バージョン情報（A.BB.C / A.BB.C-preview.D）"
        required: true

env:
  IMAGE_NAME: ${{ vars.DOCKERHUB_USERNAME }}/voicevox_engine
  VOICEVOX_RESOURCE_VERSION: "0.23.0"
  VOICEVOX_CORE_VERSION: "0.15.7"

defaults:
  run:
    shell: bash

jobs:
  config: # 全 jobs で利用する定数の定義. `env` が利用できないコンテキストでも利用できる.
    runs-on: ubuntu-latest
    outputs:
      version_or_latest: ${{ steps.vars.outputs.version_or_latest }}
    steps:
      - name: <Setup> Declare variables
        id: vars
        run: |
          : # releaseタグ名か、workflow_dispatchでのバージョン名か、latestが入る
          echo "version_or_latest=${{ github.event.release.tag_name || github.event.inputs.version || 'latest' }}" >> "$GITHUB_OUTPUT"

  build-docker: # 各CPU/GPU環境向けのDockerイメージを個別にビルドする
    needs: [config]
    runs-on: ${{ matrix.os }}

    strategy:
      matrix:
        # 各変数の説明
        # os: ビルド環境のOS
        # prefixes: Docker tagのプレフィックス。カンマ区切り。空文字列の場合、バージョン文字列のみがタグ名になる
        # buildcache_prefix: ビルドキャッシュのプレフィックス。空文字列やカンマは使用不可
        # target: Dockerfileのビルドステージ名
        # base_image: Dockerfileのビルド用ステージのベースイメージ
        # base_runtime_image: Dockerfileの実行用ステージのベースイメージ
        # onnxruntime_version: ONNX Runtimeのバージョン
        # platforms: Dockerのプラットフォームバリアント。カンマ区切り。 参考: https://docs.docker.com/build/building/multi-platform/
        include:
          # OS: Ubuntu 20.04
          # CPU: AMD64
          - os: ubuntu-latest
            prefixes: "cpu-amd64-ubuntu20.04"
            buildcache_prefix: "cpu-amd64-ubuntu20.04"
            target: runtime-env
            base_image: ubuntu:20.04
            base_runtime_image: ubuntu:20.04
            onnxruntime_version: 1.13.1
            platforms: linux/amd64
          # OS: Ubuntu 20.04
          # CPU: ARM64
          - os: ubuntu-24.04-arm
            prefixes: "cpu-arm64-ubuntu20.04"
            buildcache_prefix: "cpu-arm64-ubuntu20.04"
            target: runtime-env
            base_image: ubuntu:20.04
            base_runtime_image: ubuntu:20.04
            onnxruntime_version: 1.13.1
<<<<<<< HEAD
            platforms: linux/arm64/v8
          # OS: Ubuntu 20.04
          # CPU: AMD64
          # GPU: NVIDIA
          - os: ubuntu-latest
            prefixes: "nvidia-ubuntu20.04,nvidia-amd64-ubuntu20.04"
            buildcache_prefix: "nvidia-amd64-ubuntu20.04"
=======
            # platforms: linux/amd64,linux/arm64/v8
            platforms: linux/amd64
          - prefixes: "nvidia-ubuntu20.04"
            buildcache_prefix: "nvidia-ubuntu20.04"
>>>>>>> 421fc180
            target: runtime-nvidia-env
            base_image: ubuntu:20.04
            base_runtime_image: nvidia/cuda:11.8.0-cudnn8-runtime-ubuntu20.04
            onnxruntime_version: 1.13.1
            platforms: linux/amd64
          # OS: Ubuntu 22.04
          # CPU: AMD64
          - os: ubuntu-latest
            prefixes: "cpu-amd64,cpu-amd64-ubuntu22.04"
            buildcache_prefix: "cpu-amd64-ubuntu22.04"
            target: runtime-env
            base_image: ubuntu:22.04
            base_runtime_image: ubuntu:22.04
            onnxruntime_version: 1.13.1
            platforms: linux/amd64
          # OS: Ubuntu 22.04
          # CPU: ARM64
          - os: ubuntu-24.04-arm
            prefixes: "cpu-arm64,cpu-arm64-ubuntu22.04"
            buildcache_prefix: "cpu-arm64-ubuntu22.04"
            target: runtime-env
            base_image: ubuntu:22.04
            base_runtime_image: ubuntu:22.04
            onnxruntime_version: 1.13.1
<<<<<<< HEAD
            platforms: linux/arm64/v8
          # OS: Ubuntu 22.04
          # CPU: AMD64
          # GPU: NVIDIA
          - os: ubuntu-latest
            prefixes: "nvidia,nvidia-amd64,nvidia-ubuntu22.04,nvidia-amd64-ubuntu22.04"
            buildcache_prefix: "nvidia-amd64-ubuntu22.04"
=======
            # platforms: linux/amd64,linux/arm64/v8
            platforms: linux/amd64
          - prefixes: "nvidia,nvidia-ubuntu22.04"
            buildcache_prefix: "nvidia-ubuntu22.04"
>>>>>>> 421fc180
            target: runtime-nvidia-env
            base_image: ubuntu:22.04
            base_runtime_image: nvidia/cuda:11.8.0-cudnn8-runtime-ubuntu22.04
            onnxruntime_version: 1.13.1
            platforms: linux/amd64

    steps:
      - name: <Setup> Check out the repository
        uses: actions/checkout@v4

      - name: <Setup> Prepare Python version
        id: prepare-python
        uses: ./.github/actions/prepare_python
        with:
          only-export-python-version: true

<<<<<<< HEAD
=======
      # - name: <Setup> Set up QEMU
      #   uses: docker/setup-qemu-action@v3

>>>>>>> 421fc180
      - name: <Setup> Set up Docker Buildx
        id: buildx
        uses: docker/setup-buildx-action@v3

      - name: <Setup> Login to DockerHub
        uses: docker/login-action@v3
        with:
          username: ${{ vars.DOCKERHUB_USERNAME }}
          password: ${{ secrets.DOCKERHUB_TOKEN }}

      - name: <Setup> Prepare VOICEVOX RESOURCE cache
        uses: actions/cache@v4
        id: voicevox-resource-cache
        with:
          key: voicevox-resource-${{ env.VOICEVOX_RESOURCE_VERSION }}
          path: download/resource

      - name: <Setup> Check out the VOICEVOX RESOURCE repository
        if: steps.voicevox-resource-cache.outputs.cache-hit != 'true'
        uses: actions/checkout@v4
        with:
          repository: VOICEVOX/voicevox_resource
          ref: ${{ env.VOICEVOX_RESOURCE_VERSION }}
          path: download/resource

      - name: <Build> Merge VOICEVOX RESOURCE
        env:
          DOWNLOAD_RESOURCE_PATH: download/resource
        run: bash tools/process_voicevox_resource.bash

      - name: <Build> Generate Docker image names
        id: generate-docker-image-names
        run: |
          # Dockerイメージ名を outputs.tags に改行区切りで格納する
          {
            echo "tags<<EOF"

            python3 tools/generate_docker_image_names.py \
              --repository "${{ env.IMAGE_NAME }}" \
              --version "${{ needs.config.outputs.version_or_latest }}" \
              --prefix "${{ matrix.prefixes }}"

            echo "EOF"
          } >> "$GITHUB_OUTPUT"

      # ビルドキャッシュに指定するためのDockerイメージ名を生成する
      # NOTE: デフォルトブランチへのコミットの場合のみキャッシュを作成する
      - name: <Build> Generate Docker buildcache image names
        id: generate-docker-buildcache-image-names
        run: |
          # --cache-from に指定するためのDockerイメージ名
          # 常にデフォルトブランチのビルドキャッシュ（*-latest-buildcache）を使用する
          cache_from="type=registry,ref=${{ env.IMAGE_NAME }}:${{ matrix.buildcache_prefix }}-latest-buildcache"

          # --cache-to に指定するためのDockerイメージ名
          # リリースの場合、ビルドキャッシュを作成しないため、空文字列を格納する
          cache_to=""
          if [ "${{ needs.config.outputs.version_or_latest }}" = "latest" ]; then
            cache_to="type=registry,ref=${{ env.IMAGE_NAME }}:${{ matrix.buildcache_prefix }}-latest-buildcache,mode=max"
          fi

          # outputs に格納する
          echo "cache-from=$cache_from" >> "$GITHUB_OUTPUT"
          echo "cache-to=$cache_to" >> "$GITHUB_OUTPUT"

      - name: <Build/Deploy> Build and Deploy Docker image
        uses: docker/build-push-action@v5
        with:
          context: .
          builder: ${{ steps.buildx.outputs.name }}
          file: ./Dockerfile
          build-args: |
            BASE_IMAGE=${{ matrix.base_image }}
            BASE_RUNTIME_IMAGE=${{ matrix.base_runtime_image }}
            PYTHON_VERSION=${{ steps.prepare-python.outputs.python-version }}
            VOICEVOX_ENGINE_VERSION=${{ needs.config.outputs.version_or_latest }}
            VOICEVOX_CORE_VERSION=${{ env.VOICEVOX_CORE_VERSION }}
            VOICEVOX_RESOURCE_VERSION=${{ env.VOICEVOX_RESOURCE_VERSION }}
            USE_GPU=${{ matrix.target == 'runtime-nvidia-env' }}
            ONNXRUNTIME_VERSION=${{ matrix.onnxruntime_version }}
          target: ${{ matrix.target }}
          push: true
          tags: ${{ steps.generate-docker-image-names.outputs.tags }}
          cache-from: ${{ steps.generate-docker-buildcache-image-names.outputs.cache-from }}
          cache-to: ${{ steps.generate-docker-buildcache-image-names.outputs.cache-to }}
          platforms: ${{ matrix.platforms }}

  build-docker-manifest: # Dockerイメージを1つのタグにまとめる
    needs: [config, build-docker]
    runs-on: ubuntu-latest

    strategy:
      matrix:
        include:
          # OS: Ubuntu 20.04
          # CPU: AMD64, ARM64
          - manifest_list_prefixes: "cpu-ubuntu20.04"
            amd64_manifest_prefix: "cpu-amd64-ubuntu20.04"
            arm64_manifest_prefix: "cpu-arm64-ubuntu20.04"
          # OS: Ubuntu 22.04
          # CPU: AMD64, ARM64
          - manifest_list_prefixes: ",cpu,cpu-ubuntu22.04"
            amd64_manifest_prefix: "cpu-amd64-ubuntu22.04"
            arm64_manifest_prefix: "cpu-arm64-ubuntu22.04"

    steps:
      - name: <Setup> Check out the repository
        uses: actions/checkout@v4

      - name: <Setup> Prepare Python version
        id: prepare-python
        uses: ./.github/actions/prepare_python
        with:
          only-export-python-version: true

      - name: <Setup> Set up Docker Buildx
        id: buildx
        uses: docker/setup-buildx-action@v3

      - name: <Setup> Login to DockerHub
        uses: docker/login-action@v3
        with:
          username: ${{ vars.DOCKERHUB_USERNAME }}
          password: ${{ secrets.DOCKERHUB_TOKEN }}

      - name: <Build> Generate Docker manifest list names
        id: generate-manifest-docker-manifest-list-names
        run: |
          # Dockerイメージ名を outputs.manifest_list_tags に改行区切りで格納する
          {
            echo "manifest_list_tags<<EOF"

            python3 tools/generate_docker_image_names.py \
              --repository "${{ env.IMAGE_NAME }}" \
              --version "${{ needs.config.outputs.version_or_latest }}" \
              --prefix "${{ matrix.manifest_list_prefixes }}"

            echo "EOF"
          } >> "$GITHUB_OUTPUT"

      - name: <Build> Generate AMD64 Docker image name
        id: generate-amd64-docker-image-name
        run: |
          # Dockerイメージ名を outputs.amd64_image_tag に格納する
          {
            echo "amd64_image_tag<<EOF"

            python3 tools/generate_docker_image_names.py \
              --repository "${{ env.IMAGE_NAME }}" \
              --version "${{ needs.config.outputs.version_or_latest }}" \
              --prefix "${{ matrix.amd64_manifest_prefix }}"

            echo "EOF"
          } >> "$GITHUB_OUTPUT"
  
      - name: <Build> Generate ARM64 Docker image name
        id: generate-arm64-docker-image-name
        run: |
          # Dockerイメージ名を outputs.arm64_image_tag に格納する
          {
            echo "arm64_image_tag<<EOF"

            python3 tools/generate_docker_image_names.py \
              --repository "${{ env.IMAGE_NAME }}" \
              --version "${{ needs.config.outputs.version_or_latest }}" \
              --prefix "${{ matrix.arm64_manifest_prefix }}"

            echo "EOF"
          } >> "$GITHUB_OUTPUT"
  
      - name: <Build> Create Manifest lists
        run: |
          # NOTE: amd64_image_tag, arm64_image_tagの指すイメージが、単一プラットフォームイメージ1つを含むマニフェストリストであることを前提とする
          manifest_list_tags="${{ steps.generate-manifest-docker-manifest-list-names.outputs.manifest_list_tags }}"
          amd64_image_tag="${{ steps.generate-amd64-docker-image-name.outputs.amd64_image_tag }}"
          arm64_image_tag="${{ steps.generate-arm64-docker-image-name.outputs.arm64_image_tag }}"

          # build-dockerでビルドしたマニフェストリストのタグを除くイメージ名を取得
          amd64_image_name=$(echo "${amd64_image_tag}" | cut -d: -f1)
          arm64_image_name=$(echo "${arm64_image_tag}" | cut -d: -f1)

          # build-dockerでビルドしたマニフェストリストから、sha256:digest 形式の単一プラットフォームイメージのダイジェストを取得
          amd64_image_digest=$(docker manifest inspect "${amd64_image_tag}" | jq -r '.manifests[] | select(.platform.architecture=="amd64") | .digest')
          if [ -z "${amd64_image_digest}" ]; then
            echo "::error::AMD64イメージのダイジェストを取得できませんでした"
            exit 1
          fi

          arm64_image_digest=$(docker manifest inspect "${arm64_image_tag}" | jq -r '.manifests[] | select(.platform.architecture=="arm64") | .digest')
          if [ -z "${arm64_image_digest}" ]; then
            echo "::error::ARM64イメージのダイジェストを取得できませんでした"
            exit 1
          fi

          IFS=$'\n'
          for manifest_list_tag in $manifest_list_tags; do
            # イメージ名とダイジェストを指定して、新規のマニフェストリストを作成
            docker manifest create \
              "${manifest_list_tag}" \
              "${amd64_image_name}@${amd64_image_digest}" \
              "${arm64_image_name}@${arm64_image_digest}"

            # マニフェストにプラットフォーム情報を追加
            docker manifest annotate \
              "${manifest_list_tag}" \
              "${amd64_image_name}@${amd64_image_digest}" \
              --os linux \
              --arch amd64

            docker manifest annotate \
              "${manifest_list_tag}" \
              "${arm64_image_name}@${arm64_image_digest}" \
              --os linux \
              --arch arm64 \
              --variant v8
          done

      - name: <Deploy> Deploy Manifest lists
        run: |
          manifest_list_tags="${{ steps.generate-manifest-docker-manifest-list-names.outputs.manifest_list_tags }}"

          IFS=$'\n'
          for manifest_list_tag in ${manifest_list_tags}; do
            docker manifest push "${manifest_list_tag}"
          done

  run-release-test-workflow:
    # version が指定されている場合のみ実行する
    if: needs.config.outputs.version_or_latest != 'latest'
    needs: [config, build-docker, build-docker-manifest]
    uses: ./.github/workflows/test-engine-container.yml
    with:
      version: ${{ needs.config.outputs.version_or_latest }}
      repo_url: ${{ format('{0}/{1}', github.server_url, github.repository) }} # このリポジトリのURL<|MERGE_RESOLUTION|>--- conflicted
+++ resolved
@@ -68,7 +68,6 @@
             base_image: ubuntu:20.04
             base_runtime_image: ubuntu:20.04
             onnxruntime_version: 1.13.1
-<<<<<<< HEAD
             platforms: linux/arm64/v8
           # OS: Ubuntu 20.04
           # CPU: AMD64
@@ -76,12 +75,6 @@
           - os: ubuntu-latest
             prefixes: "nvidia-ubuntu20.04,nvidia-amd64-ubuntu20.04"
             buildcache_prefix: "nvidia-amd64-ubuntu20.04"
-=======
-            # platforms: linux/amd64,linux/arm64/v8
-            platforms: linux/amd64
-          - prefixes: "nvidia-ubuntu20.04"
-            buildcache_prefix: "nvidia-ubuntu20.04"
->>>>>>> 421fc180
             target: runtime-nvidia-env
             base_image: ubuntu:20.04
             base_runtime_image: nvidia/cuda:11.8.0-cudnn8-runtime-ubuntu20.04
@@ -106,7 +99,6 @@
             base_image: ubuntu:22.04
             base_runtime_image: ubuntu:22.04
             onnxruntime_version: 1.13.1
-<<<<<<< HEAD
             platforms: linux/arm64/v8
           # OS: Ubuntu 22.04
           # CPU: AMD64
@@ -114,12 +106,6 @@
           - os: ubuntu-latest
             prefixes: "nvidia,nvidia-amd64,nvidia-ubuntu22.04,nvidia-amd64-ubuntu22.04"
             buildcache_prefix: "nvidia-amd64-ubuntu22.04"
-=======
-            # platforms: linux/amd64,linux/arm64/v8
-            platforms: linux/amd64
-          - prefixes: "nvidia,nvidia-ubuntu22.04"
-            buildcache_prefix: "nvidia-ubuntu22.04"
->>>>>>> 421fc180
             target: runtime-nvidia-env
             base_image: ubuntu:22.04
             base_runtime_image: nvidia/cuda:11.8.0-cudnn8-runtime-ubuntu22.04
@@ -136,12 +122,6 @@
         with:
           only-export-python-version: true
 
-<<<<<<< HEAD
-=======
-      # - name: <Setup> Set up QEMU
-      #   uses: docker/setup-qemu-action@v3
-
->>>>>>> 421fc180
       - name: <Setup> Set up Docker Buildx
         id: buildx
         uses: docker/setup-buildx-action@v3
