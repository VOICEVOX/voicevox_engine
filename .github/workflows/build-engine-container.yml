name: build-docker
on:
  push:
    branches:
      - master
  release:
    types:
      - created
  workflow_dispatch:
    inputs:
      version:
        description: "バージョン情報（A.BB.C / A.BB.C-preview.D）"
        required: true

env:
  IMAGE_NAME: ${{ vars.DOCKERHUB_USERNAME }}/voicevox_engine
  VOICEVOX_RESOURCE_VERSION: "0.23.0"
  VOICEVOX_CORE_VERSION: "0.15.7"
  ONNXRUNTIME_VERSION: "1.13.1"

defaults:
  run:
    shell: bash

jobs:
  config: # 全 jobs で利用する定数の定義. `env` が利用できないコンテキストでも利用できる.
    runs-on: ubuntu-latest
    outputs:
      version_or_latest: ${{ steps.vars.outputs.version_or_latest }}
    steps:
      - name: <Setup> Declare variables
        id: vars
        run: |
          : # releaseタグ名か、workflow_dispatchでのバージョン名か、latestが入る
          echo "version_or_latest=${{ github.event.release.tag_name || github.event.inputs.version || 'latest' }}" >> "$GITHUB_OUTPUT"

  build-docker: # 単一プラットフォームDockerイメージをビルドする
    needs: [config]
    runs-on: ${{ matrix.os }}

    strategy:
      matrix:
        # 各変数の説明
        # os: ビルド環境のOS
        # prefixes: Docker tagのプレフィックス。カンマ区切り。空文字列の場合、バージョン文字列のみがタグ名になる
        # buildcache_prefix: ビルドキャッシュのプレフィックス。空文字列やカンマは使用不可
        # target: Dockerfileのビルドステージ名
        # base_image: Dockerfileのビルド用ステージのベースイメージ
        # base_runtime_image: Dockerfileの実行用ステージのベースイメージ
        # platforms: Dockerのプラットフォームバリアント。カンマ区切り。 参考: https://docs.docker.com/build/building/multi-platform/
        include:
          # OS: Ubuntu 20.04
          # CPU: AMD64
          - os: ubuntu-latest
            prefixes: "cpu-amd64-ubuntu20.04"
            buildcache_prefix: "cpu-amd64-ubuntu20.04"
            target: runtime-env
            base_image: ubuntu:20.04
            base_runtime_image: ubuntu:20.04
<<<<<<< HEAD
            onnxruntime_version: 1.13.1
=======
            # platforms: linux/amd64,linux/arm64/v8
>>>>>>> e1b5fde0
            platforms: linux/amd64
          # OS: Ubuntu 20.04
          # CPU: ARM64
          - os: ubuntu-24.04-arm
            prefixes: "cpu-arm64-ubuntu20.04"
            buildcache_prefix: "cpu-arm64-ubuntu20.04"
            target: runtime-env
            base_image: ubuntu:20.04
            base_runtime_image: ubuntu:20.04
            onnxruntime_version: 1.13.1
            platforms: linux/arm64/v8
          # OS: Ubuntu 20.04
          # CPU: AMD64
          # GPU: NVIDIA
          - os: ubuntu-latest
            prefixes: "nvidia-ubuntu20.04,nvidia-amd64-ubuntu20.04"
            buildcache_prefix: "nvidia-amd64-ubuntu20.04"
            target: runtime-nvidia-env
            base_image: ubuntu:20.04
            base_runtime_image: nvidia/cuda:11.8.0-cudnn8-runtime-ubuntu20.04
            platforms: linux/amd64
          # OS: Ubuntu 22.04
          # CPU: AMD64
          - os: ubuntu-latest
            prefixes: "cpu-amd64,cpu-amd64-ubuntu22.04"
            buildcache_prefix: "cpu-amd64-ubuntu22.04"
            target: runtime-env
            base_image: ubuntu:22.04
            base_runtime_image: ubuntu:22.04
<<<<<<< HEAD
            onnxruntime_version: 1.13.1
=======
            # platforms: linux/amd64,linux/arm64/v8
>>>>>>> e1b5fde0
            platforms: linux/amd64
          # OS: Ubuntu 22.04
          # CPU: ARM64
          - os: ubuntu-24.04-arm
            prefixes: "cpu-arm64,cpu-arm64-ubuntu22.04"
            buildcache_prefix: "cpu-arm64-ubuntu22.04"
            target: runtime-env
            base_image: ubuntu:22.04
            base_runtime_image: ubuntu:22.04
            onnxruntime_version: 1.13.1
            platforms: linux/arm64/v8
          # OS: Ubuntu 22.04
          # CPU: AMD64
          # GPU: NVIDIA
          - os: ubuntu-latest
            prefixes: "nvidia,nvidia-amd64,nvidia-ubuntu22.04,nvidia-amd64-ubuntu22.04"
            buildcache_prefix: "nvidia-amd64-ubuntu22.04"
            target: runtime-nvidia-env
            base_image: ubuntu:22.04
            base_runtime_image: nvidia/cuda:11.8.0-cudnn8-runtime-ubuntu22.04
            platforms: linux/amd64

    steps:
      - name: <Setup> Check out the repository
        uses: actions/checkout@v4

      - name: <Setup> Prepare Python version
        id: prepare-python
        uses: ./.github/actions/prepare_python
        with:
          only-export-python-version: true

      - name: <Setup> Set up Docker Buildx
        id: buildx
        uses: docker/setup-buildx-action@v3

      - name: <Setup> Login to DockerHub
        uses: docker/login-action@v3
        with:
          username: ${{ vars.DOCKERHUB_USERNAME }}
          password: ${{ secrets.DOCKERHUB_TOKEN }}

      - name: <Setup> Prepare VOICEVOX RESOURCE cache
        uses: actions/cache@v4
        id: voicevox-resource-cache
        with:
          key: voicevox-resource-${{ env.VOICEVOX_RESOURCE_VERSION }}
          path: download/resource

      - name: <Setup> Check out the VOICEVOX RESOURCE repository
        if: steps.voicevox-resource-cache.outputs.cache-hit != 'true'
        uses: actions/checkout@v4
        with:
          repository: VOICEVOX/voicevox_resource
          ref: ${{ env.VOICEVOX_RESOURCE_VERSION }}
          path: download/resource

      - name: <Build> Merge VOICEVOX RESOURCE
        env:
          DOWNLOAD_RESOURCE_PATH: download/resource
        run: bash tools/process_voicevox_resource.bash

      - name: <Build> Generate Docker image names
        id: generate-docker-image-names
        run: |
          # Dockerイメージ名を outputs.tags に改行区切りで格納する
          {
            echo "tags<<EOF"

            python3 tools/generate_docker_image_names.py \
              --repository "${{ env.IMAGE_NAME }}" \
              --version "${{ needs.config.outputs.version_or_latest }}" \
              --prefix "${{ matrix.prefixes }}"

            echo "EOF"
          } >> "$GITHUB_OUTPUT"

      # ビルドキャッシュに指定するためのDockerイメージ名を生成する
      # NOTE: デフォルトブランチへのコミットの場合のみキャッシュを作成する
      - name: <Build> Generate Docker buildcache image names
        id: generate-docker-buildcache-image-names
        run: |
          # --cache-from に指定するためのDockerイメージ名
          # 常にデフォルトブランチのビルドキャッシュ（*-latest-buildcache）を使用する
          cache_from="type=registry,ref=${{ env.IMAGE_NAME }}:${{ matrix.buildcache_prefix }}-latest-buildcache"

          # --cache-to に指定するためのDockerイメージ名
          # リリースの場合、ビルドキャッシュを作成しないため、空文字列を格納する
          cache_to=""
          if [ "${{ needs.config.outputs.version_or_latest }}" = "latest" ]; then
            cache_to="type=registry,ref=${{ env.IMAGE_NAME }}:${{ matrix.buildcache_prefix }}-latest-buildcache,mode=max"
          fi

          # outputs に格納する
          echo "cache-from=$cache_from" >> "$GITHUB_OUTPUT"
          echo "cache-to=$cache_to" >> "$GITHUB_OUTPUT"

      - name: <Build/Deploy> Build and Deploy Docker image
        uses: docker/build-push-action@v5
        with:
          context: .
          builder: ${{ steps.buildx.outputs.name }}
          file: ./Dockerfile
          build-args: |
            BASE_IMAGE=${{ matrix.base_image }}
            BASE_RUNTIME_IMAGE=${{ matrix.base_runtime_image }}
            PYTHON_VERSION=${{ steps.prepare-python.outputs.python-version }}
            VOICEVOX_ENGINE_VERSION=${{ needs.config.outputs.version_or_latest }}
            VOICEVOX_CORE_VERSION=${{ env.VOICEVOX_CORE_VERSION }}
            VOICEVOX_RESOURCE_VERSION=${{ env.VOICEVOX_RESOURCE_VERSION }}
            USE_GPU=${{ matrix.target == 'runtime-nvidia-env' }}
            ONNXRUNTIME_VERSION=${{ env.ONNXRUNTIME_VERSION }}
          target: ${{ matrix.target }}
          push: true
          tags: ${{ steps.generate-docker-image-names.outputs.tags }}
          cache-from: ${{ steps.generate-docker-buildcache-image-names.outputs.cache-from }}
          cache-to: ${{ steps.generate-docker-buildcache-image-names.outputs.cache-to }}
          platforms: ${{ matrix.platforms }}

  build-docker-multi-platform: # マルチプラットフォームDockerイメージをビルドする
    needs: [config, build-docker]
    runs-on: ubuntu-latest

    strategy:
      matrix:
        include:
          # OS: Ubuntu 20.04
          # CPU: AMD64, ARM64
          - multi_platform_image_prefixes: "cpu-ubuntu20.04"
            amd64_image_prefix: "cpu-amd64-ubuntu20.04"
            arm64_image_prefix: "cpu-arm64-ubuntu20.04"
          # OS: Ubuntu 22.04
          # CPU: AMD64, ARM64
          - multi_platform_image_prefixes: ",cpu,cpu-ubuntu22.04"
            amd64_image_prefix: "cpu-amd64-ubuntu22.04"
            arm64_image_prefix: "cpu-arm64-ubuntu22.04"

    steps:
      - name: <Setup> Check out the repository
        uses: actions/checkout@v4

      - name: <Setup> Prepare Python version
        id: prepare-python
        uses: ./.github/actions/prepare_python
        with:
          only-export-python-version: true

      - name: <Setup> Set up Docker Buildx
        id: buildx
        uses: docker/setup-buildx-action@v3

      - name: <Setup> Login to DockerHub
        uses: docker/login-action@v3
        with:
          username: ${{ vars.DOCKERHUB_USERNAME }}
          password: ${{ secrets.DOCKERHUB_TOKEN }}

      - name: <Build/Deploy> Build and Deploy Multi-platform Docker image
        env:
          IMAGE_NAME: ${{ env.IMAGE_NAME }}
          VERSION_OR_LATEST: ${{ needs.config.outputs.version_or_latest }}
          MULTI_PLATFORM_IMAGE_PREFIXES: ${{ matrix.multi_platform_image_prefixes }}
          AMD64_IMAGE_PREFIX: ${{ matrix.amd64_image_prefix }}
          ARM64_IMAGE_PREFIX: ${{ matrix.arm64_image_prefix }}
        run: |
          bash ./tools/build_and_push_multi_platform_docker_images.bash<|MERGE_RESOLUTION|>--- conflicted
+++ resolved
@@ -57,11 +57,6 @@
             target: runtime-env
             base_image: ubuntu:20.04
             base_runtime_image: ubuntu:20.04
-<<<<<<< HEAD
-            onnxruntime_version: 1.13.1
-=======
-            # platforms: linux/amd64,linux/arm64/v8
->>>>>>> e1b5fde0
             platforms: linux/amd64
           # OS: Ubuntu 20.04
           # CPU: ARM64
@@ -91,11 +86,6 @@
             target: runtime-env
             base_image: ubuntu:22.04
             base_runtime_image: ubuntu:22.04
-<<<<<<< HEAD
-            onnxruntime_version: 1.13.1
-=======
-            # platforms: linux/amd64,linux/arm64/v8
->>>>>>> e1b5fde0
             platforms: linux/amd64
           # OS: Ubuntu 22.04
           # CPU: ARM64
