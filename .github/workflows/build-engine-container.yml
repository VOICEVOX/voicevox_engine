--- conflicted
+++ resolved
@@ -16,12 +16,6 @@
 env:
   IMAGE_NAME: ${{ vars.DOCKERHUB_USERNAME }}/voicevox_engine
   VOICEVOX_RESOURCE_VERSION: "0.23.0"
-<<<<<<< HEAD
-  VOICEVOX_CORE_VERSION: "0.16.0"
-  VOICEVOX_VVM_VERSION: "0.1.0"
-  ONNXRUNTIME_VERSION: "1.17.3"
-=======
->>>>>>> 739a7ead
 
 defaults:
   run:
@@ -53,33 +47,6 @@
         # base_image: Dockerfileのベースイメージ
         # platforms: Dockerのプラットフォームバリアント。カンマ区切り。 参考: https://docs.docker.com/build/building/multi-platform/
         include:
-<<<<<<< HEAD
-=======
-          # Ubuntu 20.04 / AMD64
-          - os: ubuntu-latest
-            prefixes: "cpu-amd64-ubuntu20.04"
-            buildcache_prefix: "cpu-amd64-ubuntu20.04"
-            target: runtime-env
-            base_image: mirror.gcr.io/ubuntu:20.04
-            voicevox_engine_target: linux-cpu-x64
-            platforms: linux/amd64
-          # Ubuntu 20.04 / ARM64
-          - os: ubuntu-24.04-arm
-            prefixes: "cpu-arm64-ubuntu20.04"
-            buildcache_prefix: "cpu-arm64-ubuntu20.04"
-            target: runtime-env
-            base_image: mirror.gcr.io/ubuntu:20.04
-            voicevox_engine_target: linux-cpu-arm64
-            platforms: linux/arm64/v8
-          # Ubuntu 20.04 / AMD64 / NVIDIA
-          - os: ubuntu-latest
-            prefixes: "nvidia-ubuntu20.04,nvidia-amd64-ubuntu20.04"
-            buildcache_prefix: "nvidia-amd64-ubuntu20.04"
-            target: runtime-nvidia-env
-            base_image: mirror.gcr.io/ubuntu:20.04
-            voicevox_engine_target: linux-nvidia
-            platforms: linux/amd64
->>>>>>> 739a7ead
           # Ubuntu 22.04 / AMD64
           - os: ubuntu-latest
             prefixes: "cpu-amd64,cpu-amd64-ubuntu22.04"
@@ -102,11 +69,7 @@
             buildcache_prefix: "nvidia-amd64-ubuntu22.04"
             target: runtime-nvidia-env
             base_image: mirror.gcr.io/ubuntu:22.04
-<<<<<<< HEAD
-            base_runtime_image: mirror.gcr.io/nvidia/cuda:12.1.0-cudnn8-runtime-ubuntu22.04
-=======
             voicevox_engine_target: linux-nvidia
->>>>>>> 739a7ead
             platforms: linux/amd64
 
     steps:
@@ -172,12 +135,7 @@
           build-args: |
             BASE_IMAGE=${{ matrix.base_image }}
             VOICEVOX_ENGINE_VERSION=${{ needs.config.outputs.version }}
-<<<<<<< HEAD
-            VOICEVOX_CORE_VERSION=${{ env.VOICEVOX_CORE_VERSION }}
-            VOICEVOX_VVM_VERSION=${{ env.VOICEVOX_VVM_VERSION }}
-=======
             VOICEVOX_ENGINE_TARGET=${{ matrix.voicevox_engine_target }}
->>>>>>> 739a7ead
             VOICEVOX_RESOURCE_VERSION=${{ env.VOICEVOX_RESOURCE_VERSION }}
           target: ${{ matrix.target }}
           push: true
