--- conflicted
+++ resolved
@@ -69,8 +69,6 @@
         # platforms: Dockerのプラットフォームバリアント。カンマ区切り。 参考: https://docs.docker.com/build/building/multi-platform/
         include:
           # Ubuntu 22.04 / AMD64
-<<<<<<< HEAD
-=======
           - os: ubuntu-latest
             prefixes: "cpu-amd64-ubuntu22.04"
             buildcache_prefix: "cpu-amd64-ubuntu22.04"
@@ -95,7 +93,6 @@
             voicevox_engine_target: linux-nvidia
             platforms: linux/amd64
           # Ubuntu 24.04 / AMD64
->>>>>>> 7cd4a636
           - os: ubuntu-latest
             prefixes: "cpu-amd64,cpu-amd64-ubuntu24.04"
             buildcache_prefix: "cpu-amd64-ubuntu24.04"
