name: build-docker
on:
  push:
    branches:
      - master
  release:
    types:
      - created
  workflow_dispatch:
    inputs:
      version:
        description: "バージョン情報（A.BB.C / A.BB.C-preview.D）"
        required: true

env:
  IMAGE_NAME: ${{ vars.DOCKERHUB_USERNAME }}/voicevox_engine
<<<<<<< HEAD
  VOICEVOX_RESOURCE_VERSION: "0.19.0"
  VOICEVOX_CORE_VERSION: "0.15.3"
=======
  PYTHON_VERSION: "3.11.3"
  VOICEVOX_RESOURCE_VERSION: "0.19.1"
  VOICEVOX_CORE_VERSION: "0.15.4"
>>>>>>> 71aa4140

defaults:
  run:
    shell: bash

jobs:
  config: # 全 jobs で利用する定数の定義. `env` が利用できないコンテキストでも利用できる.
    runs-on: ubuntu-latest
    outputs:
      version_or_latest: ${{ steps.vars.outputs.version_or_latest }}
    steps:
      - name: <Setup> Declare variables
        id: vars
        run: |
          : # releaseタグ名か、workflow_dispatchでのバージョン名か、latestが入る
          echo "version_or_latest=${{ github.event.release.tag_name || github.event.inputs.version || 'latest' }}" >> "$GITHUB_OUTPUT"

  build-docker:
    needs: [config]
    runs-on: ${{ matrix.os }}

    strategy:
      matrix:
        os: [ubuntu-latest]
        tag:
          - ""
          - cpu
          - cpu-ubuntu20.04
          - nvidia
          - nvidia-ubuntu20.04
        include:
          # Ubuntu 20.04
          - tag: ""
            target: runtime-env
            base_image: ubuntu:20.04
            base_runtime_image: ubuntu:20.04
            onnxruntime_version: 1.13.1
            platforms: linux/amd64,linux/arm64/v8
          - tag: cpu
            target: runtime-env
            base_image: ubuntu:20.04
            base_runtime_image: ubuntu:20.04
            onnxruntime_version: 1.13.1
            platforms: linux/amd64,linux/arm64/v8
          - tag: cpu-ubuntu20.04
            target: runtime-env
            base_image: ubuntu:20.04
            base_runtime_image: ubuntu:20.04
            onnxruntime_version: 1.13.1
            platforms: linux/amd64,linux/arm64/v8
          - tag: nvidia
            target: runtime-nvidia-env
            base_image: ubuntu:20.04
            base_runtime_image: nvidia/cuda:11.8.0-cudnn8-runtime-ubuntu20.04
            onnxruntime_version: 1.13.1
            platforms: linux/amd64
          - tag: nvidia-ubuntu20.04
            target: runtime-nvidia-env
            base_image: ubuntu:20.04
            base_runtime_image: nvidia/cuda:11.8.0-cudnn8-runtime-ubuntu20.04
            onnxruntime_version: 1.13.1
            platforms: linux/amd64

    steps:
      - name: <Setup> Check out the repository
        uses: actions/checkout@v4

      - name: <Setup> Prepare Python version
        id: prepare-python
        uses: ./.github/actions/prepare_python
        with:
          only-export-python-version: true

      - name: <Setup> Set up QEMU
        uses: docker/setup-qemu-action@v3

      - name: <Setup> Set up Docker Buildx
        id: buildx
        uses: docker/setup-buildx-action@v3

      - name: <Setup> Login to DockerHub
        uses: docker/login-action@v3
        with:
          username: ${{ vars.DOCKERHUB_USERNAME }}
          password: ${{ secrets.DOCKERHUB_TOKEN }}

      - name: <Setup> Prepare VOICEVOX RESOURCE cache
        uses: actions/cache@v4
        id: voicevox-resource-cache
        with:
          key: voicevox-resource-${{ env.VOICEVOX_RESOURCE_VERSION }}
          path: download/resource

      - name: <Setup> Check out the VOICEVOX RESOURCE repository
        if: steps.voicevox-resource-cache.outputs.cache-hit != 'true'
        uses: actions/checkout@v4
        with:
          repository: VOICEVOX/voicevox_resource
          ref: ${{ env.VOICEVOX_RESOURCE_VERSION }}
          path: download/resource

      - name: <Build> Merge VOICEVOX RESOURCE
        env:
          DOWNLOAD_RESOURCE_PATH: download/resource
        run: bash build_util/process_voicevox_resource.bash

      - name: <Build/Deploy> Build and Deploy Docker image
        uses: docker/build-push-action@v5
        env:
          IMAGE_TAG:
            |- # If it's a release, add the version, otherwise add the `latest`
            ${{ (
              matrix.tag != '' && (
                format('{0}:{1}-{2}', env.IMAGE_NAME, matrix.tag, needs.config.outputs.version_or_latest)
              ) || format('{0}:{1}', env.IMAGE_NAME, needs.config.outputs.version_or_latest)
            ) }}
          IMAGE_CACHE_FROM:
            |- # Always use the `latest` buildcache. :latest-buildcache or :{tag}-latest-buildcache
            ${{ (
              matrix.tag != '' && (
                format('type=registry,ref={0}:{1}-latest-buildcache', env.IMAGE_NAME, matrix.tag)
              ) || format('type=registry,ref={0}:latest-buildcache', env.IMAGE_NAME)
            ) }}
          IMAGE_CACHE_TO:
            |- # If it's a release, do not create buildcache, otherwise create the `latest` buildcache. :latest-buildcache or :{tag}-latest-buildcache
            ${{ (
              needs.config.outputs.version_or_latest == 'latest' && (
                matrix.tag != '' && (
                  format('type=registry,ref={0}:{1}-latest-buildcache,mode=max', env.IMAGE_NAME, matrix.tag)
                ) || format('type=registry,ref={0}:latest-buildcache,mode=max', env.IMAGE_NAME)
              ) || ''
            ) }}
        with:
          context: .
          builder: ${{ steps.buildx.outputs.name }}
          file: ./Dockerfile
          build-args: |
            BASE_IMAGE=${{ matrix.base_image }}
            BASE_RUNTIME_IMAGE=${{ matrix.base_runtime_image }}
            PYTHON_VERSION=${{ steps.prepare-python.outputs.python-version }}
            VOICEVOX_ENGINE_VERSION=${{ needs.config.outputs.version_or_latest }}
            VOICEVOX_CORE_VERSION=${{ env.VOICEVOX_CORE_VERSION }}
            VOICEVOX_RESOURCE_VERSION=${{ env.VOICEVOX_RESOURCE_VERSION }}
            USE_GPU=${{ matrix.target == 'runtime-nvidia-env' }}
            ONNXRUNTIME_VERSION=${{ matrix.onnxruntime_version }}
          target: ${{ matrix.target }}
          push: true
          tags: ${{ env.IMAGE_TAG }}
          cache-from: ${{ env.IMAGE_CACHE_FROM }}
          cache-to: ${{ env.IMAGE_CACHE_TO }}
          platforms: ${{ matrix.platforms }}

  run-release-test-workflow:
    # version が指定されている場合のみ実行する
    if: needs.config.outputs.version_or_latest != 'latest'
    needs: [config, build-docker]
    uses: ./.github/workflows/test-engine-container.yml
    with:
      version: ${{ needs.config.outputs.version_or_latest }}
      repo_url: ${{ format('{0}/{1}', github.server_url, github.repository) }} # このリポジトリのURL<|MERGE_RESOLUTION|>--- conflicted
+++ resolved
@@ -14,14 +14,8 @@
 
 env:
   IMAGE_NAME: ${{ vars.DOCKERHUB_USERNAME }}/voicevox_engine
-<<<<<<< HEAD
-  VOICEVOX_RESOURCE_VERSION: "0.19.0"
-  VOICEVOX_CORE_VERSION: "0.15.3"
-=======
-  PYTHON_VERSION: "3.11.3"
   VOICEVOX_RESOURCE_VERSION: "0.19.1"
   VOICEVOX_CORE_VERSION: "0.15.4"
->>>>>>> 71aa4140
 
 defaults:
   run:
