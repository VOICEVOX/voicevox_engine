name: build-docker
on:
  push:
    branches:
      - master
  release:
    types:
      - created
  workflow_dispatch:
    inputs:
      version:
        description: "バージョン情報（A.BB.C / A.BB.C-preview.D）"
        required: true

env:
  IMAGE_NAME: ${{ vars.DOCKERHUB_USERNAME }}/voicevox_engine
  VOICEVOX_RESOURCE_VERSION: "0.23.0"
  VOICEVOX_CORE_VERSION: "0.16.0"
  VOICEVOX_VVM_VERSION: "0.1.0"
  ONNXRUNTIME_VERSION: "1.17.3"

defaults:
  run:
    shell: bash

jobs:
  config: # 全 jobs で利用する定数の定義. `env` が利用できないコンテキストでも利用できる.
    runs-on: ubuntu-latest
    outputs:
      version_or_latest: ${{ steps.vars.outputs.version_or_latest }}
    steps:
      - name: <Setup> Declare variables
        id: vars
        run: |
          : # releaseタグ名か、workflow_dispatchでのバージョン名か、latestが入る
          echo "version_or_latest=${{ github.event.release.tag_name || github.event.inputs.version || 'latest' }}" >> "$GITHUB_OUTPUT"

  build-docker:
    needs: [config]
    runs-on: ${{ matrix.os }}

    strategy:
      matrix:
        # 各変数の説明
        # os: ビルド環境のOS
        # prefixes: Docker tagのプレフィックス。カンマ区切り。空文字列の場合、バージョン文字列のみがタグ名になる
        # buildcache_prefix: ビルドキャッシュのプレフィックス。空文字列やカンマは使用不可
        # target: Dockerfileのビルドステージ名
        # base_image: Dockerfileのビルド用ステージのベースイメージ
        # base_runtime_image: Dockerfileの実行用ステージのベースイメージ
        # platforms: Dockerのプラットフォームバリアント。カンマ区切り。 参考: https://docs.docker.com/build/building/multi-platform/
        include:
<<<<<<< HEAD
=======
          # Ubuntu 20.04 / AMD64
          - os: ubuntu-latest
            prefixes: "cpu-amd64-ubuntu20.04"
            buildcache_prefix: "cpu-amd64-ubuntu20.04"
            target: runtime-env
            base_image: mirror.gcr.io/ubuntu:20.04
            base_runtime_image: mirror.gcr.io/ubuntu:20.04
            platforms: linux/amd64
          # Ubuntu 20.04 / ARM64
          - os: ubuntu-24.04-arm
            prefixes: "cpu-arm64-ubuntu20.04"
            buildcache_prefix: "cpu-arm64-ubuntu20.04"
            target: runtime-env
            base_image: mirror.gcr.io/ubuntu:20.04
            base_runtime_image: mirror.gcr.io/ubuntu:20.04
            platforms: linux/arm64/v8
          # Ubuntu 20.04 / AMD64 / NVIDIA
          - os: ubuntu-latest
            prefixes: "nvidia-ubuntu20.04,nvidia-amd64-ubuntu20.04"
            buildcache_prefix: "nvidia-amd64-ubuntu20.04"
            target: runtime-nvidia-env
            base_image: mirror.gcr.io/ubuntu:20.04
            base_runtime_image: mirror.gcr.io/nvidia/cuda:11.8.0-cudnn8-runtime-ubuntu20.04
            platforms: linux/amd64
>>>>>>> e7441169
          # Ubuntu 22.04 / AMD64
          - os: ubuntu-latest
            prefixes: "cpu-amd64,cpu-amd64-ubuntu22.04"
            buildcache_prefix: "cpu-amd64-ubuntu22.04"
            target: runtime-env
            base_image: mirror.gcr.io/ubuntu:22.04
            base_runtime_image: mirror.gcr.io/ubuntu:22.04
            platforms: linux/amd64
          # Ubuntu 22.04 / ARM64
          - os: ubuntu-24.04-arm
            prefixes: "cpu-arm64,cpu-arm64-ubuntu22.04"
            buildcache_prefix: "cpu-arm64-ubuntu22.04"
            target: runtime-env
            base_image: mirror.gcr.io/ubuntu:22.04
            base_runtime_image: mirror.gcr.io/ubuntu:22.04
            platforms: linux/arm64/v8
          # Ubuntu 22.04 / AMD64 / NVIDIA
          - os: ubuntu-latest
            prefixes: "nvidia,nvidia-amd64,nvidia-ubuntu22.04,nvidia-amd64-ubuntu22.04"
            buildcache_prefix: "nvidia-amd64-ubuntu22.04"
            target: runtime-nvidia-env
<<<<<<< HEAD
            base_image: ubuntu:22.04
            base_runtime_image: nvidia/cuda:12.1.0-cudnn8-runtime-ubuntu22.04
=======
            base_image: mirror.gcr.io/ubuntu:22.04
            base_runtime_image: mirror.gcr.io/nvidia/cuda:11.8.0-cudnn8-runtime-ubuntu22.04
>>>>>>> e7441169
            platforms: linux/amd64

    steps:
      - name: <Setup> Check out the repository
        uses: actions/checkout@v4

      - name: <Setup> Prepare Python version
        id: prepare-python
        uses: ./.github/actions/prepare_python

      - name: <Setup> Set up Docker Buildx
        id: buildx
        uses: docker/setup-buildx-action@v3

      - name: <Setup> Login to DockerHub
        uses: docker/login-action@v3
        with:
          username: ${{ vars.DOCKERHUB_USERNAME }}
          password: ${{ secrets.DOCKERHUB_TOKEN }}

      - name: <Setup> Prepare VOICEVOX RESOURCE cache
        uses: actions/cache@v4
        id: voicevox-resource-cache
        with:
          key: voicevox-resource-${{ env.VOICEVOX_RESOURCE_VERSION }}
          path: download/resource

      - name: <Setup> Check out the VOICEVOX RESOURCE repository
        if: steps.voicevox-resource-cache.outputs.cache-hit != 'true'
        uses: actions/checkout@v4
        with:
          repository: VOICEVOX/voicevox_resource
          ref: ${{ env.VOICEVOX_RESOURCE_VERSION }}
          path: download/resource

      - name: <Build> Merge VOICEVOX RESOURCE
        env:
          DOWNLOAD_RESOURCE_PATH: download/resource
        run: bash tools/process_voicevox_resource.bash

      - name: <Build> Generate Docker image names
        id: generate-docker-image-names
        run: |
          # Dockerイメージ名を outputs.tags に改行区切りで格納する
          {
            echo "tags<<EOF"

            uv run tools/generate_docker_image_names.py \
              --repository "${{ env.IMAGE_NAME }}" \
              --version "${{ needs.config.outputs.version_or_latest }}" \
              --prefix "${{ matrix.prefixes }}"

            echo "EOF"
          } >> "$GITHUB_OUTPUT"

      # ビルドキャッシュに指定するためのDockerイメージ名を生成する
      # NOTE: デフォルトブランチへのコミットの場合のみキャッシュを作成する
      - name: <Build> Generate Docker buildcache image names
        id: generate-docker-buildcache-image-names
        run: |
          # --cache-from に指定するためのDockerイメージ名
          # 常にデフォルトブランチのビルドキャッシュ（*-latest-buildcache）を使用する
          cache_from="type=registry,ref=${{ env.IMAGE_NAME }}:${{ matrix.buildcache_prefix }}-latest-buildcache"

          # --cache-to に指定するためのDockerイメージ名
          # リリースの場合、ビルドキャッシュを作成しないため、空文字列を格納する
          cache_to=""
          if [ "${{ needs.config.outputs.version_or_latest }}" = "latest" ]; then
            cache_to="type=registry,ref=${{ env.IMAGE_NAME }}:${{ matrix.buildcache_prefix }}-latest-buildcache,mode=max"
          fi

          # outputs に格納する
          echo "cache-from=$cache_from" >> "$GITHUB_OUTPUT"
          echo "cache-to=$cache_to" >> "$GITHUB_OUTPUT"

      - name: <Build/Deploy> Build and Deploy Docker image
        uses: docker/build-push-action@v5
        with:
          context: .
          builder: ${{ steps.buildx.outputs.name }}
          file: ./Dockerfile
          build-args: |
            BASE_IMAGE=${{ matrix.base_image }}
            BASE_RUNTIME_IMAGE=${{ matrix.base_runtime_image }}
            PYTHON_VERSION=${{ steps.prepare-python.outputs.python-version }}
            VOICEVOX_ENGINE_VERSION=${{ needs.config.outputs.version_or_latest }}
            VOICEVOX_CORE_VERSION=${{ env.VOICEVOX_CORE_VERSION }}
            VOICEVOX_VVM_VERSION=${{ env.VOICEVOX_VVM_VERSION }}
            VOICEVOX_RESOURCE_VERSION=${{ env.VOICEVOX_RESOURCE_VERSION }}
            USE_GPU=${{ matrix.target == 'runtime-nvidia-env' }}
            ONNXRUNTIME_VERSION=${{ env.ONNXRUNTIME_VERSION }}
          target: ${{ matrix.target }}
          push: true
          tags: ${{ steps.generate-docker-image-names.outputs.tags }}
          cache-from: ${{ steps.generate-docker-buildcache-image-names.outputs.cache-from }}
          cache-to: ${{ steps.generate-docker-buildcache-image-names.outputs.cache-to }}
          platforms: ${{ matrix.platforms }}

  build-docker-multi-platform:
    needs: [config, build-docker]
    runs-on: ubuntu-latest

    strategy:
      matrix:
        include:
          # Ubuntu 22.04 / AMD64, ARM64
          - multi_platform_image_prefixes: ",cpu,cpu-ubuntu22.04"
            amd64_image_prefix: "cpu-amd64-ubuntu22.04"
            arm64_image_prefix: "cpu-arm64-ubuntu22.04"

    steps:
      - name: <Setup> Check out the repository
        uses: actions/checkout@v4

      - name: <Setup> Prepare Python version
        id: prepare-python
        uses: ./.github/actions/prepare_python

      - name: <Setup> Set up Docker Buildx
        id: buildx
        uses: docker/setup-buildx-action@v3

      - name: <Setup> Login to DockerHub
        uses: docker/login-action@v3
        with:
          username: ${{ vars.DOCKERHUB_USERNAME }}
          password: ${{ secrets.DOCKERHUB_TOKEN }}

      - name: <Build/Deploy> Build and Deploy multi-platform Docker image
        env:
          IMAGE_NAME: ${{ env.IMAGE_NAME }}
          VERSION_OR_LATEST: ${{ needs.config.outputs.version_or_latest }}
          AMD64_IMAGE_PREFIX: ${{ matrix.amd64_image_prefix }}
          ARM64_IMAGE_PREFIX: ${{ matrix.arm64_image_prefix }}
          MULTI_PLATFORM_IMAGE_PREFIXES: ${{ matrix.multi_platform_image_prefixes }}
        run: |
          bash ./tools/build_and_push_multi_platform_docker_images.bash

  run-release-test-workflow:
    # version が指定されている場合のみ実行する
    if: needs.config.outputs.version_or_latest != 'latest'
    needs: [config, build-docker, build-docker-multi-platform]
    uses: ./.github/workflows/test-engine-container.yml
    with:
      version: ${{ needs.config.outputs.version_or_latest }}
      repo_url: ${{ format('{0}/{1}', github.server_url, github.repository) }} # このリポジトリのURL<|MERGE_RESOLUTION|>--- conflicted
+++ resolved
@@ -50,33 +50,6 @@
         # base_runtime_image: Dockerfileの実行用ステージのベースイメージ
         # platforms: Dockerのプラットフォームバリアント。カンマ区切り。 参考: https://docs.docker.com/build/building/multi-platform/
         include:
-<<<<<<< HEAD
-=======
-          # Ubuntu 20.04 / AMD64
-          - os: ubuntu-latest
-            prefixes: "cpu-amd64-ubuntu20.04"
-            buildcache_prefix: "cpu-amd64-ubuntu20.04"
-            target: runtime-env
-            base_image: mirror.gcr.io/ubuntu:20.04
-            base_runtime_image: mirror.gcr.io/ubuntu:20.04
-            platforms: linux/amd64
-          # Ubuntu 20.04 / ARM64
-          - os: ubuntu-24.04-arm
-            prefixes: "cpu-arm64-ubuntu20.04"
-            buildcache_prefix: "cpu-arm64-ubuntu20.04"
-            target: runtime-env
-            base_image: mirror.gcr.io/ubuntu:20.04
-            base_runtime_image: mirror.gcr.io/ubuntu:20.04
-            platforms: linux/arm64/v8
-          # Ubuntu 20.04 / AMD64 / NVIDIA
-          - os: ubuntu-latest
-            prefixes: "nvidia-ubuntu20.04,nvidia-amd64-ubuntu20.04"
-            buildcache_prefix: "nvidia-amd64-ubuntu20.04"
-            target: runtime-nvidia-env
-            base_image: mirror.gcr.io/ubuntu:20.04
-            base_runtime_image: mirror.gcr.io/nvidia/cuda:11.8.0-cudnn8-runtime-ubuntu20.04
-            platforms: linux/amd64
->>>>>>> e7441169
           # Ubuntu 22.04 / AMD64
           - os: ubuntu-latest
             prefixes: "cpu-amd64,cpu-amd64-ubuntu22.04"
@@ -98,13 +71,8 @@
             prefixes: "nvidia,nvidia-amd64,nvidia-ubuntu22.04,nvidia-amd64-ubuntu22.04"
             buildcache_prefix: "nvidia-amd64-ubuntu22.04"
             target: runtime-nvidia-env
-<<<<<<< HEAD
-            base_image: ubuntu:22.04
-            base_runtime_image: nvidia/cuda:12.1.0-cudnn8-runtime-ubuntu22.04
-=======
             base_image: mirror.gcr.io/ubuntu:22.04
-            base_runtime_image: mirror.gcr.io/nvidia/cuda:11.8.0-cudnn8-runtime-ubuntu22.04
->>>>>>> e7441169
+            base_runtime_image: mirror.gcr.io/nvidia/cuda:12.1.0-cudnn8-runtime-ubuntu22.04
             platforms: linux/amd64
 
     steps:
