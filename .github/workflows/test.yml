name: test

on:
  push:
  pull_request:
  workflow_dispatch:

defaults:
  run:
    shell: bash

env:
  PYTHON_VERSION: "3.11.3"

jobs:
  test:
    runs-on: ${{ matrix.os }}
    strategy:
      matrix:
        os: [ubuntu-20.04, macos-latest, windows-latest]

    steps:
      - name: <Setup> Check out the repository
        uses: actions/checkout@v4

      - name: <Setup> Set up Python
        uses: actions/setup-python@v5
        with:
          python-version: ${{ env.PYTHON_VERSION }}
          cache: pip

      - name: <Setup> Install Python dependencies
        run: pip install -r requirements-dev.txt

      - name: <Test> Validate poetry.lock
        run: |
          poetry lock --no-update
          git diff --exit-code

      - name: <Test> Check dependency lists
        run: |
          poetry export --without-hashes -o requirements.txt.check
          poetry export --without-hashes --with dev -o requirements-dev.txt.check
          poetry export --without-hashes --with build -o requirements-build.txt.check

          diff -q requirements.txt requirements.txt.check || \
<<<<<<< HEAD
          diff -q requirements-test.txt requirements-test.txt.check || \
          diff -q requirements-build.txt requirements-build.txt.check > /dev/null
=======
          diff -q requirements-dev.txt requirements-dev.txt.check || \
          diff -q requirements-build.txt requirements-build.txt.check || \
          diff -q requirements-license.txt requirements-license.txt.check > /dev/null
>>>>>>> de4c24a6
          if [ $? = 1 ]; then
            echo "poetry export has some diff"
            exit 1
          fi

      - name: <Test> Check format
        run: pysen run lint

      - name: <Test> Test codes and coverage
        run: coverage run --omit=test/* -m pytest

      - name: <Deploy> Submit coverage results to Coveralls
        if: matrix.os == 'ubuntu-20.04'
        run: coveralls --service=github
        env:
          GITHUB_TOKEN: ${{ secrets.GITHUB_TOKEN }}

      - name: <Test> Check licenses
        run: OUTPUT_LICENSE_JSON_PATH=/dev/null bash build_util/create_venv_and_generate_licenses.bash

      - name: <Test> Test names by checking typo
        if: matrix.os == 'ubuntu-20.04'
        uses: crate-ci/typos@v1.21.0

  lint-builders:
    runs-on: ubuntu-20.04
    steps:
      - name: <Setup> Check out the repository
        uses: actions/checkout@v4

      - name: <Setup> Install ShellCheck
        run: |
          sudo apt-get update
          sudo apt-get install -y shellcheck

      - name: <Test> Check shell files
        run: git ls-files | grep -E '\.(ba)?sh' | xargs shellcheck

      - name: <Test> Check workflow files
        run: |
          bash <(curl https://raw.githubusercontent.com/rhysd/actionlint/main/scripts/download-actionlint.bash)
          ./actionlint<|MERGE_RESOLUTION|>--- conflicted
+++ resolved
@@ -44,14 +44,8 @@
           poetry export --without-hashes --with build -o requirements-build.txt.check
 
           diff -q requirements.txt requirements.txt.check || \
-<<<<<<< HEAD
-          diff -q requirements-test.txt requirements-test.txt.check || \
+          diff -q requirements-dev.txt requirements-dev.txt.check || \
           diff -q requirements-build.txt requirements-build.txt.check > /dev/null
-=======
-          diff -q requirements-dev.txt requirements-dev.txt.check || \
-          diff -q requirements-build.txt requirements-build.txt.check || \
-          diff -q requirements-license.txt requirements-license.txt.check > /dev/null
->>>>>>> de4c24a6
           if [ $? = 1 ]; then
             echo "poetry export has some diff"
             exit 1
