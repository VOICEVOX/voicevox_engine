name: test

on:
  push:
  pull_request:
    branches:
      - "**"
  workflow_dispatch:

defaults:
  run:
    shell: bash

jobs:
  test:
    runs-on: ${{ matrix.os }}
    strategy:
      matrix:
        os: [ubuntu-20.04, macos-latest, windows-latest]
        python: ["3.11.3"]

    steps:
      - name: <Setup> Check out the repository
        uses: actions/checkout@v4

      - name: <Setup> Set up Python
        uses: actions/setup-python@v5
        with:
          python-version: ${{ matrix.python }}
          cache: pip

      - name: <Setup> Install Python dependencies
        run: |
          python -m pip install --upgrade pip setuptools wheel
          python -m pip install -r requirements-test.txt

      - name: <Test> Validate poetry.lock
        run: |
          poetry lock --no-update
          git diff --exit-code

      - name: <Test> Check dependency lists
        run: |
          poetry export --without-hashes -o requirements.txt.check
          poetry export --without-hashes --with dev -o requirements-dev.txt.check
          poetry export --without-hashes --with test -o requirements-test.txt.check
          poetry export --without-hashes --with license -o requirements-license.txt.check

          diff -q requirements.txt requirements.txt.check || \
          diff -q requirements-dev.txt requirements-dev.txt.check || \
          diff -q requirements-test.txt requirements-test.txt.check || \
          diff -q requirements-license.txt requirements-license.txt.check > /dev/null
          if [ $? = 1 ]; then
            echo "poetry export has some diff"
            exit 1
          fi

      - name: <Test> Check format
        run: pysen run lint

      - name: <Test> Test codes and coverage
        run: coverage run --omit=test/* -m pytest
      - name: <Deploy> Submit coverage results to Coveralls
        if: matrix.os == 'ubuntu-20.04'
        run: coveralls --service=github
        env:
          GITHUB_TOKEN: ${{ secrets.GITHUB_TOKEN }}

      - name: Check licenses
        shell: bash
        run: |
          OUTPUT_LICENSE_JSON_PATH=/dev/null \
          bash build_util/create_venv_and_generate_licenses.bash

      - name: Test names by checking typo
        if: ${{ startsWith(matrix.os, 'ubuntu-') }}
        uses: crate-ci/typos@v1.12.12

<<<<<<< HEAD
  actionlint:
=======
  shellcheck:
>>>>>>> 83984062
    runs-on: ubuntu-20.04
    steps:
      - name: <Setup> Check out the repository
        uses: actions/checkout@v4

<<<<<<< HEAD
      - name: <Test> Check workflow files
        run: |
          bash <(curl https://raw.githubusercontent.com/rhysd/actionlint/main/scripts/download-actionlint.bash)
          ./actionlint
        shell: bash
=======
      - name: <Setup> Install ShellCheck
        run: |
          sudo apt-get update
          sudo apt-get install -y shellcheck

      - name: <Test> Check shell files
        run: git ls-files | grep -E '\.(ba)?sh' | xargs shellcheck
>>>>>>> 83984062
<|MERGE_RESOLUTION|>--- conflicted
+++ resolved
@@ -76,23 +76,12 @@
         if: ${{ startsWith(matrix.os, 'ubuntu-') }}
         uses: crate-ci/typos@v1.12.12
 
-<<<<<<< HEAD
-  actionlint:
-=======
-  shellcheck:
->>>>>>> 83984062
+  lint-builders:
     runs-on: ubuntu-20.04
     steps:
       - name: <Setup> Check out the repository
         uses: actions/checkout@v4
 
-<<<<<<< HEAD
-      - name: <Test> Check workflow files
-        run: |
-          bash <(curl https://raw.githubusercontent.com/rhysd/actionlint/main/scripts/download-actionlint.bash)
-          ./actionlint
-        shell: bash
-=======
       - name: <Setup> Install ShellCheck
         run: |
           sudo apt-get update
@@ -100,4 +89,9 @@
 
       - name: <Test> Check shell files
         run: git ls-files | grep -E '\.(ba)?sh' | xargs shellcheck
->>>>>>> 83984062
+
+      - name: <Test> Check workflow files
+        run: |
+          bash <(curl https://raw.githubusercontent.com/rhysd/actionlint/main/scripts/download-actionlint.bash)
+          ./actionlint
+        shell: bash