name: build
on:
  push:
    branches:
      - master
  release:
    types:
      - created
  workflow_dispatch:
    inputs:
      version:
        description: "バージョン情報（A.BB.C / A.BB.C-preview.D）"
        required: true
      prerelease:
        description: "プレリリースかどうか"
        type: boolean
        default: true
      code_signing:
        description: "コード署名する"
        type: boolean
        default: false
      upload_artifact:
        description: "デバッグ用に成果物をartifactにアップロードするか"
        type: boolean
        default: false

env:
  PYTHON_VERSION: "3.11.3"
  VOICEVOX_RESOURCE_VERSION: "0.19.0"
  VOICEVOX_CORE_VERSION: "0.15.3"

defaults:
  run:
    shell: bash

jobs:
  config: # 全 jobs で利用する定数の定義. `env` が利用できないコンテキストでも利用できる.
    runs-on: ubuntu-latest
    outputs:
      version: ${{ steps.vars.outputs.version }}
      version_or_latest: ${{ steps.vars.outputs.version_or_latest }}
    steps:
      - name: <Setup> Declare variables
        id: vars
        run: |
          : # release タグ名, または workflow_dispatch でのバージョン名. リリースでない (push event) 場合は空文字列
          echo "version=${{ github.event.release.tag_name || github.event.inputs.version }}" >> "$GITHUB_OUTPUT"
          : # release タグ名, または workflow_dispatch でのバージョン名, または 'latest'
          echo "version_or_latest=${{ github.event.release.tag_name || github.event.inputs.version || 'latest' }}" >> "$GITHUB_OUTPUT"

  build-and-upload:
    needs: [config]
    environment: ${{ github.event.inputs.code_signing == 'true' && 'code_signing' || '' }} # コード署名用のenvironment
    strategy:
      matrix:
        include:
          # Windows CPU
          - os: windows-2019
            architecture: "x64"
            voicevox_core_asset_prefix: voicevox_core-windows-x64-cpu
            onnxruntime_url: https://github.com/microsoft/onnxruntime/releases/download/v1.13.1/onnxruntime-win-x64-1.13.1.zip
            target: windows-cpu
          # Windows DirectML
          - os: windows-2019
            architecture: "x64"
            voicevox_core_asset_prefix: voicevox_core-windows-x64-directml
            onnxruntime_url: https://github.com/microsoft/onnxruntime/releases/download/v1.13.1/Microsoft.ML.OnnxRuntime.DirectML.1.13.1.zip
            directml_url: https://www.nuget.org/api/v2/package/Microsoft.AI.DirectML/1.10.0
            target: windows-directml
          # Windows NVIDIA GPU
          - os: windows-2019
            architecture: "x64"
            voicevox_core_asset_prefix: voicevox_core-windows-x64-cuda
            onnxruntime_url: https://github.com/microsoft/onnxruntime/releases/download/v1.13.1/onnxruntime-win-x64-gpu-1.13.1.zip
            cuda_version: "11.8.0"
            cudnn_url: https://developer.download.nvidia.com/compute/cudnn/redist/cudnn/windows-x86_64/cudnn-windows-x86_64-8.9.2.26_cuda11-archive.zip
            zlib_url: http://www.winimage.com/zLibDll/zlib123dllx64.zip
            target: windows-nvidia
          # Mac CPU (x64 arch only)
          - os: macos-12
            architecture: "x64"
            voicevox_core_asset_prefix: voicevox_core-osx-x64-cpu
            onnxruntime_url: https://github.com/microsoft/onnxruntime/releases/download/v1.13.1/onnxruntime-osx-x86_64-1.13.1.tgz
            target: macos-x64
          # Linux CPU
          - os: ubuntu-20.04
            architecture: "x64"
            voicevox_core_asset_prefix: voicevox_core-linux-x64-cpu
            onnxruntime_url: https://github.com/microsoft/onnxruntime/releases/download/v1.13.1/onnxruntime-linux-x64-1.13.1.tgz
            target: linux-cpu
          # Linux NVIDIA GPU
          - os: ubuntu-20.04
            architecture: "x64"
            voicevox_core_asset_prefix: voicevox_core-linux-x64-gpu
            onnxruntime_url: https://github.com/microsoft/onnxruntime/releases/download/v1.13.1/onnxruntime-linux-x64-gpu-1.13.1.tgz
            cuda_version: "11.8.0"
            cudnn_url: https://developer.download.nvidia.com/compute/cudnn/redist/cudnn/linux-x86_64/cudnn-linux-x86_64-8.9.2.26_cuda11-archive.tar.xz
            target: linux-nvidia

    runs-on: ${{ matrix.os }}

    env:
      # GNUコマンド
      sed: ${{ startsWith(matrix.os, 'macos-') && 'gsed' || 'sed' }}
      split: ${{ startsWith(matrix.os, 'macos-') && 'gsplit' || 'split' }}

    steps:
      - name: <Setup> Declare variables
        id: vars
        run: |
          echo "package_name=voicevox_engine-${{ matrix.target }}-${{ needs.config.outputs.version }}" >> "$GITHUB_OUTPUT"

      - name: <Setup> Check out the repository
        uses: actions/checkout@v4

      # NOTE: The default 'sed' and 'split' of macOS is BSD 'sed' and 'split'.
      #       There is a difference in specification between BSD 'sed' and 'split' and GNU 'sed' and 'split',
      #       so you need to install GNU 'sed' and 'split'.
      - name: <Setup> Install dependencies (macOS)
        if: startsWith(matrix.os, 'macos-')
        run: |
          brew install gnu-sed coreutils

      # ONNX Runtime providersとCUDA周りをリンクするために使う
      - name: <Setup> Install ONNX Runtime dependencies (Linux)
        if: startsWith(matrix.os, 'ubuntu-') && endsWith(matrix.target, 'nvidia')
        run: |
          sudo apt-get update
          sudo apt-get install -y patchelf

      # CUDA
      - name: <Setup> Restore cached CUDA
        if: matrix.cuda_version != ''
        uses: actions/cache/restore@v3
        id: cuda-dll-cache-restore
        with:
          # update this key when ONNX Runtime CUDA dependency changed
          key: ${{ matrix.os }}-cuda-dll-${{ matrix.cuda_version }}-v1
          path: download/cuda

      - name: <Setup> Set up CUDA toolkit
        if: matrix.cuda_version != '' && steps.cuda-dll-cache-restore.outputs.cache-hit != 'true'
        uses: Jimver/cuda-toolkit@v0.2.10
        id: cuda-toolkit
        with:
          method: network
          cuda: ${{ matrix.cuda_version }}

      - name: <Setup> Extract CUDA Dynamic Libraries
        if: matrix.cuda_version != '' && steps.cuda-dll-cache-restore.outputs.cache-hit != 'true'
        run: |
          set -eux

          # CUDA Toolkit へのパスを OS 非依存へ整形する
          # NOTE: ダブルクォートでバックスラッシュを囲むと tr が可搬性関連の warning を出す
          # shellcheck disable=SC1003
          CUDA_ROOT=$( echo "${{ steps.cuda-toolkit.outputs.CUDA_PATH }}" | tr '\\' '/' )

          mkdir -p download/cuda/bin
          # NOTE 1: actionlint による GitHub Actions 文法の暗示的 `________________` 置換が SchellCheck の `never be equal` エラーを起こさないように、変数代入する
          # 一度代入して actionlint のエラー回避 (詳細: NOTE 1)
          OS=${{ matrix.os }}
          if [[ $OS == windows-* ]]; then
            mv "${CUDA_ROOT}/bin/"*.dll download/cuda/bin/

            # remove CUDA to reduce disk usage
            rm -rf "${CUDA_ROOT}"
          else
            cp "${CUDA_ROOT}/lib64/"libcublas.so.* download/cuda/bin/
            cp "${CUDA_ROOT}/lib64/"libcublasLt.so.* download/cuda/bin/
            cp "${CUDA_ROOT}/lib64/"libcudart.so.* download/cuda/bin/
            cp "${CUDA_ROOT}/lib64/"libcufft.so.* download/cuda/bin/
            cp "${CUDA_ROOT}/lib64/"libcurand.so.* download/cuda/bin/

            # remove unneed full version libraries
            rm -f download/cuda/bin/libcublas.so.*.*
            rm -f download/cuda/bin/libcublasLt.so.*.*
            rm -f download/cuda/bin/libcufft.so.*.*
            rm -f download/cuda/bin/libcurand.so.*.*
            rm -f download/cuda/bin/libcudart.so.*.*.*

            # remove CUDA to reduce disk usage
            sudo rm -rf "${CUDA_ROOT}"
          fi

      - name: <Setup> Save CUDA cache
        if: matrix.cuda_version != ''
        uses: actions/cache/save@v3
        with:
          key: ${{ steps.cuda-dll-cache-restore.outputs.cache-primary-key }}
          path: download/cuda

      # cuDNN
      - name: <Setup> Export cuDNN url to calc hash
        if: matrix.cudnn_url != ''
        run: echo "${{ matrix.cudnn_url }}" > download/cudnn_url.txt

      - name: <Setup> Restore cached cuDNN
        if: matrix.cudnn_url != ''
        uses: actions/cache/restore@v3
        id: cudnn-dll-cache-restore
        with:
          # update this key when ONNX Runtime cuDNN dependency changed
          key: ${{ matrix.os }}-cudnn-dll-${{ hashFiles('download/cudnn_url.txt') }}-v1
          path: download/cudnn

      - name: <Setup> Download and extract cuDNN Dynamic Libraries
        if: matrix.cudnn_url != '' && steps.cudnn-dll-cache-restore.outputs.cache-hit != 'true'
        run: |
          set -eux

          # 一度代入して actionlint のエラー回避 (詳細: NOTE 1)
          OS=${{ matrix.os }}
          if [[ $OS == windows-* ]]; then
            curl -L "${{ matrix.cudnn_url }}" > download/cudnn.zip

            unzip download/cudnn.zip cudnn-*/bin/*.dll -d download/cudnn_tmp

            mkdir -p download/cudnn/bin
            mv download/cudnn_tmp/cudnn-*/bin/*.dll download/cudnn/bin/
            rm -rf download/cudnn_tmp

            rm download/cudnn.zip
          else
            curl -L "${{ matrix.cudnn_url }}" > download/cudnn.tar.xz

            tar -Jxf download/cudnn.tar.xz -C download/

            mkdir -p download/cudnn/bin
            cp download/cudnn-*/lib/libcudnn.so.* download/cudnn/bin/
            cp download/cudnn-*/lib/libcudnn_*_infer.so.* download/cudnn/bin/

            # remove unneed full version libraries
            rm -f download/cudnn/bin/libcudnn.so.*.*
            rm -f download/cudnn/bin/libcudnn_*_infer.so.*.*

            rm download/cudnn.tar.xz
          fi

      - name: <Setup> Save cuDNN cache
        if: matrix.cudnn_url != ''
        uses: actions/cache/save@v3
        with:
          key: ${{ steps.cudnn-dll-cache-restore.outputs.cache-primary-key }}
          path: download/cudnn

      # zlib
      - name: <Setup> Export zlib url to calc hash
        if: matrix.zlib_url != ''
        run: echo "${{ matrix.zlib_url }}" >> download/zlib_url.txt

      - name: <Setup> Restore cached zlib
        if: matrix.zlib_url != ''
        uses: actions/cache/restore@v3
        id: zlib-cache-restore
        with:
          key: zlib-cache-v1-${{ hashFiles('download/zlib_url.txt') }}
          path: download/zlib

      - name: <Setup> Download zlib dynamic Library
        if: steps.zlib-cache-restore.outputs.cache-hit != 'true' && matrix.zlib_url != ''
        run: |
          curl -L "${{ matrix.zlib_url }}" -o download/zlib.zip
          mkdir -p download/zlib

          # extract only dlls
          unzip download/zlib.zip dll_${{ matrix.architecture }}/zlibwapi.dll -d download/zlib
          rm download/zlib.zip
          mv download/zlib/dll_${{ matrix.architecture }}/zlibwapi.dll download/zlib/zlibwapi.dll
          rm -r download/zlib/dll_${{ matrix.architecture }}

      - name: <Setup> Save zlib cache
        if: matrix.zlib_url != ''
        uses: actions/cache/save@v3
        with:
          key: ${{ steps.zlib-cache-restore.outputs.cache-primary-key }}
          path: download/zlib

      - name: <Setup> Set up MSVC
        if: startsWith(matrix.os, 'windows-')
        uses: ilammy/msvc-dev-cmd@v1

      # Python install path of windows: C:/hostedtoolcache/windows/Python
      - name: <Setup> Set up Python
        id: setup-python
        uses: actions/setup-python@v5
        with:
          python-version: ${{ env.PYTHON_VERSION }}
          cache: pip

      - name: <Setup> Install Python dependencies
<<<<<<< HEAD
        run: |
          python -m pip install -r requirements-build.txt
=======
        run: python -m pip install -r requirements-dev.txt
>>>>>>> ccfa54f3

      - name: <Setup> Prepare custom PyInstaller
        if: startsWith(matrix.os, 'windows-')
        run: ./build_util/modify_pyinstaller.bash

      - name: <Setup> Download pyopenjtalk dictionary
        run: |
          # try 5 times, sleep 5 seconds before retry
          for _ in $(seq 5); do
            EXIT_CODE=0
            python3 -c "import pyopenjtalk; pyopenjtalk._lazy_init()" || EXIT_CODE=$?

            if [ "$EXIT_CODE" = "0" ]; then
              break
            fi

            sleep 5
          done

          if [ "$EXIT_CODE" != "0" ]; then
            exit "$EXIT_CODE"
          fi

      - name: <Setup> Create download directory
        run: mkdir -p download/

      # DirectML
      - name: <Setup> Export DirectML url to calc hash
        if: endswith(matrix.target, '-directml')
        run: echo "${{ matrix.directml_url }}" >> download/directml_url.txt

      - name: <Setup> Restore cached DirectML
        if: endswith(matrix.target, '-directml')
        uses: actions/cache/restore@v3
        id: directml-cache-restore
        with:
          key: directml-cache-v1-${{ hashFiles('download/directml_url.txt') }}
          path: download/directml

      - name: <Setup> Set up DirectML dynamic Library
        if: steps.directml-cache-restore.outputs.cache-hit != 'true' && endswith(matrix.target, '-directml')
        run: |
          curl -L "${{ matrix.directml_url }}" -o download/directml.zip
          mkdir -p download/directml

          # extract only dlls
          unzip download/directml.zip bin/${{ matrix.architecture }}-win/DirectML.dll -d download/directml
          rm download/directml.zip
          mv download/directml/bin/${{ matrix.architecture }}-win/DirectML.dll download/directml/DirectML.dll
          rm -r download/directml/bin

      - name: <Setup> Save DirectML cache
        if: endswith(matrix.target, '-directml')
        uses: actions/cache/save@v3
        with:
          key: ${{ steps.directml-cache-restore.outputs.cache-primary-key }}
          path: download/directml

      # ONNX Runtime
      - name: <Setup> Export ONNX Runtime url to calc hash
        run: echo "${{ matrix.onnxruntime_url }}" > download/onnxruntime_url.txt

      - name: <Setup> Restore cached ONNX Runtime
        uses: actions/cache/restore@v3
        id: onnxruntime-cache-restore
        with:
          key: ${{ matrix.os }}-onnxruntime-${{ hashFiles('download/onnxruntime_url.txt') }}-v1
          path: download/onnxruntime

      - name: <Setup> Download ONNX Runtime (Windows)
        if: steps.onnxruntime-cache-restore.outputs.cache-hit != 'true' && startsWith(matrix.os, 'windows-')
        run: |
          curl -L "${{ matrix.onnxruntime_url }}" > download/onnxruntime.zip

          # extract only dlls
          # 一度代入して actionlint のエラー回避 (詳細: NOTE 1)
          TARGET=${{ matrix.target }}
          if [[ $TARGET != *-directml ]]; then
            unzip download/onnxruntime.zip onnxruntime-*/lib/*.dll -d download/
            mv download/onnxruntime-* download/onnxruntime
          else
            mkdir -p download/onnxruntime/lib
            unzip download/onnxruntime.zip runtimes/win-${{ matrix.architecture }}/native/*.dll -d download/onnxruntime
            mv download/onnxruntime/runtimes/win-${{ matrix.architecture }}/native/*.dll download/onnxruntime/lib/
            rm -r download/onnxruntime/runtimes
          fi

          rm download/onnxruntime.zip

      - name: <Setup> Download ONNX Runtime (Mac/Linux)
        if: steps.onnxruntime-cache-restore.outputs.cache-hit != 'true' && startsWith(matrix.os, 'windows-') != true
        run: |
          curl -L "${{ matrix.onnxruntime_url }}" > download/onnxruntime.tgz
          mkdir -p download/onnxruntime
          tar xf "download/onnxruntime.tgz" -C "download/onnxruntime" --strip-components 1
          rm download/onnxruntime.tgz

      - name: <Setup> Save ONNX Runtime cache
        uses: actions/cache/save@v3
        with:
          key: ${{ steps.onnxruntime-cache-restore.outputs.cache-primary-key }}
          path: download/onnxruntime

      # VOICEVOX RESOURCE
      - name: <Setup> Prepare RESOURCE cache
        uses: actions/cache@v3
        id: voicevox-resource-cache
        with:
          key: voicevox-resource-${{ env.VOICEVOX_RESOURCE_VERSION }}
          path: download/resource

      - name: <Setup> Check out RESOURCE repository
        if: steps.voicevox-resource-cache.outputs.cache-hit != 'true'
        uses: actions/checkout@v4
        with:
          repository: VOICEVOX/voicevox_resource
          ref: ${{ env.VOICEVOX_RESOURCE_VERSION }}
          path: download/resource

      - name: <Build> Merge RESOURCE
        env:
          DOWNLOAD_RESOURCE_PATH: download/resource
        run: bash build_util/process_voicevox_resource.bash

      # VOICEVOX CORE
      - name: <Setup> Prepare CORE cache
        uses: actions/cache@v3
        id: voicevox-core-cache
        with:
          key: ${{ matrix.os }}-voicevox-core-${{ matrix.voicevox_core_asset_prefix }}-${{ env.VOICEVOX_CORE_VERSION }}
          path: download/core

      - name: <Setup> Download CORE
        if: steps.voicevox-core-cache.outputs.cache-hit != 'true'
        env:
          VOICEVOX_CORE_ASSET_NAME: ${{ matrix.voicevox_core_asset_prefix }}-${{ env.VOICEVOX_CORE_VERSION }}
        run: |
          curl -L "https://github.com/VOICEVOX/voicevox_core/releases/download/${{ env.VOICEVOX_CORE_VERSION }}/${{ env.VOICEVOX_CORE_ASSET_NAME }}.zip" > download/${{ env.VOICEVOX_CORE_ASSET_NAME }}.zip
          # 一度代入して actionlint のエラー回避 (詳細: NOTE 1)
          OS=${{ matrix.os }}
          if [[ $OS == mac-* ]]; then
            ditto -x -k --sequesterRsrc --rsrc download/${{ env.VOICEVOX_CORE_ASSET_NAME }}.zip download/
          else
            unzip download/${{ env.VOICEVOX_CORE_ASSET_NAME }}.zip -d download/ 
          fi
          mkdir -p download/core
          mv download/${{ env.VOICEVOX_CORE_ASSET_NAME }}/* download/core
          rm -rf download/${{ env.VOICEVOX_CORE_ASSET_NAME }}
          rm download/${{ env.VOICEVOX_CORE_ASSET_NAME }}.zip

      # Build
      - name: <Build> Generate licenses.json
        run: |
          OUTPUT_LICENSE_JSON_PATH=resources/engine_manifest_assets/dependency_licenses.json \
          bash build_util/create_venv_and_generate_licenses.bash
          # FIXME: VOICEVOX (editor) cannot build without licenses.json
          cp resources/engine_manifest_assets/dependency_licenses.json licenses.json

      - name: <Build> Build VOICEVOX ENGINE run.py
        run: |
          set -eux

          jq '.version = "${{ needs.config.outputs.version_or_latest }}"' engine_manifest.json > engine_manifest.json.tmp
          mv -f engine_manifest.json.tmp engine_manifest.json

          # Replace version & specify dynamic libraries
          $sed -i "s/__version__ = \"latest\"/__version__ = \"${{ needs.config.outputs.version_or_latest }}\"/" voicevox_engine/__init__.py
          # 一度代入して actionlint のエラー回避 (詳細: NOTE 1)
          OS=${{ matrix.os }}
          if [[ $OS == windows-* ]]; then
            LIBCORE_PATH=download/core/voicevox_core.dll
            LIBONNXRUNTIME_PATH=download/onnxruntime/lib/onnxruntime.dll
          elif [[ $OS == macos-* ]]; then
            LIBCORE_PATH=download/core/libvoicevox_core.dylib
            LIBONNXRUNTIME_PATH=download/onnxruntime/lib/libonnxruntime.dylib
          else
            LIBCORE_PATH=download/core/libvoicevox_core.so
            LIBONNXRUNTIME_PATH=download/onnxruntime/lib/libonnxruntime.so
          fi

          CORE_MODEL_DIR_PATH="download/core/model" \
          LIBCORE_PATH="$LIBCORE_PATH" \
          LIBONNXRUNTIME_PATH="$LIBONNXRUNTIME_PATH" \
          pyinstaller --noconfirm run.spec

      # Because PyInstaller does not copy dynamic loaded libraries,
      # manually move DLL dependencies into `dist/run/` (cache already saved)

      - name: <Build> Gather DLL dependencies (Windows)
        if: startsWith(matrix.os, 'windows-')
        run: |
          set -eux

          # Windows CUDA
          if [ -f "download/onnxruntime/lib/onnxruntime_providers_cuda.dll" ]; then

            # ONNX Runtime providers
            mv download/onnxruntime/lib/onnxruntime_*.dll dist/run/

            # CUDA
            mv download/cuda/bin/cublas64_*.dll dist/run/
            mv download/cuda/bin/cublasLt64_*.dll dist/run/
            mv download/cuda/bin/cudart64_*.dll dist/run/
            mv download/cuda/bin/cufft64_*.dll dist/run/
            mv download/cuda/bin/curand64_*.dll dist/run/

            # cuDNN
            mv download/cudnn/bin/cudnn64_*.dll dist/run/
            mv download/cudnn/bin/cudnn_*_infer64*.dll dist/run/

            # zlib
            mv download/zlib/zlibwapi.dll dist/run/

            # Clean source directories to reduce disk usage (already cached)
            rm -rf download/onnxruntime
            rm -rf download/cuda
            rm -rf download/cudnn
            rm -rf download/zlib
          fi

          # Windows DirectML
          # 一度代入して actionlint のエラー回避 (詳細: NOTE 1)
          TARGET=${{ matrix.target }}
          if [[ $TARGET == *-directml ]]; then
            # DirectML
            mv download/directml/DirectML.dll dist/run/

            # Clean source directories (already cached)
            rm -rf download/directml
          fi

      - name: <Build> Gather DLL dependencies (Linux CUDA)
        if: startsWith(matrix.os, 'ubuntu-') && endsWith(matrix.target, 'nvidia')
        run: |
          set -eux

          # ONNX Runtime providers
          # NOTE: `$ORIGIN` は RPATH の特殊トークンであるため、bash 変数扱いされないために適切なエスケープが必要。
          # shellcheck disable=SC2016
          patchelf --set-rpath '$ORIGIN' "$(pwd)/download/onnxruntime/lib"/libonnxruntime_providers_*.so
          mv download/onnxruntime/lib/libonnxruntime_*.so dist/run/

          # CUDA
          mv download/cuda/bin/libcublas.so.* dist/run/
          mv download/cuda/bin/libcublasLt.so.* dist/run/
          mv download/cuda/bin/libcudart.so.* dist/run/
          mv download/cuda/bin/libcufft.so.* dist/run/
          mv download/cuda/bin/libcurand.so.* dist/run/

          # cuDNN
          mv download/cudnn/bin/libcudnn.so.* dist/run/
          mv download/cudnn/bin/libcudnn_*_infer.so.* dist/run/

          # Clean source directories to reduce disk usage (already cached)
          rm -rf download/onnxruntime
          rm -rf download/cuda
          rm -rf download/cudnn

      - name: <Setup> Set @rpath to @executable_path
        if: startsWith(matrix.os, 'macos-')
        run: |
          install_name_tool -add_rpath @executable_path/. dist/run/run

      - name: <Build> Code signing
        if: github.event.inputs.code_signing == 'true' && startsWith(matrix.os, 'windows-')
        run: |
          bash build_util/codesign.bash "dist/run/run.exe"
        env:
          ESIGNERCKA_USERNAME: ${{ secrets.ESIGNERCKA_USERNAME }}
          ESIGNERCKA_PASSWORD: ${{ secrets.ESIGNERCKA_PASSWORD }}
          ESIGNERCKA_TOTP_SECRET: ${{ secrets.ESIGNERCKA_TOTP_SECRET }}

      - name: <Build> Rename artifact directory to archive
        run: |
          mv dist/run/ "${{ matrix.target }}/"

      # 7z archives
      - name: <Build> Create 7z archives
        run: |
          # Compress to artifact.7z.001, artifact.7z.002, ...
          7z -r -v1900m a "${{ steps.vars.outputs.package_name }}.7z" "${{ matrix.target }}/"

          # Output splitted archive list
          ls ${{ steps.vars.outputs.package_name }}.7z.* > archives_7z.txt
          mv archives_7z.txt "${{ steps.vars.outputs.package_name }}.7z.txt"

      - name: <Deploy> Upload 7z archives to artifact
        if: github.event.inputs.upload_artifact == 'true'
        uses: actions/upload-artifact@v3
        with:
          name: ${{ steps.vars.outputs.package_name }}
          path: |
            ${{ steps.vars.outputs.package_name }}.7z.*

      - name: <Deploy> Upload 7z archives to Release assets
        if: needs.config.outputs.version != ''
        uses: ncipollo/release-action@v1
        with:
          allowUpdates: true
          prerelease: ${{ github.event.inputs.prerelease }}
          token: ${{ secrets.GITHUB_TOKEN }}
          tag: ${{ needs.config.outputs.version }}
          artifacts: >
            ${{ steps.vars.outputs.package_name }}.7z.*
          commit: ${{ github.sha }}

      - name: <Setup> Clean 7z archives to reduce disk usage
        run: |
          rm -f ${{ steps.vars.outputs.package_name }}.7z.*

      # VVPP archives
      - name: <Build> Create VVPP archives
        run: |
          # Compress to compressed.zip.001, compressed.zip.002, ...
          # NOTE: 1000th archive will be "compressed.zip.1000" after "compressed.zip.999". This is unconsidered as an extreme case.
          (cd "${{ matrix.target }}" && 7z -r -v1900M a "../compressed.zip")

          # Rename to artifact.001.vvppp, artifact.002.vvppp, ...
          for FILE in compressed.zip.*; do
            NUMBER=${FILE##*.} # 001
            mv "${FILE}" "${{ steps.vars.outputs.package_name }}.${NUMBER}.vvppp"
          done

          # Rename to artifact.vvpp if there are only artifact.001.vvppp
          if [ "$(find ${{ steps.vars.outputs.package_name }}.*.vvppp -maxdepth 1 | wc -l)" == 1 ]; then
            mv ${{ steps.vars.outputs.package_name }}.001.vvppp ${{ steps.vars.outputs.package_name }}.vvpp
          fi

          # Output splitted archive list
          ls ${{ steps.vars.outputs.package_name }}*.vvppp ${{ steps.vars.outputs.package_name }}.vvpp > archives_vvpp.txt || true
          mv archives_vvpp.txt "${{ steps.vars.outputs.package_name }}.vvpp.txt"

      - name: <Deploy> Upload VVPP archives to artifact
        if: github.event.inputs.upload_artifact == 'true'
        uses: actions/upload-artifact@v3
        with:
          name: ${{ steps.vars.outputs.package_name }}
          path: |
            ${{ steps.vars.outputs.package_name }}.vvpp
            ${{ steps.vars.outputs.package_name }}*.vvppp
            ${{ steps.vars.outputs.package_name }}.vvpp.txt

      - name: <Deploy> Upload VVPP archives to Release assets
        if: needs.config.outputs.version != ''
        uses: ncipollo/release-action@v1
        with:
          allowUpdates: true
          prerelease: ${{ github.event.inputs.prerelease }}
          token: ${{ secrets.GITHUB_TOKEN }}
          tag: ${{ needs.config.outputs.version }}
          artifacts: >
            ${{ steps.vars.outputs.package_name }}.vvpp,
            ${{ steps.vars.outputs.package_name }}*.vvppp,
            ${{ steps.vars.outputs.package_name }}.vvpp.txt
          commit: ${{ github.sha }}

  update-tag-to-current-commit:
    if: needs.config.outputs.version != ''
    needs: [config, build-and-upload]
    runs-on: ubuntu-latest
    steps:
      - name: <Setup> Check out the repository
        uses: actions/checkout@v4

      - name: <Deploy> Change tag to this commit for refreshing the release # c.f. voicevox_engine#854
        run: |
          git tag -f ${{ needs.config.outputs.version }}
          git push -f --tag

  run-release-test-workflow:
    if: needs.config.outputs.version != ''
    needs: [config, build-and-upload]
    uses: ./.github/workflows/test-engine-package.yml
    with:
      version: ${{ needs.config.outputs.version }}
      repo_url: ${{ format('{0}/{1}', github.server_url, github.repository) }} # このリポジトリのURL<|MERGE_RESOLUTION|>--- conflicted
+++ resolved
@@ -289,12 +289,7 @@
           cache: pip
 
       - name: <Setup> Install Python dependencies
-<<<<<<< HEAD
-        run: |
-          python -m pip install -r requirements-build.txt
-=======
-        run: python -m pip install -r requirements-dev.txt
->>>>>>> ccfa54f3
+        run: python -m pip install -r requirements-build.txt
 
       - name: <Setup> Prepare custom PyInstaller
         if: startsWith(matrix.os, 'windows-')
