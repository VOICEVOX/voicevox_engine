name: build
on:
  push:
    branches:
      - master
  release:
    types:
      - created
  workflow_dispatch:
    inputs:
      version:
        description: "バージョン情報（A.BB.C / A.BB.C-preview.D）"
        required: true
      prerelease:
        description: "プレリリースかどうか"
        type: boolean
        default: true
      code_signing:
        description: "コード署名する"
        type: boolean
        default: false
      upload_artifact:
        description: "デバッグ用に成果物をartifactにアップロードするか"
        type: boolean
        default: false

env:
  VOICEVOX_RESOURCE_VERSION: "0.19.0"
  VOICEVOX_CORE_VERSION: "0.15.3"

defaults:
  run:
    shell: bash

jobs:
  config: # 全 jobs で利用する定数の定義. `env` が利用できないコンテキストでも利用できる.
    runs-on: ubuntu-latest
    outputs:
      version: ${{ steps.vars.outputs.version }}
      version_or_latest: ${{ steps.vars.outputs.version_or_latest }}
    steps:
      - name: <Setup> Declare variables
        id: vars
        run: |
          : # release タグ名, または workflow_dispatch でのバージョン名. リリースでない (push event) 場合は空文字列
          echo "version=${{ github.event.release.tag_name || github.event.inputs.version }}" >> "$GITHUB_OUTPUT"
          : # release タグ名, または workflow_dispatch でのバージョン名, または 'latest'
          echo "version_or_latest=${{ github.event.release.tag_name || github.event.inputs.version || 'latest' }}" >> "$GITHUB_OUTPUT"

  build-and-upload:
    needs: [config]
    environment: ${{ github.event.inputs.code_signing == 'true' && 'code_signing' || '' }} # コード署名用のenvironment
    strategy:
      matrix:
        include:
          # Windows CPU
          - os: windows-2019
            architecture: "x64"
            voicevox_core_asset_prefix: voicevox_core-windows-x64-cpu
            onnxruntime_url: https://github.com/microsoft/onnxruntime/releases/download/v1.13.1/onnxruntime-win-x64-1.13.1.zip
            target: windows-cpu
          # Windows DirectML
          - os: windows-2019
            architecture: "x64"
            voicevox_core_asset_prefix: voicevox_core-windows-x64-directml
            onnxruntime_url: https://github.com/microsoft/onnxruntime/releases/download/v1.13.1/Microsoft.ML.OnnxRuntime.DirectML.1.13.1.zip
            directml_url: https://www.nuget.org/api/v2/package/Microsoft.AI.DirectML/1.10.0
            target: windows-directml
          # Windows NVIDIA GPU
          - os: windows-2019
            architecture: "x64"
            voicevox_core_asset_prefix: voicevox_core-windows-x64-cuda
            onnxruntime_url: https://github.com/microsoft/onnxruntime/releases/download/v1.13.1/onnxruntime-win-x64-gpu-1.13.1.zip
            cuda_version: "11.8.0"
            cudnn_url: https://developer.download.nvidia.com/compute/cudnn/redist/cudnn/windows-x86_64/cudnn-windows-x86_64-8.9.2.26_cuda11-archive.zip
            zlib_url: http://www.winimage.com/zLibDll/zlib123dllx64.zip
            target: windows-nvidia
          # Mac CPU (x64 arch only)
          - os: macos-12
            architecture: "x64"
            voicevox_core_asset_prefix: voicevox_core-osx-x64-cpu
            onnxruntime_url: https://github.com/microsoft/onnxruntime/releases/download/v1.13.1/onnxruntime-osx-x86_64-1.13.1.tgz
            target: macos-x64
          # Linux CPU
          - os: ubuntu-20.04
            architecture: "x64"
            voicevox_core_asset_prefix: voicevox_core-linux-x64-cpu
            onnxruntime_url: https://github.com/microsoft/onnxruntime/releases/download/v1.13.1/onnxruntime-linux-x64-1.13.1.tgz
            target: linux-cpu
          # Linux NVIDIA GPU
          - os: ubuntu-20.04
            architecture: "x64"
            voicevox_core_asset_prefix: voicevox_core-linux-x64-gpu
            onnxruntime_url: https://github.com/microsoft/onnxruntime/releases/download/v1.13.1/onnxruntime-linux-x64-gpu-1.13.1.tgz
            cuda_version: "11.8.0"
            cudnn_url: https://developer.download.nvidia.com/compute/cudnn/redist/cudnn/linux-x86_64/cudnn-linux-x86_64-8.9.2.26_cuda11-archive.tar.xz
            target: linux-nvidia

    runs-on: ${{ matrix.os }}

    env:
      # GNUコマンド
      sed: ${{ startsWith(matrix.os, 'macos-') && 'gsed' || 'sed' }}
      split: ${{ startsWith(matrix.os, 'macos-') && 'gsplit' || 'split' }}

    steps:
      - name: <Setup> Declare variables
        id: vars
        run: echo "package_name=voicevox_engine-${{ matrix.target }}-${{ needs.config.outputs.version }}" >> "$GITHUB_OUTPUT"

      - name: <Setup> Check out the repository
        uses: actions/checkout@v4

      # NOTE: The default 'sed' and 'split' of macOS is BSD 'sed' and 'split'.
      #       There is a difference in specification between BSD 'sed' and 'split' and GNU 'sed' and 'split',
      #       so you need to install GNU 'sed' and 'split'.
      - name: <Setup> Install dependencies (macOS)
        if: startsWith(matrix.os, 'macos-')
        run: brew install gnu-sed coreutils

      # ONNX Runtime providersとCUDA周りをリンクするために使う
      - name: <Setup> Install ONNX Runtime dependencies (Linux)
        if: startsWith(matrix.os, 'ubuntu-') && endsWith(matrix.target, 'nvidia')
        run: |
          sudo apt-get update
          sudo apt-get install -y patchelf

      # CUDA
      - name: <Setup> Restore cached CUDA
        if: matrix.cuda_version != ''
        uses: actions/cache/restore@v3
        id: cuda-dll-cache-restore
        with:
          # update this key when ONNX Runtime CUDA dependency changed
          key: ${{ matrix.os }}-cuda-dll-${{ matrix.cuda_version }}-v1
          path: download/cuda

      - name: <Setup> Set up CUDA toolkit
        if: matrix.cuda_version != '' && steps.cuda-dll-cache-restore.outputs.cache-hit != 'true'
        uses: Jimver/cuda-toolkit@v0.2.10
        id: cuda-toolkit
        with:
          method: network
          cuda: ${{ matrix.cuda_version }}

      - name: <Setup> Extract CUDA Dynamic Libraries
        if: matrix.cuda_version != '' && steps.cuda-dll-cache-restore.outputs.cache-hit != 'true'
        run: |
          set -eux

          # CUDA Toolkit へのパスを OS 非依存へ整形する
          # NOTE: ダブルクォートでバックスラッシュを囲むと tr が可搬性関連の warning を出す
          # shellcheck disable=SC1003
          CUDA_ROOT=$( echo "${{ steps.cuda-toolkit.outputs.CUDA_PATH }}" | tr '\\' '/' )

          mkdir -p download/cuda/bin
          # NOTE 1: actionlint による GitHub Actions 文法の暗示的 `________________` 置換が SchellCheck の `never be equal` エラーを起こさないように、変数代入する
          # 一度代入して actionlint のエラー回避 (詳細: NOTE 1)
          OS=${{ matrix.os }}
          if [[ $OS == windows-* ]]; then
            mv "${CUDA_ROOT}/bin/"*.dll download/cuda/bin/

            # remove CUDA to reduce disk usage
            rm -rf "${CUDA_ROOT}"
          else
            cp "${CUDA_ROOT}/lib64/"libcublas.so.* download/cuda/bin/
            cp "${CUDA_ROOT}/lib64/"libcublasLt.so.* download/cuda/bin/
            cp "${CUDA_ROOT}/lib64/"libcudart.so.* download/cuda/bin/
            cp "${CUDA_ROOT}/lib64/"libcufft.so.* download/cuda/bin/
            cp "${CUDA_ROOT}/lib64/"libcurand.so.* download/cuda/bin/

            # remove unneed full version libraries
            rm -f download/cuda/bin/libcublas.so.*.*
            rm -f download/cuda/bin/libcublasLt.so.*.*
            rm -f download/cuda/bin/libcufft.so.*.*
            rm -f download/cuda/bin/libcurand.so.*.*
            rm -f download/cuda/bin/libcudart.so.*.*.*

            # remove CUDA to reduce disk usage
            sudo rm -rf "${CUDA_ROOT}"
          fi

      - name: <Setup> Save CUDA cache
        if: matrix.cuda_version != ''
        uses: actions/cache/save@v3
        with:
          key: ${{ steps.cuda-dll-cache-restore.outputs.cache-primary-key }}
          path: download/cuda

      # cuDNN
      - name: <Setup> Export cuDNN url to calc hash
        if: matrix.cudnn_url != ''
        run: echo "${{ matrix.cudnn_url }}" > download/cudnn_url.txt

      - name: <Setup> Restore cached cuDNN
        if: matrix.cudnn_url != ''
        uses: actions/cache/restore@v3
        id: cudnn-dll-cache-restore
        with:
          # update this key when ONNX Runtime cuDNN dependency changed
          key: ${{ matrix.os }}-cudnn-dll-${{ hashFiles('download/cudnn_url.txt') }}-v1
          path: download/cudnn

      - name: <Setup> Download and extract cuDNN Dynamic Libraries
        if: matrix.cudnn_url != '' && steps.cudnn-dll-cache-restore.outputs.cache-hit != 'true'
        run: |
          set -eux

          # 一度代入して actionlint のエラー回避 (詳細: NOTE 1)
          OS=${{ matrix.os }}
          if [[ $OS == windows-* ]]; then
            curl -L "${{ matrix.cudnn_url }}" > download/cudnn.zip

            unzip download/cudnn.zip cudnn-*/bin/*.dll -d download/cudnn_tmp

            mkdir -p download/cudnn/bin
            mv download/cudnn_tmp/cudnn-*/bin/*.dll download/cudnn/bin/
            rm -rf download/cudnn_tmp

            rm download/cudnn.zip
          else
            curl -L "${{ matrix.cudnn_url }}" > download/cudnn.tar.xz

            tar -Jxf download/cudnn.tar.xz -C download/

            mkdir -p download/cudnn/bin
            cp download/cudnn-*/lib/libcudnn.so.* download/cudnn/bin/
            cp download/cudnn-*/lib/libcudnn_*_infer.so.* download/cudnn/bin/

            # remove unneed full version libraries
            rm -f download/cudnn/bin/libcudnn.so.*.*
            rm -f download/cudnn/bin/libcudnn_*_infer.so.*.*

            rm download/cudnn.tar.xz
          fi

      - name: <Setup> Save cuDNN cache
        if: matrix.cudnn_url != ''
        uses: actions/cache/save@v3
        with:
          key: ${{ steps.cudnn-dll-cache-restore.outputs.cache-primary-key }}
          path: download/cudnn

      # zlib
      - name: <Setup> Export zlib url to calc hash
        if: matrix.zlib_url != ''
        run: echo "${{ matrix.zlib_url }}" >> download/zlib_url.txt

      - name: <Setup> Restore cached zlib
        if: matrix.zlib_url != ''
        uses: actions/cache/restore@v3
        id: zlib-cache-restore
        with:
          key: zlib-cache-v1-${{ hashFiles('download/zlib_url.txt') }}
          path: download/zlib

      - name: <Setup> Download zlib dynamic Library
        if: steps.zlib-cache-restore.outputs.cache-hit != 'true' && matrix.zlib_url != ''
        run: |
          curl -L "${{ matrix.zlib_url }}" -o download/zlib.zip
          mkdir -p download/zlib

          # extract only dlls
          unzip download/zlib.zip dll_${{ matrix.architecture }}/zlibwapi.dll -d download/zlib
          rm download/zlib.zip
          mv download/zlib/dll_${{ matrix.architecture }}/zlibwapi.dll download/zlib/zlibwapi.dll
          rm -r download/zlib/dll_${{ matrix.architecture }}

      - name: <Setup> Save zlib cache
        if: matrix.zlib_url != ''
        uses: actions/cache/save@v3
        with:
          key: ${{ steps.zlib-cache-restore.outputs.cache-primary-key }}
          path: download/zlib

      - name: <Setup> Set up MSVC
        if: startsWith(matrix.os, 'windows-')
        uses: ilammy/msvc-dev-cmd@v1

<<<<<<< HEAD
      - name: <Setup> Prepare Python Runtime / Python Dependencies
        uses: ./.github/actions/prepare_python
        with:
          requirements-suffix: "-dev"
=======
      # Python install path of windows: C:/hostedtoolcache/windows/Python
      - name: <Setup> Set up Python
        uses: actions/setup-python@v5
        with:
          python-version: ${{ env.PYTHON_VERSION }}
          cache: pip

      - name: <Setup> Install Python dependencies
        run: pip install -r requirements-build.txt
>>>>>>> b1172bd9

      - name: <Setup> Prepare custom PyInstaller
        if: startsWith(matrix.os, 'windows-')
        run: ./build_util/modify_pyinstaller.bash

      - name: <Setup> Download pyopenjtalk dictionary
        run: |
          # try 5 times, sleep 5 seconds before retry
          for _ in $(seq 5); do
            EXIT_CODE=0
            python3 -c "import pyopenjtalk; pyopenjtalk._lazy_init()" || EXIT_CODE=$?

            if [ "$EXIT_CODE" = "0" ]; then
              break
            fi

            sleep 5
          done

          if [ "$EXIT_CODE" != "0" ]; then
            exit "$EXIT_CODE"
          fi

      - name: <Setup> Create download directory
        run: mkdir -p download/

      # DirectML
      - name: <Setup> Export DirectML url to calc hash
        if: endswith(matrix.target, '-directml')
        run: echo "${{ matrix.directml_url }}" >> download/directml_url.txt

      - name: <Setup> Restore cached DirectML
        if: endswith(matrix.target, '-directml')
        uses: actions/cache/restore@v3
        id: directml-cache-restore
        with:
          key: directml-cache-v1-${{ hashFiles('download/directml_url.txt') }}
          path: download/directml

      - name: <Setup> Set up DirectML dynamic Library
        if: steps.directml-cache-restore.outputs.cache-hit != 'true' && endswith(matrix.target, '-directml')
        run: |
          curl -L "${{ matrix.directml_url }}" -o download/directml.zip
          mkdir -p download/directml

          # extract only dlls
          unzip download/directml.zip bin/${{ matrix.architecture }}-win/DirectML.dll -d download/directml
          rm download/directml.zip
          mv download/directml/bin/${{ matrix.architecture }}-win/DirectML.dll download/directml/DirectML.dll
          rm -r download/directml/bin

      - name: <Setup> Save DirectML cache
        if: endswith(matrix.target, '-directml')
        uses: actions/cache/save@v3
        with:
          key: ${{ steps.directml-cache-restore.outputs.cache-primary-key }}
          path: download/directml

      # ONNX Runtime
      - name: <Setup> Export ONNX Runtime url to calc hash
        run: echo "${{ matrix.onnxruntime_url }}" > download/onnxruntime_url.txt

      - name: <Setup> Restore cached ONNX Runtime
        uses: actions/cache/restore@v3
        id: onnxruntime-cache-restore
        with:
          key: ${{ matrix.os }}-onnxruntime-${{ hashFiles('download/onnxruntime_url.txt') }}-v1
          path: download/onnxruntime

      - name: <Setup> Download ONNX Runtime (Windows)
        if: steps.onnxruntime-cache-restore.outputs.cache-hit != 'true' && startsWith(matrix.os, 'windows-')
        run: |
          curl -L "${{ matrix.onnxruntime_url }}" > download/onnxruntime.zip

          # extract only dlls
          # 一度代入して actionlint のエラー回避 (詳細: NOTE 1)
          TARGET=${{ matrix.target }}
          if [[ $TARGET != *-directml ]]; then
            unzip download/onnxruntime.zip onnxruntime-*/lib/*.dll -d download/
            mv download/onnxruntime-* download/onnxruntime
          else
            mkdir -p download/onnxruntime/lib
            unzip download/onnxruntime.zip runtimes/win-${{ matrix.architecture }}/native/*.dll -d download/onnxruntime
            mv download/onnxruntime/runtimes/win-${{ matrix.architecture }}/native/*.dll download/onnxruntime/lib/
            rm -r download/onnxruntime/runtimes
          fi

          rm download/onnxruntime.zip

      - name: <Setup> Download ONNX Runtime (Mac/Linux)
        if: steps.onnxruntime-cache-restore.outputs.cache-hit != 'true' && startsWith(matrix.os, 'windows-') != true
        run: |
          curl -L "${{ matrix.onnxruntime_url }}" > download/onnxruntime.tgz
          mkdir -p download/onnxruntime
          tar xf "download/onnxruntime.tgz" -C "download/onnxruntime" --strip-components 1
          rm download/onnxruntime.tgz

      - name: <Setup> Save ONNX Runtime cache
        uses: actions/cache/save@v3
        with:
          key: ${{ steps.onnxruntime-cache-restore.outputs.cache-primary-key }}
          path: download/onnxruntime

      # VOICEVOX RESOURCE
      - name: <Setup> Prepare RESOURCE cache
        uses: actions/cache@v3
        id: voicevox-resource-cache
        with:
          key: voicevox-resource-${{ env.VOICEVOX_RESOURCE_VERSION }}
          path: download/resource

      - name: <Setup> Check out RESOURCE repository
        if: steps.voicevox-resource-cache.outputs.cache-hit != 'true'
        uses: actions/checkout@v4
        with:
          repository: VOICEVOX/voicevox_resource
          ref: ${{ env.VOICEVOX_RESOURCE_VERSION }}
          path: download/resource

      - name: <Build> Merge RESOURCE
        env:
          DOWNLOAD_RESOURCE_PATH: download/resource
        run: bash build_util/process_voicevox_resource.bash

      # VOICEVOX CORE
      - name: <Setup> Prepare CORE cache
        uses: actions/cache@v3
        id: voicevox-core-cache
        with:
          key: ${{ matrix.os }}-voicevox-core-${{ matrix.voicevox_core_asset_prefix }}-${{ env.VOICEVOX_CORE_VERSION }}
          path: download/core

      - name: <Setup> Download CORE
        if: steps.voicevox-core-cache.outputs.cache-hit != 'true'
        env:
          VOICEVOX_CORE_ASSET_NAME: ${{ matrix.voicevox_core_asset_prefix }}-${{ env.VOICEVOX_CORE_VERSION }}
        run: |
          curl -L "https://github.com/VOICEVOX/voicevox_core/releases/download/${{ env.VOICEVOX_CORE_VERSION }}/${{ env.VOICEVOX_CORE_ASSET_NAME }}.zip" > download/${{ env.VOICEVOX_CORE_ASSET_NAME }}.zip
          # 一度代入して actionlint のエラー回避 (詳細: NOTE 1)
          OS=${{ matrix.os }}
          if [[ $OS == mac-* ]]; then
            ditto -x -k --sequesterRsrc --rsrc download/${{ env.VOICEVOX_CORE_ASSET_NAME }}.zip download/
          else
            unzip download/${{ env.VOICEVOX_CORE_ASSET_NAME }}.zip -d download/ 
          fi
          mkdir -p download/core
          mv download/${{ env.VOICEVOX_CORE_ASSET_NAME }}/* download/core
          rm -rf download/${{ env.VOICEVOX_CORE_ASSET_NAME }}
          rm download/${{ env.VOICEVOX_CORE_ASSET_NAME }}.zip

      # Build
      - name: <Build> Generate licenses.json
        run: |
          OUTPUT_LICENSE_JSON_PATH=resources/engine_manifest_assets/dependency_licenses.json \
          bash build_util/create_venv_and_generate_licenses.bash
          # FIXME: VOICEVOX (editor) cannot build without licenses.json
          cp resources/engine_manifest_assets/dependency_licenses.json licenses.json

      - name: <Build> Build VOICEVOX ENGINE run.py
        run: |
          set -eux

          jq '.version = "${{ needs.config.outputs.version_or_latest }}"' engine_manifest.json > engine_manifest.json.tmp
          mv -f engine_manifest.json.tmp engine_manifest.json

          # Replace version & specify dynamic libraries
          $sed -i "s/__version__ = \"latest\"/__version__ = \"${{ needs.config.outputs.version_or_latest }}\"/" voicevox_engine/__init__.py
          # 一度代入して actionlint のエラー回避 (詳細: NOTE 1)
          OS=${{ matrix.os }}
          if [[ $OS == windows-* ]]; then
            LIBCORE_PATH=download/core/voicevox_core.dll
            LIBONNXRUNTIME_PATH=download/onnxruntime/lib/onnxruntime.dll
          elif [[ $OS == macos-* ]]; then
            LIBCORE_PATH=download/core/libvoicevox_core.dylib
            LIBONNXRUNTIME_PATH=download/onnxruntime/lib/libonnxruntime.dylib
          else
            LIBCORE_PATH=download/core/libvoicevox_core.so
            LIBONNXRUNTIME_PATH=download/onnxruntime/lib/libonnxruntime.so
          fi

          CORE_MODEL_DIR_PATH="download/core/model" \
          LIBCORE_PATH="$LIBCORE_PATH" \
          LIBONNXRUNTIME_PATH="$LIBONNXRUNTIME_PATH" \
          pyinstaller --noconfirm run.spec

      # Because PyInstaller does not copy dynamic loaded libraries,
      # manually move DLL dependencies into `dist/run/` (cache already saved)

      - name: <Build> Gather DLL dependencies (Windows)
        if: startsWith(matrix.os, 'windows-')
        run: |
          set -eux

          # Windows CUDA
          if [ -f "download/onnxruntime/lib/onnxruntime_providers_cuda.dll" ]; then

            # ONNX Runtime providers
            mv download/onnxruntime/lib/onnxruntime_*.dll dist/run/

            # CUDA
            mv download/cuda/bin/cublas64_*.dll dist/run/
            mv download/cuda/bin/cublasLt64_*.dll dist/run/
            mv download/cuda/bin/cudart64_*.dll dist/run/
            mv download/cuda/bin/cufft64_*.dll dist/run/
            mv download/cuda/bin/curand64_*.dll dist/run/

            # cuDNN
            mv download/cudnn/bin/cudnn64_*.dll dist/run/
            mv download/cudnn/bin/cudnn_*_infer64*.dll dist/run/

            # zlib
            mv download/zlib/zlibwapi.dll dist/run/

            # Clean source directories to reduce disk usage (already cached)
            rm -rf download/onnxruntime
            rm -rf download/cuda
            rm -rf download/cudnn
            rm -rf download/zlib
          fi

          # Windows DirectML
          # 一度代入して actionlint のエラー回避 (詳細: NOTE 1)
          TARGET=${{ matrix.target }}
          if [[ $TARGET == *-directml ]]; then
            # DirectML
            mv download/directml/DirectML.dll dist/run/

            # Clean source directories (already cached)
            rm -rf download/directml
          fi

      - name: <Build> Gather DLL dependencies (Linux CUDA)
        if: startsWith(matrix.os, 'ubuntu-') && endsWith(matrix.target, 'nvidia')
        run: |
          set -eux

          # ONNX Runtime providers
          # NOTE: `$ORIGIN` は RPATH の特殊トークンであるため、bash 変数扱いされないために適切なエスケープが必要。
          # shellcheck disable=SC2016
          patchelf --set-rpath '$ORIGIN' "$(pwd)/download/onnxruntime/lib"/libonnxruntime_providers_*.so
          mv download/onnxruntime/lib/libonnxruntime_*.so dist/run/

          # CUDA
          mv download/cuda/bin/libcublas.so.* dist/run/
          mv download/cuda/bin/libcublasLt.so.* dist/run/
          mv download/cuda/bin/libcudart.so.* dist/run/
          mv download/cuda/bin/libcufft.so.* dist/run/
          mv download/cuda/bin/libcurand.so.* dist/run/

          # cuDNN
          mv download/cudnn/bin/libcudnn.so.* dist/run/
          mv download/cudnn/bin/libcudnn_*_infer.so.* dist/run/

          # Clean source directories to reduce disk usage (already cached)
          rm -rf download/onnxruntime
          rm -rf download/cuda
          rm -rf download/cudnn

      - name: <Setup> Set @rpath to @executable_path
        if: startsWith(matrix.os, 'macos-')
        run: install_name_tool -add_rpath @executable_path/. dist/run/run

      - name: <Build> Code signing
        if: github.event.inputs.code_signing == 'true' && startsWith(matrix.os, 'windows-')
        run: bash build_util/codesign.bash "dist/run/run.exe"
        env:
          ESIGNERCKA_USERNAME: ${{ secrets.ESIGNERCKA_USERNAME }}
          ESIGNERCKA_PASSWORD: ${{ secrets.ESIGNERCKA_PASSWORD }}
          ESIGNERCKA_TOTP_SECRET: ${{ secrets.ESIGNERCKA_TOTP_SECRET }}

      - name: <Build> Rename artifact directory to archive
        run: mv dist/run/ "${{ matrix.target }}/"

      # 7z archives
      - name: <Build> Create 7z archives
        run: |
          # Compress to artifact.7z.001, artifact.7z.002, ...
          7z -r -v1900m a "${{ steps.vars.outputs.package_name }}.7z" "${{ matrix.target }}/"

          # Output splitted archive list
          ls ${{ steps.vars.outputs.package_name }}.7z.* > archives_7z.txt
          mv archives_7z.txt "${{ steps.vars.outputs.package_name }}.7z.txt"

      - name: <Deploy> Upload 7z archives to artifact
        if: github.event.inputs.upload_artifact == 'true'
        uses: actions/upload-artifact@v3
        with:
          name: ${{ steps.vars.outputs.package_name }}
          path: |
            ${{ steps.vars.outputs.package_name }}.7z.*

      - name: <Deploy> Upload 7z archives to Release assets
        if: needs.config.outputs.version != ''
        uses: ncipollo/release-action@v1
        with:
          allowUpdates: true
          prerelease: ${{ github.event.inputs.prerelease }}
          token: ${{ secrets.GITHUB_TOKEN }}
          tag: ${{ needs.config.outputs.version }}
          artifacts: >
            ${{ steps.vars.outputs.package_name }}.7z.*
          commit: ${{ github.sha }}

      - name: <Setup> Clean 7z archives to reduce disk usage
        run: rm -f ${{ steps.vars.outputs.package_name }}.7z.*

      # VVPP archives
      - name: <Build> Create VVPP archives
        run: |
          # Compress to compressed.zip.001, compressed.zip.002, ...
          # NOTE: 1000th archive will be "compressed.zip.1000" after "compressed.zip.999". This is unconsidered as an extreme case.
          (cd "${{ matrix.target }}" && 7z -r -v1900M a "../compressed.zip")

          # Rename to artifact.001.vvppp, artifact.002.vvppp, ...
          for FILE in compressed.zip.*; do
            NUMBER=${FILE##*.} # 001
            mv "${FILE}" "${{ steps.vars.outputs.package_name }}.${NUMBER}.vvppp"
          done

          # Rename to artifact.vvpp if there are only artifact.001.vvppp
          if [ "$(find ${{ steps.vars.outputs.package_name }}.*.vvppp -maxdepth 1 | wc -l)" == 1 ]; then
            mv ${{ steps.vars.outputs.package_name }}.001.vvppp ${{ steps.vars.outputs.package_name }}.vvpp
          fi

          # Output splitted archive list
          ls ${{ steps.vars.outputs.package_name }}*.vvppp ${{ steps.vars.outputs.package_name }}.vvpp > archives_vvpp.txt || true
          mv archives_vvpp.txt "${{ steps.vars.outputs.package_name }}.vvpp.txt"

      - name: <Deploy> Upload VVPP archives to artifact
        if: github.event.inputs.upload_artifact == 'true'
        uses: actions/upload-artifact@v3
        with:
          name: ${{ steps.vars.outputs.package_name }}
          path: |
            ${{ steps.vars.outputs.package_name }}.vvpp
            ${{ steps.vars.outputs.package_name }}*.vvppp
            ${{ steps.vars.outputs.package_name }}.vvpp.txt

      - name: <Deploy> Upload VVPP archives to Release assets
        if: needs.config.outputs.version != ''
        uses: ncipollo/release-action@v1
        with:
          allowUpdates: true
          prerelease: ${{ github.event.inputs.prerelease }}
          token: ${{ secrets.GITHUB_TOKEN }}
          tag: ${{ needs.config.outputs.version }}
          artifacts: >
            ${{ steps.vars.outputs.package_name }}.vvpp,
            ${{ steps.vars.outputs.package_name }}*.vvppp,
            ${{ steps.vars.outputs.package_name }}.vvpp.txt
          commit: ${{ github.sha }}

  update-tag-to-current-commit:
    if: needs.config.outputs.version != ''
    needs: [config, build-and-upload]
    runs-on: ubuntu-latest
    steps:
      - name: <Setup> Check out the repository
        uses: actions/checkout@v4

      - name: <Deploy> Change tag to this commit for refreshing the release # c.f. voicevox_engine#854
        run: |
          git tag -f ${{ needs.config.outputs.version }}
          git push -f --tag

  run-release-test-workflow:
    if: needs.config.outputs.version != ''
    needs: [config, build-and-upload]
    uses: ./.github/workflows/test-engine-package.yml
    with:
      version: ${{ needs.config.outputs.version }}
      repo_url: ${{ format('{0}/{1}', github.server_url, github.repository) }} # このリポジトリのURL<|MERGE_RESOLUTION|>--- conflicted
+++ resolved
@@ -277,22 +277,10 @@
         if: startsWith(matrix.os, 'windows-')
         uses: ilammy/msvc-dev-cmd@v1
 
-<<<<<<< HEAD
       - name: <Setup> Prepare Python Runtime / Python Dependencies
         uses: ./.github/actions/prepare_python
         with:
-          requirements-suffix: "-dev"
-=======
-      # Python install path of windows: C:/hostedtoolcache/windows/Python
-      - name: <Setup> Set up Python
-        uses: actions/setup-python@v5
-        with:
-          python-version: ${{ env.PYTHON_VERSION }}
-          cache: pip
-
-      - name: <Setup> Install Python dependencies
-        run: pip install -r requirements-build.txt
->>>>>>> b1172bd9
+          requirements-suffix: "-build"
 
       - name: <Setup> Prepare custom PyInstaller
         if: startsWith(matrix.os, 'windows-')
