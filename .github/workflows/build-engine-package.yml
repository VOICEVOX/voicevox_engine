name: build
on:
  push:
    branches:
      - master
  release:
    types:
      - created
  workflow_dispatch:
    inputs:
      version:
        description: "バージョン情報（A.BB.C / A.BB.C-preview.D）"
        required: true
      prerelease:
        description: "プレリリースかどうか"
        type: boolean
        default: true
      code_signing:
        description: "コード署名する"
        type: boolean
        default: false
      upload_artifact:
        description: "デバッグ用に成果物をartifactにアップロードするか"
        type: boolean
        default: false

env:
  PYTHON_VERSION: "3.11.3"
  VOICEVOX_RESOURCE_VERSION: "0.19.0"
  VOICEVOX_CORE_VERSION: "0.15.3"

defaults:
  run:
    shell: bash

jobs:
  config: # 全 jobs で利用する定数の定義. `env` が利用できないコンテキストでも利用できる.
    runs-on: ubuntu-latest
    outputs:
      version: ${{ steps.vars.outputs.version }}
      version_or_latest: ${{ steps.vars.outputs.version_or_latest }}
    steps:
      - name: <Setup> Declare variables
        id: vars
        run: |
          : # release タグ名, または workflow_dispatch でのバージョン名. リリースでない (push event) 場合は空文字列
          echo "version=${{ github.event.release.tag_name || github.event.inputs.version }}" >> "$GITHUB_OUTPUT"
          : # release タグ名, または workflow_dispatch でのバージョン名, または 'latest'
          echo "version_or_latest=${{ github.event.release.tag_name || github.event.inputs.version || 'latest' }}" >> "$GITHUB_OUTPUT"

  build-and-upload:
    needs: [config]
    environment: ${{ github.event.inputs.code_signing == 'true' && 'code_signing' || '' }} # コード署名用のenvironment
    strategy:
      matrix:
        include:
          # Windows CPU
          - os: windows-2019
            architecture: "x64"
            voicevox_core_asset_prefix: voicevox_core-windows-x64-cpu
            onnxruntime_url: https://github.com/microsoft/onnxruntime/releases/download/v1.13.1/onnxruntime-win-x64-1.13.1.zip
            target: windows-cpu
          # Windows DirectML
          - os: windows-2019
            architecture: "x64"
            voicevox_core_asset_prefix: voicevox_core-windows-x64-directml
            onnxruntime_url: https://github.com/microsoft/onnxruntime/releases/download/v1.13.1/Microsoft.ML.OnnxRuntime.DirectML.1.13.1.zip
            directml_url: https://www.nuget.org/api/v2/package/Microsoft.AI.DirectML/1.10.0
            target: windows-directml
          # Windows NVIDIA GPU
          - os: windows-2019
            architecture: "x64"
            voicevox_core_asset_prefix: voicevox_core-windows-x64-cuda
            onnxruntime_url: https://github.com/microsoft/onnxruntime/releases/download/v1.13.1/onnxruntime-win-x64-gpu-1.13.1.zip
            cuda_version: "11.8.0"
            cudnn_url: https://developer.download.nvidia.com/compute/cudnn/redist/cudnn/windows-x86_64/cudnn-windows-x86_64-8.9.2.26_cuda11-archive.zip
            zlib_url: http://www.winimage.com/zLibDll/zlib123dllx64.zip
            target: windows-nvidia
          # Mac CPU (x64 arch only)
          - os: macos-12
            architecture: "x64"
            voicevox_core_asset_prefix: voicevox_core-osx-x64-cpu
            onnxruntime_url: https://github.com/microsoft/onnxruntime/releases/download/v1.13.1/onnxruntime-osx-x86_64-1.13.1.tgz
            target: macos-x64
          # Linux CPU
          - os: ubuntu-20.04
            architecture: "x64"
            voicevox_core_asset_prefix: voicevox_core-linux-x64-cpu
            onnxruntime_url: https://github.com/microsoft/onnxruntime/releases/download/v1.13.1/onnxruntime-linux-x64-1.13.1.tgz
            target: linux-cpu
          # Linux NVIDIA GPU
          - os: ubuntu-20.04
            architecture: "x64"
            voicevox_core_asset_prefix: voicevox_core-linux-x64-gpu
            onnxruntime_url: https://github.com/microsoft/onnxruntime/releases/download/v1.13.1/onnxruntime-linux-x64-gpu-1.13.1.tgz
            cuda_version: "11.8.0"
            cudnn_url: https://developer.download.nvidia.com/compute/cudnn/redist/cudnn/linux-x86_64/cudnn-linux-x86_64-8.9.2.26_cuda11-archive.tar.xz
            target: linux-nvidia

    runs-on: ${{ matrix.os }}

    env:
      # GNUコマンド
      sed: ${{ startsWith(matrix.os, 'macos-') && 'gsed' || 'sed' }}
      split: ${{ startsWith(matrix.os, 'macos-') && 'gsplit' || 'split' }}

    steps:
      - name: <Setup> Declare variables
        id: vars
        run: echo "package_name=voicevox_engine-${{ matrix.target }}-${{ needs.config.outputs.version }}" >> "$GITHUB_OUTPUT"

      - name: <Setup> Check out the repository
        uses: actions/checkout@v4

      # NOTE: The default 'sed' and 'split' of macOS is BSD 'sed' and 'split'.
      #       There is a difference in specification between BSD 'sed' and 'split' and GNU 'sed' and 'split',
      #       so you need to install GNU 'sed' and 'split'.
      - name: <Setup> Install dependencies (macOS)
        if: startsWith(matrix.os, 'macos-')
        run: brew install gnu-sed coreutils

      # ONNX Runtime providersとCUDA周りをリンクするために使う
      - name: <Setup> Install ONNX Runtime dependencies (Linux)
        if: startsWith(matrix.os, 'ubuntu-') && endsWith(matrix.target, 'nvidia')
        run: |
          sudo apt-get update
          sudo apt-get install -y patchelf

      # CUDA
      - name: <Setup> Restore cached CUDA
        if: matrix.cuda_version != ''
        uses: actions/cache/restore@v3
        id: cuda-dll-cache-restore
        with:
          # update this key when ONNX Runtime CUDA dependency changed
          key: ${{ matrix.os }}-cuda-dll-${{ matrix.cuda_version }}-v1
          path: download/cuda

      - name: <Setup> Set up CUDA toolkit
        if: matrix.cuda_version != '' && steps.cuda-dll-cache-restore.outputs.cache-hit != 'true'
        uses: Jimver/cuda-toolkit@v0.2.10
        id: cuda-toolkit
        with:
          method: network
          cuda: ${{ matrix.cuda_version }}

      - name: <Setup> Extract CUDA Dynamic Libraries
        if: matrix.cuda_version != '' && steps.cuda-dll-cache-restore.outputs.cache-hit != 'true'
        run: |
          set -eux

          # CUDA Toolkit へのパスを OS 非依存へ整形する
          # NOTE: ダブルクォートでバックスラッシュを囲むと tr が可搬性関連の warning を出す
          # shellcheck disable=SC1003
          CUDA_ROOT=$( echo "${{ steps.cuda-toolkit.outputs.CUDA_PATH }}" | tr '\\' '/' )

          mkdir -p download/cuda/bin
          # NOTE 1: actionlint による GitHub Actions 文法の暗示的 `________________` 置換が SchellCheck の `never be equal` エラーを起こさないように、変数代入する
          # 一度代入して actionlint のエラー回避 (詳細: NOTE 1)
          OS=${{ matrix.os }}
          if [[ $OS == windows-* ]]; then
            mv "${CUDA_ROOT}/bin/"*.dll download/cuda/bin/

            # remove CUDA to reduce disk usage
            rm -rf "${CUDA_ROOT}"
          else
            cp "${CUDA_ROOT}/lib64/"libcublas.so.* download/cuda/bin/
            cp "${CUDA_ROOT}/lib64/"libcublasLt.so.* download/cuda/bin/
            cp "${CUDA_ROOT}/lib64/"libcudart.so.* download/cuda/bin/
            cp "${CUDA_ROOT}/lib64/"libcufft.so.* download/cuda/bin/
            cp "${CUDA_ROOT}/lib64/"libcurand.so.* download/cuda/bin/

            # remove unneed full version libraries
            rm -f download/cuda/bin/libcublas.so.*.*
            rm -f download/cuda/bin/libcublasLt.so.*.*
            rm -f download/cuda/bin/libcufft.so.*.*
            rm -f download/cuda/bin/libcurand.so.*.*
            rm -f download/cuda/bin/libcudart.so.*.*.*

            # remove CUDA to reduce disk usage
            sudo rm -rf "${CUDA_ROOT}"
          fi

      - name: <Setup> Save CUDA cache
        if: matrix.cuda_version != ''
        uses: actions/cache/save@v3
        with:
          key: ${{ steps.cuda-dll-cache-restore.outputs.cache-primary-key }}
          path: download/cuda

      # cuDNN
      - name: <Setup> Export cuDNN url to calc hash
        if: matrix.cudnn_url != ''
        run: echo "${{ matrix.cudnn_url }}" > download/cudnn_url.txt

      - name: <Setup> Restore cached cuDNN
        if: matrix.cudnn_url != ''
        uses: actions/cache/restore@v3
        id: cudnn-dll-cache-restore
        with:
          # update this key when ONNX Runtime cuDNN dependency changed
          key: ${{ matrix.os }}-cudnn-dll-${{ hashFiles('download/cudnn_url.txt') }}-v1
          path: download/cudnn

      - name: <Setup> Download and extract cuDNN Dynamic Libraries
        if: matrix.cudnn_url != '' && steps.cudnn-dll-cache-restore.outputs.cache-hit != 'true'
        run: |
          set -eux

          # 一度代入して actionlint のエラー回避 (詳細: NOTE 1)
          OS=${{ matrix.os }}
          if [[ $OS == windows-* ]]; then
            curl -L "${{ matrix.cudnn_url }}" > download/cudnn.zip

            unzip download/cudnn.zip cudnn-*/bin/*.dll -d download/cudnn_tmp

            mkdir -p download/cudnn/bin
            mv download/cudnn_tmp/cudnn-*/bin/*.dll download/cudnn/bin/
            rm -rf download/cudnn_tmp

            rm download/cudnn.zip
          else
            curl -L "${{ matrix.cudnn_url }}" > download/cudnn.tar.xz

            tar -Jxf download/cudnn.tar.xz -C download/

            mkdir -p download/cudnn/bin
            cp download/cudnn-*/lib/libcudnn.so.* download/cudnn/bin/
            cp download/cudnn-*/lib/libcudnn_*_infer.so.* download/cudnn/bin/

            # remove unneed full version libraries
            rm -f download/cudnn/bin/libcudnn.so.*.*
            rm -f download/cudnn/bin/libcudnn_*_infer.so.*.*

            rm download/cudnn.tar.xz
          fi

      - name: <Setup> Save cuDNN cache
        if: matrix.cudnn_url != ''
        uses: actions/cache/save@v3
        with:
          key: ${{ steps.cudnn-dll-cache-restore.outputs.cache-primary-key }}
          path: download/cudnn

      # zlib
      - name: <Setup> Export zlib url to calc hash
        if: matrix.zlib_url != ''
        run: echo "${{ matrix.zlib_url }}" >> download/zlib_url.txt

      - name: <Setup> Restore cached zlib
        if: matrix.zlib_url != ''
        uses: actions/cache/restore@v3
        id: zlib-cache-restore
        with:
          key: zlib-cache-v1-${{ hashFiles('download/zlib_url.txt') }}
          path: download/zlib

      - name: <Setup> Download zlib dynamic Library
        if: steps.zlib-cache-restore.outputs.cache-hit != 'true' && matrix.zlib_url != ''
        run: |
          curl -L "${{ matrix.zlib_url }}" -o download/zlib.zip
          mkdir -p download/zlib

          # extract only dlls
          unzip download/zlib.zip dll_${{ matrix.architecture }}/zlibwapi.dll -d download/zlib
          rm download/zlib.zip
          mv download/zlib/dll_${{ matrix.architecture }}/zlibwapi.dll download/zlib/zlibwapi.dll
          rm -r download/zlib/dll_${{ matrix.architecture }}

      - name: <Setup> Save zlib cache
        if: matrix.zlib_url != ''
        uses: actions/cache/save@v3
        with:
          key: ${{ steps.zlib-cache-restore.outputs.cache-primary-key }}
          path: download/zlib

      - name: <Setup> Set up MSVC
        if: startsWith(matrix.os, 'windows-')
        uses: ilammy/msvc-dev-cmd@v1

      # Python install path of windows: C:/hostedtoolcache/windows/Python
      - name: <Setup> Set up Python
        uses: actions/setup-python@v5
        with:
          python-version: ${{ env.PYTHON_VERSION }}
          cache: pip

      - name: <Setup> Install Python dependencies
<<<<<<< HEAD
        run: python -m pip install -r requirements-build.txt
=======
        run: pip install -r requirements-dev.txt
>>>>>>> c4f10e32

      - name: <Setup> Prepare custom PyInstaller
        if: startsWith(matrix.os, 'windows-')
        run: ./build_util/modify_pyinstaller.bash

      - name: <Setup> Download pyopenjtalk dictionary
        run: |
          # try 5 times, sleep 5 seconds before retry
          for _ in $(seq 5); do
            EXIT_CODE=0
            python3 -c "import pyopenjtalk; pyopenjtalk._lazy_init()" || EXIT_CODE=$?

            if [ "$EXIT_CODE" = "0" ]; then
              break
            fi

            sleep 5
          done

          if [ "$EXIT_CODE" != "0" ]; then
            exit "$EXIT_CODE"
          fi

      - name: <Setup> Create download directory
        run: mkdir -p download/

      # DirectML
      - name: <Setup> Export DirectML url to calc hash
        if: endswith(matrix.target, '-directml')
        run: echo "${{ matrix.directml_url }}" >> download/directml_url.txt

      - name: <Setup> Restore cached DirectML
        if: endswith(matrix.target, '-directml')
        uses: actions/cache/restore@v3
        id: directml-cache-restore
        with:
          key: directml-cache-v1-${{ hashFiles('download/directml_url.txt') }}
          path: download/directml

      - name: <Setup> Set up DirectML dynamic Library
        if: steps.directml-cache-restore.outputs.cache-hit != 'true' && endswith(matrix.target, '-directml')
        run: |
          curl -L "${{ matrix.directml_url }}" -o download/directml.zip
          mkdir -p download/directml

          # extract only dlls
          unzip download/directml.zip bin/${{ matrix.architecture }}-win/DirectML.dll -d download/directml
          rm download/directml.zip
          mv download/directml/bin/${{ matrix.architecture }}-win/DirectML.dll download/directml/DirectML.dll
          rm -r download/directml/bin

      - name: <Setup> Save DirectML cache
        if: endswith(matrix.target, '-directml')
        uses: actions/cache/save@v3
        with:
          key: ${{ steps.directml-cache-restore.outputs.cache-primary-key }}
          path: download/directml

      # ONNX Runtime
      - name: <Setup> Export ONNX Runtime url to calc hash
        run: echo "${{ matrix.onnxruntime_url }}" > download/onnxruntime_url.txt

      - name: <Setup> Restore cached ONNX Runtime
        uses: actions/cache/restore@v3
        id: onnxruntime-cache-restore
        with:
          key: ${{ matrix.os }}-onnxruntime-${{ hashFiles('download/onnxruntime_url.txt') }}-v1
          path: download/onnxruntime

      - name: <Setup> Download ONNX Runtime (Windows)
        if: steps.onnxruntime-cache-restore.outputs.cache-hit != 'true' && startsWith(matrix.os, 'windows-')
        run: |
          curl -L "${{ matrix.onnxruntime_url }}" > download/onnxruntime.zip

          # extract only dlls
          # 一度代入して actionlint のエラー回避 (詳細: NOTE 1)
          TARGET=${{ matrix.target }}
          if [[ $TARGET != *-directml ]]; then
            unzip download/onnxruntime.zip onnxruntime-*/lib/*.dll -d download/
            mv download/onnxruntime-* download/onnxruntime
          else
            mkdir -p download/onnxruntime/lib
            unzip download/onnxruntime.zip runtimes/win-${{ matrix.architecture }}/native/*.dll -d download/onnxruntime
            mv download/onnxruntime/runtimes/win-${{ matrix.architecture }}/native/*.dll download/onnxruntime/lib/
            rm -r download/onnxruntime/runtimes
          fi

          rm download/onnxruntime.zip

      - name: <Setup> Download ONNX Runtime (Mac/Linux)
        if: steps.onnxruntime-cache-restore.outputs.cache-hit != 'true' && startsWith(matrix.os, 'windows-') != true
        run: |
          curl -L "${{ matrix.onnxruntime_url }}" > download/onnxruntime.tgz
          mkdir -p download/onnxruntime
          tar xf "download/onnxruntime.tgz" -C "download/onnxruntime" --strip-components 1
          rm download/onnxruntime.tgz

      - name: <Setup> Save ONNX Runtime cache
        uses: actions/cache/save@v3
        with:
          key: ${{ steps.onnxruntime-cache-restore.outputs.cache-primary-key }}
          path: download/onnxruntime

      # VOICEVOX RESOURCE
      - name: <Setup> Prepare RESOURCE cache
        uses: actions/cache@v3
        id: voicevox-resource-cache
        with:
          key: voicevox-resource-${{ env.VOICEVOX_RESOURCE_VERSION }}
          path: download/resource

      - name: <Setup> Check out RESOURCE repository
        if: steps.voicevox-resource-cache.outputs.cache-hit != 'true'
        uses: actions/checkout@v4
        with:
          repository: VOICEVOX/voicevox_resource
          ref: ${{ env.VOICEVOX_RESOURCE_VERSION }}
          path: download/resource

      - name: <Build> Merge RESOURCE
        env:
          DOWNLOAD_RESOURCE_PATH: download/resource
        run: bash build_util/process_voicevox_resource.bash

      # VOICEVOX CORE
      - name: <Setup> Prepare CORE cache
        uses: actions/cache@v3
        id: voicevox-core-cache
        with:
          key: ${{ matrix.os }}-voicevox-core-${{ matrix.voicevox_core_asset_prefix }}-${{ env.VOICEVOX_CORE_VERSION }}
          path: download/core

      - name: <Setup> Download CORE
        if: steps.voicevox-core-cache.outputs.cache-hit != 'true'
        env:
          VOICEVOX_CORE_ASSET_NAME: ${{ matrix.voicevox_core_asset_prefix }}-${{ env.VOICEVOX_CORE_VERSION }}
        run: |
          curl -L "https://github.com/VOICEVOX/voicevox_core/releases/download/${{ env.VOICEVOX_CORE_VERSION }}/${{ env.VOICEVOX_CORE_ASSET_NAME }}.zip" > download/${{ env.VOICEVOX_CORE_ASSET_NAME }}.zip
          # 一度代入して actionlint のエラー回避 (詳細: NOTE 1)
          OS=${{ matrix.os }}
          if [[ $OS == mac-* ]]; then
            ditto -x -k --sequesterRsrc --rsrc download/${{ env.VOICEVOX_CORE_ASSET_NAME }}.zip download/
          else
            unzip download/${{ env.VOICEVOX_CORE_ASSET_NAME }}.zip -d download/ 
          fi
          mkdir -p download/core
          mv download/${{ env.VOICEVOX_CORE_ASSET_NAME }}/* download/core
          rm -rf download/${{ env.VOICEVOX_CORE_ASSET_NAME }}
          rm download/${{ env.VOICEVOX_CORE_ASSET_NAME }}.zip

      # Build
      - name: <Build> Generate licenses.json
        run: |
          OUTPUT_LICENSE_JSON_PATH=resources/engine_manifest_assets/dependency_licenses.json \
          bash build_util/create_venv_and_generate_licenses.bash
          # FIXME: VOICEVOX (editor) cannot build without licenses.json
          cp resources/engine_manifest_assets/dependency_licenses.json licenses.json

      - name: <Build> Build VOICEVOX ENGINE run.py
        run: |
          set -eux

          jq '.version = "${{ needs.config.outputs.version_or_latest }}"' engine_manifest.json > engine_manifest.json.tmp
          mv -f engine_manifest.json.tmp engine_manifest.json

          # Replace version & specify dynamic libraries
          $sed -i "s/__version__ = \"latest\"/__version__ = \"${{ needs.config.outputs.version_or_latest }}\"/" voicevox_engine/__init__.py
          # 一度代入して actionlint のエラー回避 (詳細: NOTE 1)
          OS=${{ matrix.os }}
          if [[ $OS == windows-* ]]; then
            LIBCORE_PATH=download/core/voicevox_core.dll
            LIBONNXRUNTIME_PATH=download/onnxruntime/lib/onnxruntime.dll
          elif [[ $OS == macos-* ]]; then
            LIBCORE_PATH=download/core/libvoicevox_core.dylib
            LIBONNXRUNTIME_PATH=download/onnxruntime/lib/libonnxruntime.dylib
          else
            LIBCORE_PATH=download/core/libvoicevox_core.so
            LIBONNXRUNTIME_PATH=download/onnxruntime/lib/libonnxruntime.so
          fi

          CORE_MODEL_DIR_PATH="download/core/model" \
          LIBCORE_PATH="$LIBCORE_PATH" \
          LIBONNXRUNTIME_PATH="$LIBONNXRUNTIME_PATH" \
          pyinstaller --noconfirm run.spec

      # Because PyInstaller does not copy dynamic loaded libraries,
      # manually move DLL dependencies into `dist/run/` (cache already saved)

      - name: <Build> Gather DLL dependencies (Windows)
        if: startsWith(matrix.os, 'windows-')
        run: |
          set -eux

          # Windows CUDA
          if [ -f "download/onnxruntime/lib/onnxruntime_providers_cuda.dll" ]; then

            # ONNX Runtime providers
            mv download/onnxruntime/lib/onnxruntime_*.dll dist/run/

            # CUDA
            mv download/cuda/bin/cublas64_*.dll dist/run/
            mv download/cuda/bin/cublasLt64_*.dll dist/run/
            mv download/cuda/bin/cudart64_*.dll dist/run/
            mv download/cuda/bin/cufft64_*.dll dist/run/
            mv download/cuda/bin/curand64_*.dll dist/run/

            # cuDNN
            mv download/cudnn/bin/cudnn64_*.dll dist/run/
            mv download/cudnn/bin/cudnn_*_infer64*.dll dist/run/

            # zlib
            mv download/zlib/zlibwapi.dll dist/run/

            # Clean source directories to reduce disk usage (already cached)
            rm -rf download/onnxruntime
            rm -rf download/cuda
            rm -rf download/cudnn
            rm -rf download/zlib
          fi

          # Windows DirectML
          # 一度代入して actionlint のエラー回避 (詳細: NOTE 1)
          TARGET=${{ matrix.target }}
          if [[ $TARGET == *-directml ]]; then
            # DirectML
            mv download/directml/DirectML.dll dist/run/

            # Clean source directories (already cached)
            rm -rf download/directml
          fi

      - name: <Build> Gather DLL dependencies (Linux CUDA)
        if: startsWith(matrix.os, 'ubuntu-') && endsWith(matrix.target, 'nvidia')
        run: |
          set -eux

          # ONNX Runtime providers
          # NOTE: `$ORIGIN` は RPATH の特殊トークンであるため、bash 変数扱いされないために適切なエスケープが必要。
          # shellcheck disable=SC2016
          patchelf --set-rpath '$ORIGIN' "$(pwd)/download/onnxruntime/lib"/libonnxruntime_providers_*.so
          mv download/onnxruntime/lib/libonnxruntime_*.so dist/run/

          # CUDA
          mv download/cuda/bin/libcublas.so.* dist/run/
          mv download/cuda/bin/libcublasLt.so.* dist/run/
          mv download/cuda/bin/libcudart.so.* dist/run/
          mv download/cuda/bin/libcufft.so.* dist/run/
          mv download/cuda/bin/libcurand.so.* dist/run/

          # cuDNN
          mv download/cudnn/bin/libcudnn.so.* dist/run/
          mv download/cudnn/bin/libcudnn_*_infer.so.* dist/run/

          # Clean source directories to reduce disk usage (already cached)
          rm -rf download/onnxruntime
          rm -rf download/cuda
          rm -rf download/cudnn

      - name: <Setup> Set @rpath to @executable_path
        if: startsWith(matrix.os, 'macos-')
        run: install_name_tool -add_rpath @executable_path/. dist/run/run

      - name: <Build> Code signing
        if: github.event.inputs.code_signing == 'true' && startsWith(matrix.os, 'windows-')
        run: bash build_util/codesign.bash "dist/run/run.exe"
        env:
          ESIGNERCKA_USERNAME: ${{ secrets.ESIGNERCKA_USERNAME }}
          ESIGNERCKA_PASSWORD: ${{ secrets.ESIGNERCKA_PASSWORD }}
          ESIGNERCKA_TOTP_SECRET: ${{ secrets.ESIGNERCKA_TOTP_SECRET }}

      - name: <Build> Rename artifact directory to archive
        run: mv dist/run/ "${{ matrix.target }}/"

      # 7z archives
      - name: <Build> Create 7z archives
        run: |
          # Compress to artifact.7z.001, artifact.7z.002, ...
          7z -r -v1900m a "${{ steps.vars.outputs.package_name }}.7z" "${{ matrix.target }}/"

          # Output splitted archive list
          ls ${{ steps.vars.outputs.package_name }}.7z.* > archives_7z.txt
          mv archives_7z.txt "${{ steps.vars.outputs.package_name }}.7z.txt"

      - name: <Deploy> Upload 7z archives to artifact
        if: github.event.inputs.upload_artifact == 'true'
        uses: actions/upload-artifact@v3
        with:
          name: ${{ steps.vars.outputs.package_name }}
          path: |
            ${{ steps.vars.outputs.package_name }}.7z.*

      - name: <Deploy> Upload 7z archives to Release assets
        if: needs.config.outputs.version != ''
        uses: ncipollo/release-action@v1
        with:
          allowUpdates: true
          prerelease: ${{ github.event.inputs.prerelease }}
          token: ${{ secrets.GITHUB_TOKEN }}
          tag: ${{ needs.config.outputs.version }}
          artifacts: >
            ${{ steps.vars.outputs.package_name }}.7z.*
          commit: ${{ github.sha }}

      - name: <Setup> Clean 7z archives to reduce disk usage
        run: rm -f ${{ steps.vars.outputs.package_name }}.7z.*

      # VVPP archives
      - name: <Build> Create VVPP archives
        run: |
          # Compress to compressed.zip.001, compressed.zip.002, ...
          # NOTE: 1000th archive will be "compressed.zip.1000" after "compressed.zip.999". This is unconsidered as an extreme case.
          (cd "${{ matrix.target }}" && 7z -r -v1900M a "../compressed.zip")

          # Rename to artifact.001.vvppp, artifact.002.vvppp, ...
          for FILE in compressed.zip.*; do
            NUMBER=${FILE##*.} # 001
            mv "${FILE}" "${{ steps.vars.outputs.package_name }}.${NUMBER}.vvppp"
          done

          # Rename to artifact.vvpp if there are only artifact.001.vvppp
          if [ "$(find ${{ steps.vars.outputs.package_name }}.*.vvppp -maxdepth 1 | wc -l)" == 1 ]; then
            mv ${{ steps.vars.outputs.package_name }}.001.vvppp ${{ steps.vars.outputs.package_name }}.vvpp
          fi

          # Output splitted archive list
          ls ${{ steps.vars.outputs.package_name }}*.vvppp ${{ steps.vars.outputs.package_name }}.vvpp > archives_vvpp.txt || true
          mv archives_vvpp.txt "${{ steps.vars.outputs.package_name }}.vvpp.txt"

      - name: <Deploy> Upload VVPP archives to artifact
        if: github.event.inputs.upload_artifact == 'true'
        uses: actions/upload-artifact@v3
        with:
          name: ${{ steps.vars.outputs.package_name }}
          path: |
            ${{ steps.vars.outputs.package_name }}.vvpp
            ${{ steps.vars.outputs.package_name }}*.vvppp
            ${{ steps.vars.outputs.package_name }}.vvpp.txt

      - name: <Deploy> Upload VVPP archives to Release assets
        if: needs.config.outputs.version != ''
        uses: ncipollo/release-action@v1
        with:
          allowUpdates: true
          prerelease: ${{ github.event.inputs.prerelease }}
          token: ${{ secrets.GITHUB_TOKEN }}
          tag: ${{ needs.config.outputs.version }}
          artifacts: >
            ${{ steps.vars.outputs.package_name }}.vvpp,
            ${{ steps.vars.outputs.package_name }}*.vvppp,
            ${{ steps.vars.outputs.package_name }}.vvpp.txt
          commit: ${{ github.sha }}

  update-tag-to-current-commit:
    if: needs.config.outputs.version != ''
    needs: [config, build-and-upload]
    runs-on: ubuntu-latest
    steps:
      - name: <Setup> Check out the repository
        uses: actions/checkout@v4

      - name: <Deploy> Change tag to this commit for refreshing the release # c.f. voicevox_engine#854
        run: |
          git tag -f ${{ needs.config.outputs.version }}
          git push -f --tag

  run-release-test-workflow:
    if: needs.config.outputs.version != ''
    needs: [config, build-and-upload]
    uses: ./.github/workflows/test-engine-package.yml
    with:
      version: ${{ needs.config.outputs.version }}
      repo_url: ${{ format('{0}/{1}', github.server_url, github.repository) }} # このリポジトリのURL<|MERGE_RESOLUTION|>--- conflicted
+++ resolved
@@ -286,11 +286,7 @@
           cache: pip
 
       - name: <Setup> Install Python dependencies
-<<<<<<< HEAD
-        run: python -m pip install -r requirements-build.txt
-=======
-        run: pip install -r requirements-dev.txt
->>>>>>> c4f10e32
+        run: pip install -r requirements-build.txt
 
       - name: <Setup> Prepare custom PyInstaller
         if: startsWith(matrix.os, 'windows-')
