--- conflicted
+++ resolved
@@ -528,15 +528,9 @@
         run: |
           set -eux
 
-<<<<<<< HEAD
-          # Move DLL dependencies (cache already saved)
-
-          # ONNX Runtime providers (PyInstaller does not copy dynamic loaded libraries)
+          # ONNX Runtime providers
           # NOTE: `$ORIGIN` は RPATH の特殊トークンであるため、bash 変数扱いされないために適切なエスケープが必要。
           # shellcheck disable=SC2016
-=======
-          # ONNX Runtime providers
->>>>>>> b91d0767
           patchelf --set-rpath '$ORIGIN' "$(pwd)/download/onnxruntime/lib"/libonnxruntime_providers_*.so
           mv download/onnxruntime/lib/libonnxruntime_*.so dist/run/
 
