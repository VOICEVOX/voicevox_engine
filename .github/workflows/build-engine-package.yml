name: build
on:
  push:
    branches:
      - master
  release:
    types:
      - created
  workflow_dispatch:
    inputs:
      version:
        description: "バージョン情報（A.BB.C / A.BB.C-preview.D）"
        required: true
      prerelease:
        description: "プレリリースかどうか"
        type: boolean
        default: true
      code_signing:
        description: "コード署名する"
        type: boolean
        default: false
      upload_artifact:
        description: "デバッグ用に成果物をartifactにアップロードするか"
        type: boolean
        default: false

env:
<<<<<<< HEAD
  VOICEVOX_RESOURCE_VERSION: "0.20.0"
  VOICEVOX_CORE_VERSION: "0.15.0"
=======
  VOICEVOX_RESOURCE_VERSION: "0.21.0"
  VOICEVOX_CORE_VERSION: "0.15.4"
>>>>>>> dd7a7a7c

defaults:
  run:
    shell: bash

jobs:
  config: # 全 jobs で利用する定数の定義. `env` が利用できないコンテキストでも利用できる.
    runs-on: ubuntu-latest
    outputs:
      version: ${{ steps.vars.outputs.version }}
      version_or_latest: ${{ steps.vars.outputs.version_or_latest }}
    steps:
      - name: <Setup> Declare variables
        id: vars
        run: |
          : # release タグ名, または workflow_dispatch でのバージョン名. リリースでない (push event) 場合は空文字列
          echo "version=${{ github.event.release.tag_name || github.event.inputs.version }}" >> "$GITHUB_OUTPUT"
          : # release タグ名, または workflow_dispatch でのバージョン名, または 'latest'
          echo "version_or_latest=${{ github.event.release.tag_name || github.event.inputs.version || 'latest' }}" >> "$GITHUB_OUTPUT"

  build-and-upload:
    needs: [config]
    environment: ${{ github.event.inputs.code_signing == 'true' && 'code_signing' || '' }} # コード署名用のenvironment
    strategy:
      matrix:
        include:
          # Windows CPU
          - os: windows-2019
            architecture: "x64"
            voicevox_core_asset_prefix: voicevox_core-windows-x64-cpu
            onnxruntime_url: https://github.com/microsoft/onnxruntime/releases/download/v1.13.1/onnxruntime-win-x64-1.13.1.zip
            target: windows-cpu
          # Windows DirectML
          - os: windows-2019
            architecture: "x64"
            voicevox_core_asset_prefix: voicevox_core-windows-x64-directml
            onnxruntime_url: https://github.com/microsoft/onnxruntime/releases/download/v1.13.1/Microsoft.ML.OnnxRuntime.DirectML.1.13.1.zip
            directml_url: https://www.nuget.org/api/v2/package/Microsoft.AI.DirectML/1.10.0
            target: windows-directml
          # Windows NVIDIA GPU
          - os: windows-2019
            architecture: "x64"
            voicevox_core_asset_prefix: voicevox_core-windows-x64-cuda
            onnxruntime_url: https://github.com/microsoft/onnxruntime/releases/download/v1.13.1/onnxruntime-win-x64-gpu-1.13.1.zip
            cuda_version: "11.8.0"
            cudnn_url: https://developer.download.nvidia.com/compute/cudnn/redist/cudnn/windows-x86_64/cudnn-windows-x86_64-8.9.2.26_cuda11-archive.zip
            zlib_url: http://www.winimage.com/zLibDll/zlib123dllx64.zip
            target: windows-nvidia
          # Mac CPU (x64 arch)
          - os: macos-12
            architecture: "x64"
            voicevox_core_asset_prefix: voicevox_core-osx-x64-cpu
            onnxruntime_url: https://github.com/microsoft/onnxruntime/releases/download/v1.13.1/onnxruntime-osx-x86_64-1.13.1.tgz
            target: macos-x64
          # Mac CPU (arm64 arch)
          - os: macos-14
            architecture: "arm64"
            voicevox_core_asset_prefix: voicevox_core-osx-arm64-cpu
            onnxruntime_url: https://github.com/microsoft/onnxruntime/releases/download/v1.13.1/onnxruntime-osx-arm64-1.13.1.tgz
            target: macos-arm64
          # Linux CPU
          - os: ubuntu-20.04
            architecture: "x64"
            voicevox_core_asset_prefix: voicevox_core-linux-x64-cpu
            onnxruntime_url: https://github.com/microsoft/onnxruntime/releases/download/v1.13.1/onnxruntime-linux-x64-1.13.1.tgz
            target: linux-cpu
          # Linux NVIDIA GPU
          - os: ubuntu-20.04
            architecture: "x64"
            voicevox_core_asset_prefix: voicevox_core-linux-x64-gpu
            onnxruntime_url: https://github.com/microsoft/onnxruntime/releases/download/v1.13.1/onnxruntime-linux-x64-gpu-1.13.1.tgz
            cuda_version: "11.8.0"
            cudnn_url: https://developer.download.nvidia.com/compute/cudnn/redist/cudnn/linux-x86_64/cudnn-linux-x86_64-8.9.2.26_cuda11-archive.tar.xz
            target: linux-nvidia

    runs-on: ${{ matrix.os }}

    env:
      # GNUコマンド
      sed: ${{ startsWith(matrix.os, 'macos-') && 'gsed' || 'sed' }}
      split: ${{ startsWith(matrix.os, 'macos-') && 'gsplit' || 'split' }}

    steps:
      - name: <Setup> Declare variables
        id: vars
        run: echo "package_name=voicevox_engine-${{ matrix.target }}-${{ needs.config.outputs.version }}" >> "$GITHUB_OUTPUT"

      - name: <Setup> Check out the repository
        uses: actions/checkout@v4

      # NOTE: The default 'sed' and 'split' of macOS is BSD 'sed' and 'split'.
      #       There is a difference in specification between BSD 'sed' and 'split' and GNU 'sed' and 'split',
      #       so you need to install GNU 'sed' and 'split'.
      - name: <Setup> Install dependencies (macOS)
        if: startsWith(matrix.os, 'macos-')
        run: brew install gnu-sed coreutils

      # ONNX Runtime providersとCUDA周りをリンクするために使う
      - name: <Setup> Install ONNX Runtime dependencies (Linux)
        if: startsWith(matrix.os, 'ubuntu-') && endsWith(matrix.target, 'nvidia')
        run: |
          sudo apt-get update
          sudo apt-get install -y patchelf

      # CUDA
      - name: <Setup> Restore cached CUDA
        if: matrix.cuda_version != ''
        uses: actions/cache/restore@v4
        id: cuda-dll-cache-restore
        with:
          # update this key when ONNX Runtime CUDA dependency changed
          key: ${{ matrix.os }}-cuda-dll-${{ matrix.cuda_version }}-v1
          path: download/cuda

      - name: <Setup> Set up CUDA toolkit
        if: matrix.cuda_version != '' && steps.cuda-dll-cache-restore.outputs.cache-hit != 'true'
        uses: Jimver/cuda-toolkit@v0.2.15
        id: cuda-toolkit
        with:
          method: network
          cuda: ${{ matrix.cuda_version }}

      - name: <Setup> Extract CUDA Dynamic Libraries
        if: matrix.cuda_version != '' && steps.cuda-dll-cache-restore.outputs.cache-hit != 'true'
        run: |
          set -eux

          # CUDA Toolkit へのパスを OS 非依存へ整形する
          # NOTE: ダブルクォートでバックスラッシュを囲むと tr が可搬性関連の warning を出す
          # shellcheck disable=SC1003
          CUDA_ROOT=$( echo "${{ steps.cuda-toolkit.outputs.CUDA_PATH }}" | tr '\\' '/' )

          mkdir -p download/cuda/bin
          # NOTE 1: actionlint による GitHub Actions 文法の暗示的 `________________` 置換が SchellCheck の `never be equal` エラーを起こさないように、変数代入する
          # 一度代入して actionlint のエラー回避 (詳細: NOTE 1)
          OS=${{ matrix.os }}
          if [[ $OS == windows-* ]]; then
            mv "${CUDA_ROOT}/bin/"*.dll download/cuda/bin/

            # remove CUDA to reduce disk usage
            rm -rf "${CUDA_ROOT}"
          else
            cp "${CUDA_ROOT}/lib64/"libcublas.so.* download/cuda/bin/
            cp "${CUDA_ROOT}/lib64/"libcublasLt.so.* download/cuda/bin/
            cp "${CUDA_ROOT}/lib64/"libcudart.so.* download/cuda/bin/
            cp "${CUDA_ROOT}/lib64/"libcufft.so.* download/cuda/bin/
            cp "${CUDA_ROOT}/lib64/"libcurand.so.* download/cuda/bin/

            # remove unneed full version libraries
            rm -f download/cuda/bin/libcublas.so.*.*
            rm -f download/cuda/bin/libcublasLt.so.*.*
            rm -f download/cuda/bin/libcufft.so.*.*
            rm -f download/cuda/bin/libcurand.so.*.*
            rm -f download/cuda/bin/libcudart.so.*.*.*

            # remove CUDA to reduce disk usage
            sudo rm -rf "${CUDA_ROOT}"
          fi

      - name: <Setup> Save CUDA cache
        if: matrix.cuda_version != ''
        uses: actions/cache/save@v4
        with:
          key: ${{ steps.cuda-dll-cache-restore.outputs.cache-primary-key }}
          path: download/cuda

      # cuDNN
      - name: <Setup> Export cuDNN url to calc hash
        if: matrix.cudnn_url != ''
        run: echo "${{ matrix.cudnn_url }}" > download/cudnn_url.txt

      - name: <Setup> Restore cached cuDNN
        if: matrix.cudnn_url != ''
        uses: actions/cache/restore@v4
        id: cudnn-dll-cache-restore
        with:
          # update this key when ONNX Runtime cuDNN dependency changed
          key: ${{ matrix.os }}-cudnn-dll-${{ hashFiles('download/cudnn_url.txt') }}-v1
          path: download/cudnn

      - name: <Setup> Download and extract cuDNN Dynamic Libraries
        if: matrix.cudnn_url != '' && steps.cudnn-dll-cache-restore.outputs.cache-hit != 'true'
        run: |
          set -eux

          # 一度代入して actionlint のエラー回避 (詳細: NOTE 1)
          OS=${{ matrix.os }}
          if [[ $OS == windows-* ]]; then
            curl -L --retry 3 --retry-delay 5 "${{ matrix.cudnn_url }}" > download/cudnn.zip

            unzip download/cudnn.zip cudnn-*/bin/*.dll -d download/cudnn_tmp

            mkdir -p download/cudnn/bin
            mv download/cudnn_tmp/cudnn-*/bin/*.dll download/cudnn/bin/
            rm -rf download/cudnn_tmp

            rm download/cudnn.zip
          else
            curl -L --retry 3 --retry-delay 5 "${{ matrix.cudnn_url }}" > download/cudnn.tar.xz

            tar -Jxf download/cudnn.tar.xz -C download/

            mkdir -p download/cudnn/bin
            cp download/cudnn-*/lib/libcudnn.so.* download/cudnn/bin/
            cp download/cudnn-*/lib/libcudnn_*_infer.so.* download/cudnn/bin/

            # remove unneed full version libraries
            rm -f download/cudnn/bin/libcudnn.so.*.*
            rm -f download/cudnn/bin/libcudnn_*_infer.so.*.*

            rm download/cudnn.tar.xz
          fi

      - name: <Setup> Save cuDNN cache
        if: matrix.cudnn_url != ''
        uses: actions/cache/save@v4
        with:
          key: ${{ steps.cudnn-dll-cache-restore.outputs.cache-primary-key }}
          path: download/cudnn

      # zlib
      - name: <Setup> Export zlib url to calc hash
        if: matrix.zlib_url != ''
        run: echo "${{ matrix.zlib_url }}" >> download/zlib_url.txt

      - name: <Setup> Restore cached zlib
        if: matrix.zlib_url != ''
        uses: actions/cache/restore@v4
        id: zlib-cache-restore
        with:
          key: zlib-cache-v1-${{ hashFiles('download/zlib_url.txt') }}
          path: download/zlib

      - name: <Setup> Download zlib dynamic Library
        if: steps.zlib-cache-restore.outputs.cache-hit != 'true' && matrix.zlib_url != ''
        run: |
          curl -L --retry 3 --retry-delay 5 "${{ matrix.zlib_url }}" -o download/zlib.zip
          mkdir -p download/zlib

          # extract only dlls
          unzip download/zlib.zip dll_${{ matrix.architecture }}/zlibwapi.dll -d download/zlib
          rm download/zlib.zip
          mv download/zlib/dll_${{ matrix.architecture }}/zlibwapi.dll download/zlib/zlibwapi.dll
          rm -r download/zlib/dll_${{ matrix.architecture }}

      - name: <Setup> Save zlib cache
        if: matrix.zlib_url != ''
        uses: actions/cache/save@v4
        with:
          key: ${{ steps.zlib-cache-restore.outputs.cache-primary-key }}
          path: download/zlib

      - name: <Setup> Set up MSVC
        if: startsWith(matrix.os, 'windows-')
        uses: ilammy/msvc-dev-cmd@v1

      - name: <Setup> Prepare Python Runtime / Python Dependencies
        uses: ./.github/actions/prepare_python
        with:
          requirements-suffix: "-build"

      - name: <Setup> Prepare custom PyInstaller
        if: startsWith(matrix.os, 'windows-')
        run: ./tools/modify_pyinstaller.bash

      - name: <Setup> Download pyopenjtalk dictionary
        run: |
          # try 5 times, sleep 5 seconds before retry
          for _ in $(seq 5); do
            EXIT_CODE=0
            python3 -c "import pyopenjtalk; pyopenjtalk._lazy_init()" || EXIT_CODE=$?

            if [ "$EXIT_CODE" = "0" ]; then
              break
            fi

            sleep 5
          done

          if [ "$EXIT_CODE" != "0" ]; then
            exit "$EXIT_CODE"
          fi

      - name: <Setup> Create download directory
        run: mkdir -p download/

      # DirectML
      - name: <Setup> Export DirectML url to calc hash
        if: endswith(matrix.target, '-directml')
        run: echo "${{ matrix.directml_url }}" >> download/directml_url.txt

      - name: <Setup> Restore cached DirectML
        if: endswith(matrix.target, '-directml')
        uses: actions/cache/restore@v4
        id: directml-cache-restore
        with:
          key: directml-cache-v1-${{ hashFiles('download/directml_url.txt') }}
          path: download/directml

      - name: <Setup> Set up DirectML dynamic Library
        if: steps.directml-cache-restore.outputs.cache-hit != 'true' && endswith(matrix.target, '-directml')
        run: |
          curl -L --retry 3 --retry-delay 5 "${{ matrix.directml_url }}" -o download/directml.zip
          mkdir -p download/directml

          # extract only dlls
          unzip download/directml.zip bin/${{ matrix.architecture }}-win/DirectML.dll -d download/directml
          rm download/directml.zip
          mv download/directml/bin/${{ matrix.architecture }}-win/DirectML.dll download/directml/DirectML.dll
          rm -r download/directml/bin

      - name: <Setup> Save DirectML cache
        if: endswith(matrix.target, '-directml')
        uses: actions/cache/save@v4
        with:
          key: ${{ steps.directml-cache-restore.outputs.cache-primary-key }}
          path: download/directml

      # ONNX Runtime
      - name: <Setup> Export ONNX Runtime url to calc hash
        run: echo "${{ matrix.onnxruntime_url }}" > download/onnxruntime_url.txt

      - name: <Setup> Restore cached ONNX Runtime
        uses: actions/cache/restore@v4
        id: onnxruntime-cache-restore
        with:
          key: ${{ matrix.os }}-onnxruntime-${{ hashFiles('download/onnxruntime_url.txt') }}-v1
          path: download/onnxruntime

      - name: <Setup> Download ONNX Runtime (Windows)
        if: steps.onnxruntime-cache-restore.outputs.cache-hit != 'true' && startsWith(matrix.os, 'windows-')
        run: |
          curl -L --retry 3 --retry-delay 5 "${{ matrix.onnxruntime_url }}" > download/onnxruntime.zip

          # extract only dlls
          # 一度代入して actionlint のエラー回避 (詳細: NOTE 1)
          TARGET=${{ matrix.target }}
          if [[ $TARGET != *-directml ]]; then
            unzip download/onnxruntime.zip onnxruntime-*/lib/*.dll -d download/
            mv download/onnxruntime-* download/onnxruntime
          else
            mkdir -p download/onnxruntime/lib
            unzip download/onnxruntime.zip runtimes/win-${{ matrix.architecture }}/native/*.dll -d download/onnxruntime
            mv download/onnxruntime/runtimes/win-${{ matrix.architecture }}/native/*.dll download/onnxruntime/lib/
            rm -r download/onnxruntime/runtimes
          fi

          rm download/onnxruntime.zip

      - name: <Setup> Download ONNX Runtime (Mac/Linux)
        if: steps.onnxruntime-cache-restore.outputs.cache-hit != 'true' && startsWith(matrix.os, 'windows-') != true
        run: |
          curl -L --retry 3 --retry-delay 5 "${{ matrix.onnxruntime_url }}" > download/onnxruntime.tgz
          mkdir -p download/onnxruntime
          tar xf "download/onnxruntime.tgz" -C "download/onnxruntime" --strip-components 1
          rm download/onnxruntime.tgz

      - name: <Setup> Save ONNX Runtime cache
        uses: actions/cache/save@v4
        with:
          key: ${{ steps.onnxruntime-cache-restore.outputs.cache-primary-key }}
          path: download/onnxruntime

      # VOICEVOX RESOURCE
      - name: <Setup> Prepare RESOURCE cache
        uses: actions/cache@v4
        id: voicevox-resource-cache
        with:
          key: voicevox-resource-${{ env.VOICEVOX_RESOURCE_VERSION }}
          path: download/resource

      - name: <Setup> Check out RESOURCE repository
        if: steps.voicevox-resource-cache.outputs.cache-hit != 'true'
        uses: actions/checkout@v4
        with:
          repository: VOICEVOX/voicevox_nemo_resource
          ref: ${{ env.VOICEVOX_RESOURCE_VERSION }}
          path: download/resource

      - name: <Build> Merge RESOURCE
        env:
          DOWNLOAD_RESOURCE_PATH: download/resource
        run: bash tools/process_voicevox_resource.bash

      # VOICEVOX CORE
      - name: <Setup> Prepare CORE cache
        uses: actions/cache@v4
        id: voicevox-core-cache
        with:
          key: ${{ matrix.os }}-voicevox-core-${{ matrix.voicevox_core_asset_prefix }}-${{ env.VOICEVOX_CORE_VERSION }}
          path: download/core

      - name: <Setup> Download CORE
        if: steps.voicevox-core-cache.outputs.cache-hit != 'true'
        env:
          VOICEVOX_CORE_ASSET_NAME: ${{ matrix.voicevox_core_asset_prefix }}-${{ env.VOICEVOX_CORE_VERSION }}
        run: |
<<<<<<< HEAD
          curl -L "https://github.com/VOICEVOX/voicevox_nemo_core/releases/download/${{ env.VOICEVOX_CORE_VERSION }}/${{ env.VOICEVOX_CORE_ASSET_NAME }}.zip" > download/${{ env.VOICEVOX_CORE_ASSET_NAME }}.zip
=======
          curl -L --retry 3 --retry-delay 5 \
            "https://github.com/VOICEVOX/voicevox_core/releases/download/${{ env.VOICEVOX_CORE_VERSION }}/${{ env.VOICEVOX_CORE_ASSET_NAME }}.zip" > download/${{ env.VOICEVOX_CORE_ASSET_NAME }}.zip
>>>>>>> dd7a7a7c
          # 一度代入して actionlint のエラー回避 (詳細: NOTE 1)
          OS=${{ matrix.os }}
          if [[ $OS == mac-* ]]; then
            ditto -x -k --sequesterRsrc --rsrc download/${{ env.VOICEVOX_CORE_ASSET_NAME }}.zip download/
          else
            unzip download/${{ env.VOICEVOX_CORE_ASSET_NAME }}.zip -d download/
          fi
          mkdir -p download/core
          mv download/${{ env.VOICEVOX_CORE_ASSET_NAME }}/* download/core
          rm -rf download/${{ env.VOICEVOX_CORE_ASSET_NAME }}
          rm download/${{ env.VOICEVOX_CORE_ASSET_NAME }}.zip

      # Build
      - name: <Build> Generate licenses.json
        run: |
          OUTPUT_LICENSE_JSON_PATH=resources/engine_manifest_assets/dependency_licenses.json \
          bash tools/create_venv_and_generate_licenses.bash
          # FIXME: VOICEVOX (editor) cannot build without licenses.json
          cp resources/engine_manifest_assets/dependency_licenses.json licenses.json

      - name: <Build> Generate filemap.json
        run: python tools/generate_filemap.py --target_dir resources/character_info

      - name: <Build> Build VOICEVOX ENGINE run.py
        run: |
          set -eux

          jq '.version = "${{ needs.config.outputs.version_or_latest }}"' engine_manifest.json > engine_manifest.json.tmp
          mv -f engine_manifest.json.tmp engine_manifest.json

          # Replace version & specify dynamic libraries
          $sed -i "s/__version__ = \"latest\"/__version__ = \"${{ needs.config.outputs.version_or_latest }}\"/" voicevox_engine/__init__.py
          # 一度代入して actionlint のエラー回避 (詳細: NOTE 1)
          OS=${{ matrix.os }}
          if [[ $OS == windows-* ]]; then
            LIBCORE_PATH=download/core/voicevox_core.dll
            LIBONNXRUNTIME_PATH=download/onnxruntime/lib/onnxruntime.dll
          elif [[ $OS == macos-* ]]; then
            LIBCORE_PATH=download/core/libvoicevox_core.dylib
            LIBONNXRUNTIME_PATH=download/onnxruntime/lib/libonnxruntime.dylib
          else
            LIBCORE_PATH=download/core/libvoicevox_core.so
            LIBONNXRUNTIME_PATH=download/onnxruntime/lib/libonnxruntime.so
          fi

          CORE_MODEL_DIR_PATH="download/core/model" \
          LIBCORE_PATH="$LIBCORE_PATH" \
          LIBONNXRUNTIME_PATH="$LIBONNXRUNTIME_PATH" \
          pyinstaller --noconfirm run.spec

      # Because PyInstaller does not copy dynamic loaded libraries,
      # manually move DLL dependencies into `dist/run/` (cache already saved)

      - name: <Build> Gather DLL dependencies (Windows)
        if: startsWith(matrix.os, 'windows-')
        run: |
          set -eux

          # Windows CUDA
          if [ -f "download/onnxruntime/lib/onnxruntime_providers_cuda.dll" ]; then

            # ONNX Runtime providers
            mv download/onnxruntime/lib/onnxruntime_*.dll dist/run/

            # CUDA
            mv download/cuda/bin/cublas64_*.dll dist/run/
            mv download/cuda/bin/cublasLt64_*.dll dist/run/
            mv download/cuda/bin/cudart64_*.dll dist/run/
            mv download/cuda/bin/cufft64_*.dll dist/run/
            mv download/cuda/bin/curand64_*.dll dist/run/

            # cuDNN
            mv download/cudnn/bin/cudnn64_*.dll dist/run/
            mv download/cudnn/bin/cudnn_*_infer64*.dll dist/run/

            # zlib
            mv download/zlib/zlibwapi.dll dist/run/

            # Clean source directories to reduce disk usage (already cached)
            rm -rf download/onnxruntime
            rm -rf download/cuda
            rm -rf download/cudnn
            rm -rf download/zlib
          fi

          # Windows DirectML
          # 一度代入して actionlint のエラー回避 (詳細: NOTE 1)
          TARGET=${{ matrix.target }}
          if [[ $TARGET == *-directml ]]; then
            # DirectML
            mv download/directml/DirectML.dll dist/run/

            # Clean source directories (already cached)
            rm -rf download/directml
          fi

      - name: <Build> Gather DLL dependencies (Linux CUDA)
        if: startsWith(matrix.os, 'ubuntu-') && endsWith(matrix.target, 'nvidia')
        run: |
          set -eux

          # ONNX Runtime providers
          # NOTE: `$ORIGIN` は RPATH の特殊トークンであるため、bash 変数扱いされないために適切なエスケープが必要。
          # shellcheck disable=SC2016
          patchelf --set-rpath '$ORIGIN' "$(pwd)/download/onnxruntime/lib"/libonnxruntime_providers_*.so
          mv download/onnxruntime/lib/libonnxruntime_*.so dist/run/

          # CUDA
          mv download/cuda/bin/libcublas.so.* dist/run/
          mv download/cuda/bin/libcublasLt.so.* dist/run/
          mv download/cuda/bin/libcudart.so.* dist/run/
          mv download/cuda/bin/libcufft.so.* dist/run/
          mv download/cuda/bin/libcurand.so.* dist/run/

          # cuDNN
          mv download/cudnn/bin/libcudnn.so.* dist/run/
          mv download/cudnn/bin/libcudnn_*_infer.so.* dist/run/

          # Clean source directories to reduce disk usage (already cached)
          rm -rf download/onnxruntime
          rm -rf download/cuda
          rm -rf download/cudnn

      - name: <Build> Code signing
        if: github.event.inputs.code_signing == 'true' && startsWith(matrix.os, 'windows-')
        run: bash tools/codesign.bash "dist/run/run.exe"
        env:
          ESIGNERCKA_USERNAME: ${{ secrets.ESIGNERCKA_USERNAME }}
          ESIGNERCKA_PASSWORD: ${{ secrets.ESIGNERCKA_PASSWORD }}
          ESIGNERCKA_TOTP_SECRET: ${{ secrets.ESIGNERCKA_TOTP_SECRET }}

      - name: <Build> Rename artifact directory to archive
        run: mv dist/run/ "${{ matrix.target }}/"

      # 7z archives
      - name: <Build> Create 7z archives
        run: |
          # Compress to artifact.7z.001, artifact.7z.002, ...
          7z -r -v1900m a "${{ steps.vars.outputs.package_name }}.7z" "${{ matrix.target }}/"

          # Output splitted archive list
          ls ${{ steps.vars.outputs.package_name }}.7z.* > archives_7z.txt
          mv archives_7z.txt "${{ steps.vars.outputs.package_name }}.7z.txt"

      - name: <Deploy> Upload 7z archives to artifact
        if: github.event.inputs.upload_artifact == 'true'
        uses: actions/upload-artifact@v4
        with:
          name: ${{ steps.vars.outputs.package_name }}-7z
          path: |
            ${{ steps.vars.outputs.package_name }}.7z.*

      - name: <Deploy> Upload 7z archives to Release assets
        if: needs.config.outputs.version != ''
        uses: ncipollo/release-action@v1
        with:
          allowUpdates: true
          prerelease: ${{ github.event.inputs.prerelease }}
          token: ${{ secrets.GITHUB_TOKEN }}
          tag: ${{ needs.config.outputs.version }}
          artifacts: >
            ${{ steps.vars.outputs.package_name }}.7z.*
          commit: ${{ github.sha }}

      - name: <Setup> Clean 7z archives to reduce disk usage
        run: rm -f ${{ steps.vars.outputs.package_name }}.7z.*

      # VVPP archives
      - name: <Build> Create VVPP archives
        run: |
          # Compress to compressed.zip.001, compressed.zip.002, ...
          # NOTE: 1000th archive will be "compressed.zip.1000" after "compressed.zip.999". This is unconsidered as an extreme case.
          (cd "${{ matrix.target }}" && 7z -r -v1900M a "../compressed.zip")

          # Rename to artifact.001.vvppp, artifact.002.vvppp, ...
          for FILE in compressed.zip.*; do
            NUMBER=${FILE##*.} # 001
            mv "${FILE}" "${{ steps.vars.outputs.package_name }}.${NUMBER}.vvppp"
          done

          # Rename to artifact.vvpp if there are only artifact.001.vvppp
          if [ "$(find ${{ steps.vars.outputs.package_name }}.*.vvppp -maxdepth 1 | wc -l)" -eq 1 ]; then
            mv ${{ steps.vars.outputs.package_name }}.001.vvppp ${{ steps.vars.outputs.package_name }}.vvpp
          fi

          # Output splitted archive list
          ls ${{ steps.vars.outputs.package_name }}*.vvppp ${{ steps.vars.outputs.package_name }}.vvpp > archives_vvpp.txt || true
          mv archives_vvpp.txt "${{ steps.vars.outputs.package_name }}.vvpp.txt"

      - name: <Deploy> Upload VVPP archives to artifact
        if: github.event.inputs.upload_artifact == 'true'
        uses: actions/upload-artifact@v4
        with:
          name: ${{ steps.vars.outputs.package_name }}-vvpp
          path: |
            ${{ steps.vars.outputs.package_name }}.vvpp
            ${{ steps.vars.outputs.package_name }}*.vvppp
            ${{ steps.vars.outputs.package_name }}.vvpp.txt

      - name: <Deploy> Upload VVPP archives to Release assets
        if: needs.config.outputs.version != ''
        uses: ncipollo/release-action@v1
        with:
          allowUpdates: true
          prerelease: ${{ github.event.inputs.prerelease }}
          token: ${{ secrets.GITHUB_TOKEN }}
          tag: ${{ needs.config.outputs.version }}
          artifacts: >
            ${{ steps.vars.outputs.package_name }}.vvpp,
            ${{ steps.vars.outputs.package_name }}*.vvppp,
            ${{ steps.vars.outputs.package_name }}.vvpp.txt
          commit: ${{ github.sha }}

      - name: <Deploy> Merge artifacts
        if: github.event.inputs.upload_artifact == 'true'
        uses: actions/upload-artifact/merge@v4
        with:
          name: ${{ steps.vars.outputs.package_name }}
          pattern: ${{ steps.vars.outputs.package_name }}-*
          delete-merged: true

  update-tag-to-current-commit:
    if: needs.config.outputs.version != ''
    needs: [config, build-and-upload]
    runs-on: ubuntu-latest
    steps:
      - name: <Setup> Check out the repository
        uses: actions/checkout@v4

      - name: <Deploy> Change tag to this commit for refreshing the release # c.f. voicevox_engine#854
        run: |
          git tag -f ${{ needs.config.outputs.version }}
          git push -f --tag

  run-release-test-workflow:
    if: needs.config.outputs.version != ''
    needs: [config, build-and-upload]
    uses: ./.github/workflows/test-engine-package.yml
    with:
      version: ${{ needs.config.outputs.version }}
      repo_url: ${{ format('{0}/{1}', github.server_url, github.repository) }} # このリポジトリのURL<|MERGE_RESOLUTION|>--- conflicted
+++ resolved
@@ -25,13 +25,8 @@
         default: false
 
 env:
-<<<<<<< HEAD
-  VOICEVOX_RESOURCE_VERSION: "0.20.0"
+  VOICEVOX_RESOURCE_VERSION: "0.21.0"
   VOICEVOX_CORE_VERSION: "0.15.0"
-=======
-  VOICEVOX_RESOURCE_VERSION: "0.21.0"
-  VOICEVOX_CORE_VERSION: "0.15.4"
->>>>>>> dd7a7a7c
 
 defaults:
   run:
@@ -429,12 +424,8 @@
         env:
           VOICEVOX_CORE_ASSET_NAME: ${{ matrix.voicevox_core_asset_prefix }}-${{ env.VOICEVOX_CORE_VERSION }}
         run: |
-<<<<<<< HEAD
-          curl -L "https://github.com/VOICEVOX/voicevox_nemo_core/releases/download/${{ env.VOICEVOX_CORE_VERSION }}/${{ env.VOICEVOX_CORE_ASSET_NAME }}.zip" > download/${{ env.VOICEVOX_CORE_ASSET_NAME }}.zip
-=======
           curl -L --retry 3 --retry-delay 5 \
-            "https://github.com/VOICEVOX/voicevox_core/releases/download/${{ env.VOICEVOX_CORE_VERSION }}/${{ env.VOICEVOX_CORE_ASSET_NAME }}.zip" > download/${{ env.VOICEVOX_CORE_ASSET_NAME }}.zip
->>>>>>> dd7a7a7c
+            "https://github.com/VOICEVOX/voicevox_nemo_core/releases/download/${{ env.VOICEVOX_CORE_VERSION }}/${{ env.VOICEVOX_CORE_ASSET_NAME }}.zip" > download/${{ env.VOICEVOX_CORE_ASSET_NAME }}.zip
           # 一度代入して actionlint のエラー回避 (詳細: NOTE 1)
           OS=${{ matrix.os }}
           if [[ $OS == mac-* ]]; then
