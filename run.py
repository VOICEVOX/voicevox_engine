import argparse
import asyncio
import base64
import json
import multiprocessing
import os
import zipfile
from functools import lru_cache
from pathlib import Path
from tempfile import NamedTemporaryFile, TemporaryFile
from typing import List, Optional

import soundfile
import uvicorn
from fastapi import FastAPI, HTTPException, Request, Response
from fastapi.middleware.cors import CORSMiddleware
from fastapi.params import Query
from starlette.responses import FileResponse

from voicevox_engine.cancellable_engine import CancellableEngine
from voicevox_engine.kana_parser import create_kana, parse_kana
from voicevox_engine.model import (
    AccentPhrase,
    AudioQuery,
    ParseKanaBadRequest,
    ParseKanaError,
    Speaker,
    SpeakerInfo,
)
from voicevox_engine.morphing import synthesis_morphing
from voicevox_engine.morphing import (
    synthesis_morphing_parameter as _synthesis_morphing_parameter,
)
from voicevox_engine.preset import Preset, PresetLoader
from voicevox_engine.synthesis_engine import SynthesisEngineBase, make_synthesis_engine
from voicevox_engine.synthesis_engine.synthesis_engine_base import (
    adjust_interrogative_accent_phrases,
)
from voicevox_engine.utility import ConnectBase64WavesException, connect_base64_waves


def b64encode_str(s):
    return base64.b64encode(s).decode("utf-8")


def select_engine(use_old_core, old_engine, latest_engine):
    if use_old_core:
        if old_engine is None:
            raise HTTPException(status_code=422, detail="古いバージョンのコアは利用可能ではありません")
        return old_engine
    else:
        return latest_engine


def generate_app(latest_engine: SynthesisEngineBase) -> FastAPI:
    root_dir = Path(__file__).parent

    default_sampling_rate = latest_engine.default_sampling_rate

    app = FastAPI(
        title="VOICEVOX ENGINE",
        description="VOICEVOXの音声合成エンジンです。",
        version=(root_dir / "VERSION.txt").read_text().strip(),
    )

    app.add_middleware(
        CORSMiddleware,
        allow_origins=["*"],
        allow_credentials=True,
        allow_methods=["*"],
        allow_headers=["*"],
    )

    preset_loader = PresetLoader(
        preset_path=root_dir / "presets.yaml",
    )

    # キャッシュを有効化
    # モジュール側でlru_cacheを指定するとキャッシュを制御しにくいため、HTTPサーバ側で指定する
    # TODO: キャッシュを管理するモジュール側API・HTTP側APIを用意する
    synthesis_morphing_parameter = lru_cache(maxsize=4)(_synthesis_morphing_parameter)

    @app.on_event("startup")
    async def start_catch_disconnection():
        if args.enable_cancellable_synthesis:
            loop = asyncio.get_event_loop()
            _ = loop.create_task(cancellable_engine.catch_disconnection())

    def enable_interrogative_query_param() -> Query:
        return Query(
            default=True,
            description="疑問系のテキストが与えられたら自動調整する機能を有効にする。現在は長音を付け足すことで擬似的に実装される",
        )

    @app.post(
        "/audio_query",
        response_model=AudioQuery,
        tags=["クエリ作成"],
        summary="音声合成用のクエリを作成する",
    )
    def audio_query(
        text: str,
        speaker: int,
        enable_interrogative: bool = enable_interrogative_query_param(),  # noqa B008,
        use_old_core: bool = False,
    ):
        """
        クエリの初期値を得ます。ここで得られたクエリはそのまま音声合成に利用できます。各値の意味は`Schemas`を参照してください。
        """
        engine = select_engine(use_old_core, old_engine, latest_engine)
        accent_phrases = engine.create_accent_phrases(
            text,
            speaker_id=speaker,
            enable_interrogative=enable_interrogative,
        )
        return AudioQuery(
            accent_phrases=accent_phrases,
            speedScale=1,
            pitchScale=0,
            intonationScale=1,
            volumeScale=1,
            prePhonemeLength=0.1,
            postPhonemeLength=0.1,
            outputSamplingRate=default_sampling_rate,
            outputStereo=False,
            kana=create_kana(accent_phrases),
        )

    @app.post(
        "/audio_query_from_preset",
        response_model=AudioQuery,
        tags=["クエリ作成"],
        summary="音声合成用のクエリをプリセットを用いて作成する",
    )
    def audio_query_from_preset(
        text: str,
        preset_id: int,
        enable_interrogative: bool = enable_interrogative_query_param(),  # noqa B008,
        use_old_core: bool = False,
    ):
        """
        クエリの初期値を得ます。ここで得られたクエリはそのまま音声合成に利用できます。各値の意味は`Schemas`を参照してください。
        """
        engine = select_engine(use_old_core, old_engine, latest_engine)
        presets, err_detail = preset_loader.load_presets()
        if err_detail:
            raise HTTPException(status_code=422, detail=err_detail)
        for preset in presets:
            if preset.id == preset_id:
                selected_preset = preset
                break
        else:
            raise HTTPException(status_code=422, detail="該当するプリセットIDが見つかりません")

        accent_phrases = engine.create_accent_phrases(
            text,
            speaker_id=selected_preset.style_id,
            enable_interrogative=enable_interrogative,
        )
        return AudioQuery(
            accent_phrases=accent_phrases,
            speedScale=selected_preset.speedScale,
            pitchScale=selected_preset.pitchScale,
            intonationScale=selected_preset.intonationScale,
            volumeScale=selected_preset.volumeScale,
            prePhonemeLength=selected_preset.prePhonemeLength,
            postPhonemeLength=selected_preset.postPhonemeLength,
            outputSamplingRate=default_sampling_rate,
            outputStereo=False,
            kana=create_kana(accent_phrases),
        )

    @app.post(
        "/accent_phrases",
        response_model=List[AccentPhrase],
        tags=["クエリ編集"],
        summary="テキストからアクセント句を得る",
        responses={
            400: {
                "description": "読み仮名のパースに失敗",
                "model": ParseKanaBadRequest,
            }
        },
    )
    def accent_phrases(
        text: str,
        speaker: int,
        is_kana: bool = False,
        enable_interrogative: bool = enable_interrogative_query_param(),  # noqa B008,
        use_old_core: bool = False,
    ):
        """
        テキストからアクセント句を得ます。
        is_kanaが`true`のとき、テキストは次のようなAquesTalkライクな記法に従う読み仮名として処理されます。デフォルトは`false`です。
        * 全てのカナはカタカナで記述される
        * アクセント句は`/`または`、`で区切る。`、`で区切った場合に限り無音区間が挿入される。
        * カナの手前に`_`を入れるとそのカナは無声化される
        * アクセント位置を`'`で指定する。全てのアクセント句にはアクセント位置を1つ指定する必要がある。
        """
        engine = select_engine(use_old_core, old_engine, latest_engine)
        if is_kana:
            try:
                accent_phrases = parse_kana(text, enable_interrogative)
            except ParseKanaError as err:
                raise HTTPException(
                    status_code=400,
                    detail=ParseKanaBadRequest(err).dict(),
                )
            accent_phrases = engine.replace_mora_data(
                accent_phrases=accent_phrases, speaker_id=speaker
            )

            return adjust_interrogative_accent_phrases(accent_phrases)
        else:
            return engine.create_accent_phrases(
                text,
                speaker_id=speaker,
                enable_interrogative=enable_interrogative,
            )

    @app.post(
        "/mora_data",
        response_model=List[AccentPhrase],
        tags=["クエリ編集"],
        summary="アクセント句から音高・音素長を得る",
    )
    def mora_data(
        accent_phrases: List[AccentPhrase], speaker: int, use_old_core: bool = False
    ):
        engine = select_engine(use_old_core, old_engine, latest_engine)
        return engine.replace_mora_data(accent_phrases, speaker_id=speaker)

    @app.post(
        "/mora_length",
        response_model=List[AccentPhrase],
        tags=["クエリ編集"],
        summary="アクセント句から音素長を得る",
    )
    def mora_length(
        accent_phrases: List[AccentPhrase], speaker: int, use_old_core: bool = False
    ):
        engine = select_engine(use_old_core, old_engine, latest_engine)
        return engine.replace_phoneme_length(
            accent_phrases=accent_phrases, speaker_id=speaker
        )

    @app.post(
        "/mora_pitch",
        response_model=List[AccentPhrase],
        tags=["クエリ編集"],
        summary="アクセント句から音高を得る",
    )
    def mora_pitch(
        accent_phrases: List[AccentPhrase], speaker: int, use_old_core: bool = False
    ):
        engine = select_engine(use_old_core, old_engine, latest_engine)
        return engine.replace_mora_pitch(
            accent_phrases=accent_phrases, speaker_id=speaker
        )

    @app.post(
        "/synthesis",
        response_class=FileResponse,
        responses={
            200: {
                "content": {
                    "audio/wav": {"schema": {"type": "string", "format": "binary"}}
                },
            }
        },
        tags=["音声合成"],
        summary="音声合成する",
    )
    def synthesis(query: AudioQuery, speaker: int, use_old_core: bool = False):
        engine = select_engine(use_old_core, old_engine, latest_engine)
        wave = engine.synthesis(query=query, speaker_id=speaker)

        with NamedTemporaryFile(delete=False) as f:
            soundfile.write(
                file=f, data=wave, samplerate=query.outputSamplingRate, format="WAV"
            )

        return FileResponse(f.name, media_type="audio/wav")

    @app.post(
        "/cancellable_synthesis",
        response_class=FileResponse,
        responses={
            200: {
                "content": {
                    "audio/wav": {"schema": {"type": "string", "format": "binary"}}
                },
            }
        },
        tags=["音声合成"],
        summary="音声合成する（キャンセル可能）",
    )
    def cancellable_synthesis(query: AudioQuery, speaker: int, request: Request):
        if not args.enable_cancellable_synthesis:
            raise HTTPException(
                status_code=404,
                detail="実験的機能はデフォルトで無効になっています。使用するには引数を指定してください。",
            )
        f_name = cancellable_engine.synthesis(
            query=query, speaker_id=speaker, request=request
        )

        return FileResponse(f_name, media_type="audio/wav")

    @app.post(
        "/multi_synthesis",
        response_class=FileResponse,
        responses={
            200: {
                "content": {
                    "application/zip": {
                        "schema": {"type": "string", "format": "binary"}
                    }
                },
            }
        },
        tags=["音声合成"],
        summary="複数まとめて音声合成する",
    )
    def multi_synthesis(
        queries: List[AudioQuery], speaker: int, use_old_core: bool = False
    ):
        engine = select_engine(use_old_core, old_engine, latest_engine)
        sampling_rate = queries[0].outputSamplingRate

        with NamedTemporaryFile(delete=False) as f:

            with zipfile.ZipFile(f, mode="a") as zip_file:

                for i in range(len(queries)):

                    if queries[i].outputSamplingRate != sampling_rate:
                        raise HTTPException(
                            status_code=422, detail="サンプリングレートが異なるクエリがあります"
                        )

                    with TemporaryFile() as wav_file:

                        wave = engine.synthesis(query=queries[i], speaker_id=speaker)
                        soundfile.write(
                            file=wav_file,
                            data=wave,
                            samplerate=sampling_rate,
                            format="WAV",
                        )
                        wav_file.seek(0)
                        zip_file.writestr(f"{str(i+1).zfill(3)}.wav", wav_file.read())

        return FileResponse(f.name, media_type="application/zip")

    @app.post(
        "/synthesis_morphing",
        response_class=FileResponse,
        responses={
            200: {
                "content": {
                    "audio/wav": {"schema": {"type": "string", "format": "binary"}}
                },
            }
        },
        tags=["音声合成"],
        summary="2人の話者でモーフィングした音声を合成する",
    )
    def _synthesis_morphing(
        query: AudioQuery,
        base_speaker: int,
        target_speaker: int,
        morph_rate: float = Query(..., ge=0.0, le=1.0),  # noqa: B008
        use_old_core: bool = False,
    ):
        """
        指定された2人の話者で音声を合成、指定した割合でモーフィングした音声を得ます。
        モーフィングの割合は`morph_rate`で指定でき、0.0でベースの話者、1.0でターゲットの話者に近づきます。
        """
        engine = select_engine(use_old_core, old_engine, latest_engine)

        # 生成したパラメータはキャッシュされる
        morph_param = synthesis_morphing_parameter(
            engine=engine,
            query=query,
            base_speaker=base_speaker,
            target_speaker=target_speaker,
        )

        morph_wave = synthesis_morphing(
            morph_param=morph_param,
            morph_rate=morph_rate,
            output_stereo=query.outputStereo,
        )

        with NamedTemporaryFile(delete=False) as f:
            soundfile.write(
                file=f,
                data=morph_wave,
                samplerate=morph_param.fs,
                format="WAV",
            )

        return FileResponse(f.name, media_type="audio/wav")

    @app.post(
        "/connect_waves",
        response_class=FileResponse,
        responses={
            200: {
                "content": {
                    "audio/wav": {"schema": {"type": "string", "format": "binary"}}
                },
            }
        },
        tags=["その他"],
        summary="base64エンコードされた複数のwavデータを一つに結合する",
    )
    def connect_waves(waves: List[str]):
        """
        base64エンコードされたwavデータを一纏めにし、wavファイルで返します。
        """
        try:
            waves_nparray, sampling_rate = connect_base64_waves(waves)
        except ConnectBase64WavesException as err:
            return HTTPException(status_code=422, detail=str(err))

        with NamedTemporaryFile(delete=False) as f:
            soundfile.write(
                file=f,
                data=waves_nparray,
                samplerate=sampling_rate,
                format="WAV",
            )

            return FileResponse(f.name, media_type="audio/wav")

    @app.get("/presets", response_model=List[Preset], tags=["その他"])
    def get_presets():
        """
        エンジンが保持しているプリセットの設定を返します

        Returns
        -------
        presets: List[Preset]
            プリセットのリスト
        """
        presets, err_detail = preset_loader.load_presets()
        if err_detail:
            raise HTTPException(status_code=422, detail=err_detail)
        return presets

    @app.get("/version", tags=["その他"])
    def version() -> str:
        return (root_dir / "VERSION.txt").read_text()

    @app.get("/speakers", response_model=List[Speaker], tags=["その他"])
    def speakers(use_old_core: bool = False):
        engine = select_engine(use_old_core, old_engine, latest_engine)
        return Response(
            content=engine.speakers,
            media_type="application/json",
        )

    @app.get("/speaker_info", response_model=SpeakerInfo, tags=["その他"])
    def speaker_info(speaker_uuid: str):
        """
        指定されたspeaker_uuidに関する情報をjson形式で返します。
        画像や音声はbase64エンコードされたものが返されます。

        Returns
        -------
        ret_data: SpeakerInfo
        """
        speakers = json.loads(latest_engine.speakers)
        for i in range(len(speakers)):
            if speakers[i]["speaker_uuid"] == speaker_uuid:
                speaker = speakers[i]
                break
        else:
            raise HTTPException(status_code=404, detail="該当する話者が見つかりません")

        try:
            policy = Path(f"speaker_info/{speaker_uuid}/policy.md").read_text("utf-8")
            portrait = b64encode_str(
                Path(f"speaker_info/{speaker_uuid}/portrait.png").read_bytes()
            )
            style_infos = []
            for style in speaker["styles"]:
                id = style["id"]
                icon = b64encode_str(
                    Path(f"speaker_info/{speaker_uuid}/icons/{id}.png").read_bytes()
                )
                voice_samples = [
                    b64encode_str(
                        Path(
                            "speaker_info/{}/voice_samples/{}_{}.wav".format(
                                speaker_uuid, id, str(j + 1).zfill(3)
                            )
                        ).read_bytes()
                    )
                    for j in range(3)
                ]
                style_infos.append(
                    {"id": id, "icon": icon, "voice_samples": voice_samples}
                )
        except FileNotFoundError:
            import traceback

            traceback.print_exc()
            raise HTTPException(status_code=500, detail="追加情報が見つかりませんでした")

        ret_data = {"policy": policy, "portrait": portrait, "style_infos": style_infos}
        return ret_data

    return app


if __name__ == "__main__":
    multiprocessing.freeze_support()
    parser = argparse.ArgumentParser()
    parser.add_argument("--host", type=str, default="127.0.0.1")
    parser.add_argument("--port", type=int, default=50021)
    parser.add_argument("--use_gpu", action="store_true")
    parser.add_argument("--voicevox_dir", type=Path, default=None)
    parser.add_argument("--voicelib_dir", type=Path, default=None)
    parser.add_argument("--model_lib_dir", type=Path, default=None)
    parser.add_argument("--enable_cancellable_synthesis", action="store_true")
    parser.add_argument("--init_processes", type=int, default=2)
<<<<<<< HEAD
    parser.add_argument("--old_voicelib_dir", type=Path, default=None)
    parser.add_argument("--old_model_lib_dir", type=Path, default=None)
    parser.add_argument("--old_model_type", type=str, default="onnxruntime")
=======

    # 引数へcpu_num_threadsの指定がなければ、環境変数をロールします。
    # 環境変数にもない場合は、Noneのままとします。
    # VV_CPU_NUM_THREADSが空文字列でなく数値でもない場合、エラー終了します。
    parser.add_argument(
        "--cpu_num_threads", type=int, default=os.getenv("VV_CPU_NUM_THREADS") or None
    )

>>>>>>> d7c5d563
    args = parser.parse_args()

    cpu_num_threads: Optional[int] = args.cpu_num_threads

    # voicelib_dir が Noneのとき、音声ライブラリの Python モジュールと同じディレクトリにあるとする
    voicelib_dir: Optional[Path] = args.voicelib_dir
    if voicelib_dir is None:
        if args.voicevox_dir is not None:
            voicelib_dir = args.voicevox_dir
        else:
            voicelib_dir = Path(__file__).parent  # core.__file__だとnuitkaビルド後にエラー

    cancellable_engine = None
    if args.enable_cancellable_synthesis:
        cancellable_engine = CancellableEngine(args, voicelib_dir, cpu_num_threads)

    old_engine = None
    if args.old_voicelib_dir is not None:
        old_engine = make_synthesis_engine(
            use_gpu=args.use_gpu,
            voicelib_dir=args.old_voicelib_dir,
            voicevox_dir=args.voicevox_dir,
            model_lib_dir=args.old_model_lib_dir,
            model_type=args.old_model_type,
            use_mock=False,
        )

    uvicorn.run(
        generate_app(
            make_synthesis_engine(
                use_gpu=args.use_gpu,
                voicelib_dir=voicelib_dir,
                voicevox_dir=args.voicevox_dir,
<<<<<<< HEAD
                model_lib_dir=args.model_lib_dir,
=======
                cpu_num_threads=cpu_num_threads,
>>>>>>> d7c5d563
            )
        ),
        host=args.host,
        port=args.port,
    )<|MERGE_RESOLUTION|>--- conflicted
+++ resolved
@@ -527,11 +527,9 @@
     parser.add_argument("--model_lib_dir", type=Path, default=None)
     parser.add_argument("--enable_cancellable_synthesis", action="store_true")
     parser.add_argument("--init_processes", type=int, default=2)
-<<<<<<< HEAD
     parser.add_argument("--old_voicelib_dir", type=Path, default=None)
     parser.add_argument("--old_model_lib_dir", type=Path, default=None)
     parser.add_argument("--old_model_type", type=str, default="onnxruntime")
-=======
 
     # 引数へcpu_num_threadsの指定がなければ、環境変数をロールします。
     # 環境変数にもない場合は、Noneのままとします。
@@ -540,7 +538,6 @@
         "--cpu_num_threads", type=int, default=os.getenv("VV_CPU_NUM_THREADS") or None
     )
 
->>>>>>> d7c5d563
     args = parser.parse_args()
 
     cpu_num_threads: Optional[int] = args.cpu_num_threads
@@ -574,11 +571,8 @@
                 use_gpu=args.use_gpu,
                 voicelib_dir=voicelib_dir,
                 voicevox_dir=args.voicevox_dir,
-<<<<<<< HEAD
                 model_lib_dir=args.model_lib_dir,
-=======
                 cpu_num_threads=cpu_num_threads,
->>>>>>> d7c5d563
             )
         ),
         host=args.host,
