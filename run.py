import argparse
<<<<<<< HEAD
import json
=======
import asyncio
>>>>>>> 55b11eec
import multiprocessing
import os
import sys
from collections.abc import AsyncIterator
from contextlib import asynccontextmanager
<<<<<<< HEAD
from functools import lru_cache
from io import TextIOWrapper
=======
from io import BytesIO, TextIOWrapper
>>>>>>> 55b11eec
from pathlib import Path
from typing import Annotated, Optional

import uvicorn
<<<<<<< HEAD
from fastapi import FastAPI, HTTPException, Query, Request, Response
from fastapi.middleware.cors import CORSMiddleware
from fastapi.openapi.utils import get_openapi
from fastapi.responses import JSONResponse
=======
from fastapi import Depends, FastAPI, HTTPException
from fastapi import Path as FAPath
from fastapi import Request, Response
>>>>>>> 55b11eec
from fastapi.templating import Jinja2Templates

from voicevox_engine import __version__
<<<<<<< HEAD
from voicevox_engine.app.dependencies import deprecated_mutable_api
from voicevox_engine.app.routers import (
    library,
=======
from voicevox_engine.app.dependencies import (
    check_disabled_mutable_api,
    deprecated_mutable_api,
)
from voicevox_engine.app.middlewares import configure_middlewares
from voicevox_engine.app.openapi_schema import configure_openapi_schema
from voicevox_engine.app.routers import (
    engine_info,
    morphing,
>>>>>>> 55b11eec
    preset,
    setting,
    speaker,
    tts_pipeline,
    user_dict,
)
from voicevox_engine.cancellable_engine import CancellableEngine
from voicevox_engine.core.core_adapter import CoreAdapter
from voicevox_engine.core.core_initializer import initialize_cores
from voicevox_engine.engine_manifest.EngineManifestLoader import EngineManifestLoader
from voicevox_engine.library_manager import LibraryManager
<<<<<<< HEAD
from voicevox_engine.metas.Metas import StyleId
from voicevox_engine.metas.MetasStore import MetasStore, construct_lookup
from voicevox_engine.model import (
    AudioQuery,
    BaseLibraryInfo,
    MorphableTargetInfo,
    StyleIdNotFoundError,
    SupportedDevicesInfo,
    VvlibManifest,
)
from voicevox_engine.morphing import (
    get_morphable_targets,
    is_synthesis_morphing_permitted,
    synthesis_morphing,
)
from voicevox_engine.morphing import (
    synthesis_morphing_parameter as _synthesis_morphing_parameter,
)
=======
from voicevox_engine.metas.MetasStore import MetasStore
from voicevox_engine.model import DownloadableLibraryInfo, InstalledLibraryInfo
>>>>>>> 55b11eec
from voicevox_engine.preset.PresetManager import PresetManager
from voicevox_engine.setting.Setting import CorsPolicyMode
from voicevox_engine.setting.SettingLoader import USER_SETTING_PATH, SettingHandler
from voicevox_engine.tts_pipeline.tts_engine import (
    TTSEngine,
    make_tts_engines_from_cores,
)
from voicevox_engine.user_dict.user_dict import update_dict
from voicevox_engine.utility.core_version_utility import get_latest_core_version
from voicevox_engine.utility.path_utility import engine_root, get_save_dir
from voicevox_engine.utility.run_utility import decide_boolean_from_env


def set_output_log_utf8() -> None:
    """
    stdout/stderrのエンコーディングをUTF-8に切り替える関数
    """
    # コンソールがない環境だとNone https://docs.python.org/ja/3/library/sys.html#sys.__stdin__
    if sys.stdout is not None:
        if isinstance(sys.stdout, TextIOWrapper):
            sys.stdout.reconfigure(encoding="utf-8")
        else:
            # バッファを全て出力する
            sys.stdout.flush()
            try:
                sys.stdout = TextIOWrapper(
                    sys.stdout.buffer, encoding="utf-8", errors="backslashreplace"
                )
            except AttributeError:
                # stdout.bufferがない場合は無視
                pass
    if sys.stderr is not None:
        if isinstance(sys.stderr, TextIOWrapper):
            sys.stderr.reconfigure(encoding="utf-8")
        else:
            sys.stderr.flush()
            try:
                sys.stderr = TextIOWrapper(
                    sys.stderr.buffer, encoding="utf-8", errors="backslashreplace"
                )
            except AttributeError:
                # stderr.bufferがない場合は無視
                pass


def generate_app(
    tts_engines: dict[str, TTSEngine],
    cores: dict[str, CoreAdapter],
    latest_core_version: str,
    setting_loader: SettingHandler,
    preset_manager: PresetManager,
    cancellable_engine: CancellableEngine | None = None,
    root_dir: Optional[Path] = None,
    cors_policy_mode: CorsPolicyMode = CorsPolicyMode.localapps,
    allow_origin: Optional[list[str]] = None,
    disable_mutable_api: bool = False,
) -> FastAPI:
    if root_dir is None:
        root_dir = engine_root()

    @asynccontextmanager
    async def lifespan(app: FastAPI) -> AsyncIterator[None]:
        update_dict()
        yield

    app = FastAPI(
        title="VOICEVOX Engine",
        description="VOICEVOXの音声合成エンジンです。",
        version=__version__,
        lifespan=lifespan,
    )
    app = configure_middlewares(app, cors_policy_mode, allow_origin)

    if disable_mutable_api:
        deprecated_mutable_api.enable = False

    engine_manifest_data = EngineManifestLoader(
        engine_root() / "engine_manifest.json", engine_root()
    ).load_manifest()
    library_manager = LibraryManager(
        get_save_dir() / "installed_libraries",
        engine_manifest_data.supported_vvlib_manifest_version,
        engine_manifest_data.brand_name,
        engine_manifest_data.name,
        engine_manifest_data.uuid,
    )

    metas_store = MetasStore(root_dir / "speaker_info")

    setting_ui_template = Jinja2Templates(
        directory=engine_root() / "ui_template",
        variable_start_string="<JINJA_PRE>",
        variable_end_string="<JINJA_POST>",
    )

    # @app.on_event("startup")
    # async def start_catch_disconnection():
    #     if cancellable_engine is not None:
    #         loop = asyncio.get_event_loop()
    #         _ = loop.create_task(cancellable_engine.catch_disconnection())

    def get_engine(core_version: Optional[str]) -> TTSEngine:
        if core_version is None:
            return tts_engines[latest_core_version]
        if core_version in tts_engines:
            return tts_engines[core_version]
        raise HTTPException(status_code=422, detail="不明なバージョンです")

    def get_core(core_version: Optional[str]) -> CoreAdapter:
        """指定したバージョンのコアを取得する"""
        if core_version is None:
            return cores[latest_core_version]
        if core_version in cores:
            return cores[core_version]
        raise HTTPException(status_code=422, detail="不明なバージョンです")

    app.include_router(
        tts_pipeline.generate_router(
            get_engine, get_core, preset_manager, cancellable_engine
        )
    )

    app.include_router(morphing.generate_router(get_engine, get_core, metas_store))
    app.include_router(preset.generate_router(preset_manager))

    app.include_router(speaker.generate_router(get_core, metas_store, root_dir))

    if engine_manifest_data.supported_features.manage_library:
        app.include_router(
            library.generate_router(engine_manifest_data, library_manager)
        )

    app.include_router(user_dict.generate_router())

    app.include_router(
        engine_info.generate_router(get_core, cores, engine_manifest_data)
    )

    app.include_router(
        setting.generate_router(
            setting_loader, engine_manifest_data, setting_ui_template
        )
    )

    app = configure_openapi_schema(app)

    return app


def main() -> None:
    multiprocessing.freeze_support()

    output_log_utf8 = decide_boolean_from_env("VV_OUTPUT_LOG_UTF8")
    if output_log_utf8:
        set_output_log_utf8()

    parser = argparse.ArgumentParser(description="VOICEVOX のエンジンです。")
    # Uvicorn でバインドするアドレスを "localhost" にすることで IPv4 (127.0.0.1) と IPv6 ([::1]) の両方でリッスンできます.
    # これは Uvicorn のドキュメントに記載されていない挙動です; 将来のアップデートにより動作しなくなる可能性があります.
    # ref: https://github.com/VOICEVOX/voicevox_engine/pull/647#issuecomment-1540204653
    parser.add_argument(
        "--host",
        type=str,
        default="localhost",
        help="接続を受け付けるホストアドレスです。",
    )
    parser.add_argument(
        "--port", type=int, default=50021, help="接続を受け付けるポート番号です。"
    )
    parser.add_argument(
        "--use_gpu", action="store_true", help="GPUを使って音声合成するようになります。"
    )
    parser.add_argument(
        "--voicevox_dir",
        type=Path,
        default=None,
        help="VOICEVOXのディレクトリパスです。",
    )
    parser.add_argument(
        "--voicelib_dir",
        type=Path,
        default=None,
        action="append",
        help="VOICEVOX COREのディレクトリパスです。",
    )
    parser.add_argument(
        "--runtime_dir",
        type=Path,
        default=None,
        action="append",
        help="VOICEVOX COREで使用するライブラリのディレクトリパスです。",
    )
    parser.add_argument(
        "--enable_mock",
        action="store_true",
        help="VOICEVOX COREを使わずモックで音声合成を行います。",
    )
    parser.add_argument(
        "--enable_cancellable_synthesis",
        action="store_true",
        help="音声合成を途中でキャンセルできるようになります。",
    )
    parser.add_argument(
        "--init_processes",
        type=int,
        default=2,
        help="cancellable_synthesis機能の初期化時に生成するプロセス数です。",
    )
    parser.add_argument(
        "--load_all_models",
        action="store_true",
        help="起動時に全ての音声合成モデルを読み込みます。",
    )

    # 引数へcpu_num_threadsの指定がなければ、環境変数をロールします。
    # 環境変数にもない場合は、Noneのままとします。
    # VV_CPU_NUM_THREADSが空文字列でなく数値でもない場合、エラー終了します。
    parser.add_argument(
        "--cpu_num_threads",
        type=int,
        default=os.getenv("VV_CPU_NUM_THREADS") or None,
        help=(
            "音声合成を行うスレッド数です。指定しない場合、代わりに環境変数 VV_CPU_NUM_THREADS の値が使われます。"
            "VV_CPU_NUM_THREADS が空文字列でなく数値でもない場合はエラー終了します。"
        ),
    )

    parser.add_argument(
        "--output_log_utf8",
        action="store_true",
        help=(
            "ログ出力をUTF-8でおこないます。指定しない場合、代わりに環境変数 VV_OUTPUT_LOG_UTF8 の値が使われます。"
            "VV_OUTPUT_LOG_UTF8 の値が1の場合はUTF-8で、0または空文字、値がない場合は環境によって自動的に決定されます。"
        ),
    )

    parser.add_argument(
        "--cors_policy_mode",
        type=CorsPolicyMode,
        choices=list(CorsPolicyMode),
        default=None,
        help=(
            "CORSの許可モード。allまたはlocalappsが指定できます。allはすべてを許可します。"
            "localappsはオリジン間リソース共有ポリシーを、app://.とlocalhost関連に限定します。"
            "その他のオリジンはallow_originオプションで追加できます。デフォルトはlocalapps。"
            "このオプションは--setting_fileで指定される設定ファイルよりも優先されます。"
        ),
    )

    parser.add_argument(
        "--allow_origin",
        nargs="*",
        help=(
            "許可するオリジンを指定します。スペースで区切ることで複数指定できます。"
            "このオプションは--setting_fileで指定される設定ファイルよりも優先されます。"
        ),
    )

    parser.add_argument(
        "--setting_file",
        type=Path,
        default=USER_SETTING_PATH,
        help="設定ファイルを指定できます。",
    )

    parser.add_argument(
        "--preset_file",
        type=Path,
        default=None,
        help=(
            "プリセットファイルを指定できます。"
            "指定がない場合、環境変数 VV_PRESET_FILE、--voicevox_dirのpresets.yaml、"
            "実行ファイルのディレクトリのpresets.yamlを順に探します。"
        ),
    )

    parser.add_argument(
        "--disable_mutable_api",
        action="store_true",
        help=(
            "辞書登録や設定変更など、エンジンの静的なデータを変更するAPIを無効化します。"
            "指定しない場合、代わりに環境変数 VV_DISABLE_MUTABLE_API の値が使われます。"
            "VV_DISABLE_MUTABLE_API の値が1の場合は無効化で、0または空文字、値がない場合は無視されます。"
        ),
    )

    args = parser.parse_args()

    if args.output_log_utf8:
        set_output_log_utf8()

    # Synthesis Engine
    use_gpu: bool = args.use_gpu
    voicevox_dir: Path | None = args.voicevox_dir
    voicelib_dirs: list[Path] | None = args.voicelib_dir
    runtime_dirs: list[Path] | None = args.runtime_dir
    enable_mock: bool = args.enable_mock
    cpu_num_threads: int | None = args.cpu_num_threads
    load_all_models: bool = args.load_all_models

    cores = initialize_cores(
        use_gpu=use_gpu,
        voicelib_dirs=voicelib_dirs,
        voicevox_dir=voicevox_dir,
        runtime_dirs=runtime_dirs,
        cpu_num_threads=cpu_num_threads,
        enable_mock=enable_mock,
        load_all_models=load_all_models,
    )
    tts_engines = make_tts_engines_from_cores(cores)
    assert len(tts_engines) != 0, "音声合成エンジンがありません。"
    latest_core_version = get_latest_core_version(versions=list(tts_engines.keys()))

    # Cancellable Engine
    enable_cancellable_synthesis: bool = args.enable_cancellable_synthesis
    init_processes: int = args.init_processes

    cancellable_engine: CancellableEngine | None = None
    if enable_cancellable_synthesis:
        cancellable_engine = CancellableEngine(
            init_processes=init_processes,
            use_gpu=use_gpu,
            voicelib_dirs=voicelib_dirs,
            voicevox_dir=voicevox_dir,
            runtime_dirs=runtime_dirs,
            cpu_num_threads=cpu_num_threads,
            enable_mock=enable_mock,
        )

    root_dir: Path | None = voicevox_dir
    if root_dir is None:
        root_dir = engine_root()

    setting_loader = SettingHandler(args.setting_file)

    settings = setting_loader.load()

    cors_policy_mode: CorsPolicyMode | None = args.cors_policy_mode
    if cors_policy_mode is None:
        cors_policy_mode = settings.cors_policy_mode

    allow_origin = None
    if args.allow_origin is not None:
        allow_origin = args.allow_origin
    elif settings.allow_origin is not None:
        allow_origin = settings.allow_origin.split(" ")

    # Preset Manager
    # preset_pathの優先順: 引数、環境変数、voicevox_dir、実行ファイルのディレクトリ
    # ファイルの存在に関わらず、優先順で最初に指定されたパスをプリセットファイルとして使用する
    preset_path: Path | None = args.preset_file
    if preset_path is None:
        # 引数 --preset_file の指定がない場合
        env_preset_path = os.getenv("VV_PRESET_FILE")
        if env_preset_path is not None and len(env_preset_path) != 0:
            # 環境変数 VV_PRESET_FILE の指定がある場合
            preset_path = Path(env_preset_path)
        else:
            # 環境変数 VV_PRESET_FILE の指定がない場合
            preset_path = root_dir / "presets.yaml"

    preset_manager = PresetManager(
        preset_path=preset_path,
    )

    disable_mutable_api: bool = args.disable_mutable_api | decide_boolean_from_env(
        "VV_DISABLE_MUTABLE_API"
    )

    uvicorn.run(
        generate_app(
            tts_engines,
            cores,
            latest_core_version,
            setting_loader,
            preset_manager=preset_manager,
            cancellable_engine=cancellable_engine,
            root_dir=root_dir,
            cors_policy_mode=cors_policy_mode,
            allow_origin=allow_origin,
            disable_mutable_api=disable_mutable_api,
        ),
        host=args.host,
        port=args.port,
    )


if __name__ == "__main__":
    main()<|MERGE_RESOLUTION|>--- conflicted
+++ resolved
@@ -1,52 +1,24 @@
 import argparse
-<<<<<<< HEAD
-import json
-=======
-import asyncio
->>>>>>> 55b11eec
 import multiprocessing
 import os
 import sys
-from collections.abc import AsyncIterator
 from contextlib import asynccontextmanager
-<<<<<<< HEAD
-from functools import lru_cache
 from io import TextIOWrapper
-=======
-from io import BytesIO, TextIOWrapper
->>>>>>> 55b11eec
 from pathlib import Path
-from typing import Annotated, Optional
+from typing import AsyncIterator, Optional
 
 import uvicorn
-<<<<<<< HEAD
-from fastapi import FastAPI, HTTPException, Query, Request, Response
-from fastapi.middleware.cors import CORSMiddleware
-from fastapi.openapi.utils import get_openapi
-from fastapi.responses import JSONResponse
-=======
-from fastapi import Depends, FastAPI, HTTPException
-from fastapi import Path as FAPath
-from fastapi import Request, Response
->>>>>>> 55b11eec
+from fastapi import FastAPI, HTTPException
 from fastapi.templating import Jinja2Templates
 
 from voicevox_engine import __version__
-<<<<<<< HEAD
 from voicevox_engine.app.dependencies import deprecated_mutable_api
-from voicevox_engine.app.routers import (
-    library,
-=======
-from voicevox_engine.app.dependencies import (
-    check_disabled_mutable_api,
-    deprecated_mutable_api,
-)
 from voicevox_engine.app.middlewares import configure_middlewares
 from voicevox_engine.app.openapi_schema import configure_openapi_schema
 from voicevox_engine.app.routers import (
     engine_info,
+    library,
     morphing,
->>>>>>> 55b11eec
     preset,
     setting,
     speaker,
@@ -58,29 +30,7 @@
 from voicevox_engine.core.core_initializer import initialize_cores
 from voicevox_engine.engine_manifest.EngineManifestLoader import EngineManifestLoader
 from voicevox_engine.library_manager import LibraryManager
-<<<<<<< HEAD
-from voicevox_engine.metas.Metas import StyleId
-from voicevox_engine.metas.MetasStore import MetasStore, construct_lookup
-from voicevox_engine.model import (
-    AudioQuery,
-    BaseLibraryInfo,
-    MorphableTargetInfo,
-    StyleIdNotFoundError,
-    SupportedDevicesInfo,
-    VvlibManifest,
-)
-from voicevox_engine.morphing import (
-    get_morphable_targets,
-    is_synthesis_morphing_permitted,
-    synthesis_morphing,
-)
-from voicevox_engine.morphing import (
-    synthesis_morphing_parameter as _synthesis_morphing_parameter,
-)
-=======
 from voicevox_engine.metas.MetasStore import MetasStore
-from voicevox_engine.model import DownloadableLibraryInfo, InstalledLibraryInfo
->>>>>>> 55b11eec
 from voicevox_engine.preset.PresetManager import PresetManager
 from voicevox_engine.setting.Setting import CorsPolicyMode
 from voicevox_engine.setting.SettingLoader import USER_SETTING_PATH, SettingHandler
