import argparse
import asyncio
import json
import multiprocessing
import os
import re
import sys
from collections.abc import AsyncIterator, Awaitable, Callable
from contextlib import asynccontextmanager
from functools import lru_cache
from io import BytesIO, TextIOWrapper
from pathlib import Path
from tempfile import NamedTemporaryFile
from typing import Annotated, Any, Optional

import soundfile
import uvicorn
from fastapi import Depends, FastAPI, HTTPException
from fastapi import Path as FAPath
from fastapi import Query, Request, Response
from fastapi.middleware.cors import CORSMiddleware
from fastapi.openapi.utils import get_openapi
from fastapi.responses import JSONResponse
from fastapi.templating import Jinja2Templates
from starlette.background import BackgroundTask
from starlette.middleware.errors import ServerErrorMiddleware
from starlette.responses import FileResponse

from voicevox_engine import __version__
from voicevox_engine.app.dependencies import (
    check_disabled_mutable_api,
    deprecated_mutable_api,
)
from voicevox_engine.app.routers import (
    preset,
    setting,
    speaker,
    tts_pipeline,
    user_dict,
)
from voicevox_engine.cancellable_engine import CancellableEngine
from voicevox_engine.core.core_adapter import CoreAdapter
from voicevox_engine.core.core_initializer import initialize_cores
from voicevox_engine.engine_manifest.EngineManifest import EngineManifest
from voicevox_engine.engine_manifest.EngineManifestLoader import EngineManifestLoader
from voicevox_engine.library_manager import LibraryManager
<<<<<<< HEAD
from voicevox_engine.metas.Metas import StyleId, StyleInfo
from voicevox_engine.metas.MetasStore import (
    MetasStore,
    construct_lookup,
    filter_speakers_and_styles,
)
=======
from voicevox_engine.metas.Metas import StyleId
from voicevox_engine.metas.MetasStore import MetasStore, construct_lookup
>>>>>>> 9923795d
from voicevox_engine.model import (
    AudioQuery,
    BaseLibraryInfo,
    DownloadableLibraryInfo,
    InstalledLibraryInfo,
    MorphableTargetInfo,
    StyleIdNotFoundError,
    SupportedDevicesInfo,
    VvlibManifest,
)
from voicevox_engine.morphing import (
    get_morphable_targets,
    is_synthesis_morphing_permitted,
    synthesis_morphing,
)
from voicevox_engine.morphing import (
    synthesis_morphing_parameter as _synthesis_morphing_parameter,
)
from voicevox_engine.preset.PresetManager import PresetManager
from voicevox_engine.setting.Setting import CorsPolicyMode
from voicevox_engine.setting.SettingLoader import USER_SETTING_PATH, SettingHandler
from voicevox_engine.tts_pipeline.tts_engine import (
    TTSEngine,
    make_tts_engines_from_cores,
)
from voicevox_engine.user_dict.user_dict import update_dict
from voicevox_engine.utility.core_version_utility import get_latest_core_version
from voicevox_engine.utility.path_utility import delete_file, engine_root, get_save_dir
from voicevox_engine.utility.run_utility import decide_boolean_from_env


def set_output_log_utf8() -> None:
    """
    stdout/stderrのエンコーディングをUTF-8に切り替える関数
    """
    # コンソールがない環境だとNone https://docs.python.org/ja/3/library/sys.html#sys.__stdin__
    if sys.stdout is not None:
        if isinstance(sys.stdout, TextIOWrapper):
            sys.stdout.reconfigure(encoding="utf-8")
        else:
            # バッファを全て出力する
            sys.stdout.flush()
            try:
                sys.stdout = TextIOWrapper(
                    sys.stdout.buffer, encoding="utf-8", errors="backslashreplace"
                )
            except AttributeError:
                # stdout.bufferがない場合は無視
                pass
    if sys.stderr is not None:
        if isinstance(sys.stderr, TextIOWrapper):
            sys.stderr.reconfigure(encoding="utf-8")
        else:
            sys.stderr.flush()
            try:
                sys.stderr = TextIOWrapper(
                    sys.stderr.buffer, encoding="utf-8", errors="backslashreplace"
                )
            except AttributeError:
                # stderr.bufferがない場合は無視
                pass


def generate_app(
    tts_engines: dict[str, TTSEngine],
    cores: dict[str, CoreAdapter],
    latest_core_version: str,
    setting_loader: SettingHandler,
    preset_manager: PresetManager,
    cancellable_engine: CancellableEngine | None = None,
    root_dir: Optional[Path] = None,
    cors_policy_mode: CorsPolicyMode = CorsPolicyMode.localapps,
    allow_origin: Optional[list[str]] = None,
    disable_mutable_api: bool = False,
) -> FastAPI:
    if root_dir is None:
        root_dir = engine_root()

    @asynccontextmanager
    async def lifespan(app: FastAPI) -> AsyncIterator[None]:
        update_dict()
        yield

    app = FastAPI(
        title="VOICEVOX Engine",
        description="VOICEVOXの音声合成エンジンです。",
        version=__version__,
        lifespan=lifespan,
    )

    # 未処理の例外が発生するとCORSMiddlewareが適用されない問題に対するワークアラウンド
    # ref: https://github.com/VOICEVOX/voicevox_engine/issues/91
    async def global_execution_handler(request: Request, exc: Exception) -> Response:
        return JSONResponse(
            status_code=500,
            content="Internal Server Error",
        )

    app.add_middleware(ServerErrorMiddleware, handler=global_execution_handler)

    # CORS用のヘッダを生成するミドルウェア
    localhost_regex = "^https?://(localhost|127\\.0\\.0\\.1)(:[0-9]+)?$"
    compiled_localhost_regex = re.compile(localhost_regex)
    allowed_origins = ["*"]
    if cors_policy_mode == "localapps":
        allowed_origins = ["app://."]
        if allow_origin is not None:
            allowed_origins += allow_origin
            if "*" in allow_origin:
                print(
                    'WARNING: Deprecated use of argument "*" in allow_origin. '
                    'Use option "--cors_policy_mod all" instead. See "--help" for more.',
                    file=sys.stderr,
                )

    app.add_middleware(
        CORSMiddleware,
        allow_origins=allowed_origins,
        allow_credentials=True,
        allow_origin_regex=localhost_regex,
        allow_methods=["*"],
        allow_headers=["*"],
    )

    # 許可されていないOriginを遮断するミドルウェア
    @app.middleware("http")
    async def block_origin_middleware(
        request: Request, call_next: Callable[[Request], Awaitable[Response]]
    ) -> Response | JSONResponse:
        isValidOrigin: bool = False
        if "Origin" not in request.headers:  # Originのない純粋なリクエストの場合
            isValidOrigin = True
        elif "*" in allowed_origins:  # すべてを許可する設定の場合
            isValidOrigin = True
        elif request.headers["Origin"] in allowed_origins:  # Originが許可されている場合
            isValidOrigin = True
        elif compiled_localhost_regex.fullmatch(
            request.headers["Origin"]
        ):  # localhostの場合
            isValidOrigin = True

        if isValidOrigin:
            return await call_next(request)
        else:
            return JSONResponse(
                status_code=403, content={"detail": "Origin not allowed"}
            )

    if disable_mutable_api:
        deprecated_mutable_api.enable = False

    engine_manifest_data = EngineManifestLoader(
        engine_root() / "engine_manifest.json", engine_root()
    ).load_manifest()
    library_manager = LibraryManager(
        get_save_dir() / "installed_libraries",
        engine_manifest_data.supported_vvlib_manifest_version,
        engine_manifest_data.brand_name,
        engine_manifest_data.name,
        engine_manifest_data.uuid,
    )

    metas_store = MetasStore(root_dir / "speaker_info")

    setting_ui_template = Jinja2Templates(
        directory=engine_root() / "ui_template",
        variable_start_string="<JINJA_PRE>",
        variable_end_string="<JINJA_POST>",
    )

    # キャッシュを有効化
    # モジュール側でlru_cacheを指定するとキャッシュを制御しにくいため、HTTPサーバ側で指定する
    # TODO: キャッシュを管理するモジュール側API・HTTP側APIを用意する
    synthesis_morphing_parameter = lru_cache(maxsize=4)(_synthesis_morphing_parameter)

    # @app.on_event("startup")
    # async def start_catch_disconnection():
    #     if cancellable_engine is not None:
    #         loop = asyncio.get_event_loop()
    #         _ = loop.create_task(cancellable_engine.catch_disconnection())

    def get_engine(core_version: Optional[str]) -> TTSEngine:
        if core_version is None:
            return tts_engines[latest_core_version]
        if core_version in tts_engines:
            return tts_engines[core_version]
        raise HTTPException(status_code=422, detail="不明なバージョンです")

    def get_core(core_version: Optional[str]) -> CoreAdapter:
        """指定したバージョンのコアを取得する"""
        if core_version is None:
            return cores[latest_core_version]
        if core_version in cores:
            return cores[core_version]
        raise HTTPException(status_code=422, detail="不明なバージョンです")

    app.include_router(
        tts_pipeline.generate_router(
            get_engine, get_core, preset_manager, cancellable_engine
        )
    )

    @app.post(
        "/morphable_targets",
        response_model=list[dict[str, MorphableTargetInfo]],
        tags=["音声合成"],
        summary="指定したスタイルに対してエンジン内の話者がモーフィングが可能か判定する",
    )
    def morphable_targets(
        base_style_ids: list[StyleId], core_version: str | None = None
    ) -> list[dict[str, MorphableTargetInfo]]:
        """
        指定されたベーススタイルに対してエンジン内の各話者がモーフィング機能を利用可能か返します。
        モーフィングの許可/禁止は`/speakers`の`speaker.supported_features.synthesis_morphing`に記載されています。
        プロパティが存在しない場合は、モーフィングが許可されているとみなします。
        返り値のスタイルIDはstring型なので注意。
        """
        core = get_core(core_version)

        try:
            speakers = metas_store.load_combined_metas(core=core)
            morphable_targets = get_morphable_targets(
                speakers=speakers, base_style_ids=base_style_ids
            )
            # jsonはint型のキーを持てないので、string型に変換する
            return [
                {str(k): v for k, v in morphable_target.items()}
                for morphable_target in morphable_targets
            ]
        except StyleIdNotFoundError as e:
            raise HTTPException(
                status_code=404,
                detail=f"該当するスタイル(style_id={e.style_id})が見つかりません",
            )

    @app.post(
        "/synthesis_morphing",
        response_class=FileResponse,
        responses={
            200: {
                "content": {
                    "audio/wav": {"schema": {"type": "string", "format": "binary"}}
                },
            }
        },
        tags=["音声合成"],
        summary="2種類のスタイルでモーフィングした音声を合成する",
    )
    def _synthesis_morphing(
        query: AudioQuery,
        base_style_id: Annotated[StyleId, Query(alias="base_speaker")],
        target_style_id: Annotated[StyleId, Query(alias="target_speaker")],
        morph_rate: Annotated[float, Query(ge=0.0, le=1.0)],
        core_version: str | None = None,
    ) -> FileResponse:
        """
        指定された2種類のスタイルで音声を合成、指定した割合でモーフィングした音声を得ます。
        モーフィングの割合は`morph_rate`で指定でき、0.0でベースのスタイル、1.0でターゲットのスタイルに近づきます。
        """
        engine = get_engine(core_version)
        core = get_core(core_version)

        try:
            speakers = metas_store.load_combined_metas(core=core)
            speaker_lookup = construct_lookup(speakers=speakers)
            is_permitted = is_synthesis_morphing_permitted(
                speaker_lookup, base_style_id, target_style_id
            )
            if not is_permitted:
                raise HTTPException(
                    status_code=400,
                    detail="指定されたスタイルペアでのモーフィングはできません",
                )
        except StyleIdNotFoundError as e:
            raise HTTPException(
                status_code=404,
                detail=f"該当するスタイル(style_id={e.style_id})が見つかりません",
            )

        # 生成したパラメータはキャッシュされる
        morph_param = synthesis_morphing_parameter(
            engine=engine,
            core=core,
            query=query,
            base_style_id=base_style_id,
            target_style_id=target_style_id,
        )

        morph_wave = synthesis_morphing(
            morph_param=morph_param,
            morph_rate=morph_rate,
            output_fs=query.outputSamplingRate,
            output_stereo=query.outputStereo,
        )

        with NamedTemporaryFile(delete=False) as f:
            soundfile.write(
                file=f,
                data=morph_wave,
                samplerate=query.outputSamplingRate,
                format="WAV",
            )

        return FileResponse(
            f.name,
            media_type="audio/wav",
            background=BackgroundTask(delete_file, f.name),
        )

    app.include_router(preset.generate_router(preset_manager))

    @app.get("/version", tags=["その他"])
    async def version() -> str:
        return __version__

    @app.get("/core_versions", response_model=list[str], tags=["その他"])
    async def core_versions() -> Response:
        return Response(
            content=json.dumps(list(cores.keys())),
            media_type="application/json",
        )

<<<<<<< HEAD
    @app.get("/speakers", response_model=list[Speaker], tags=["その他"])
    def speakers(
        core_version: str | None = None,
    ) -> list[Speaker]:
        speakers = metas_store.load_combined_metas(get_core(core_version))
        return filter_speakers_and_styles(speakers, "speaker")

    @app.get("/speaker_info", response_model=SpeakerInfo, tags=["その他"])
    def speaker_info(
        speaker_uuid: str,
        core_version: str | None = None,
    ) -> SpeakerInfo:
        """
        指定されたspeaker_uuidに関する情報をjson形式で返します。
        画像や音声はbase64エンコードされたものが返されます。
        """
        return _speaker_info(
            speaker_uuid=speaker_uuid,
            speaker_or_singer="speaker",
            core_version=core_version,
        )

    # FIXME: この関数をどこかに切り出す
    def _speaker_info(
        speaker_uuid: str,
        speaker_or_singer: Literal["speaker", "singer"],
        core_version: str | None,
    ) -> SpeakerInfo:
        # エンジンに含まれる話者メタ情報は、次のディレクトリ構造に従わなければならない：
        # {root_dir}/
        #   speaker_info/
        #       {speaker_uuid_0}/
        #           policy.md
        #           icon.png
        #           portrait.png
        #           icons/
        #               {id_0}.png
        #               {id_1}.png
        #               ...
        #           portraits/
        #               {id_0}.png
        #               {id_1}.png
        #               ...
        #           voice_samples/
        #               {id_0}_001.wav
        #               {id_0}_002.wav
        #               {id_0}_003.wav
        #               {id_1}_001.wav
        #               ...
        #       {speaker_uuid_1}/
        #           ...

        # 該当話者の検索
        speakers = parse_obj_as(
            list[Speaker], json.loads(get_core(core_version).speakers)
        )
        speakers = filter_speakers_and_styles(speakers, speaker_or_singer)
        for i in range(len(speakers)):
            if speakers[i].speaker_uuid == speaker_uuid:
                speaker = speakers[i]
                break
        else:
            raise HTTPException(status_code=404, detail="該当する話者が見つかりません")

        try:
            speaker_path = root_dir / "speaker_info" / speaker_uuid
            # 話者情報の取得
            # speaker policy
            policy_path = speaker_path / "policy.md"
            policy = policy_path.read_text("utf-8")
            # speaker icon
            icon_path = speaker_path / "icon.png"
            icon = b64encode_str(icon_path.read_bytes())
            # speaker portrait
            portrait_path = speaker_path / "portrait.png"
            portrait = b64encode_str(portrait_path.read_bytes())
            # スタイル情報の取得
            style_infos = []
            for style in speaker.styles:
                id = style.id
                # style icon
                style_icon_path = speaker_path / "icons" / f"{id}.png"
                style_icon = None
                if style_icon_path.exists():
                    style_icon = b64encode_str(style_icon_path.read_bytes())
                # style portrait
                style_portrait_path = speaker_path / "portraits" / f"{id}.png"
                style_portrait = None
                if style_portrait_path.exists():
                    style_portrait = b64encode_str(style_portrait_path.read_bytes())
                # voice samples
                voice_sample_paths = [
                    speaker_path / "voice_samples" / f"{id}_{str(j + 1).zfill(3)}.wav"
                    for j in range(3)
                ]
                voice_samples = None
                if all([p.exists() for p in voice_sample_paths]):
                    voice_samples = [
                        b64encode_str(p.read_bytes()) for p in voice_sample_paths
                    ]
                style_infos.append(
                    StyleInfo(
                        id=id,
                        icon=style_icon,
                        portrait=style_portrait,
                        voice_samples=voice_samples,
                    )
                )
        except FileNotFoundError:
            import traceback

            traceback.print_exc()
            raise HTTPException(
                status_code=500, detail="追加情報が見つかりませんでした"
            )

        ret_data = SpeakerInfo(
            policy=policy,
            icon=icon,
            portrait=portrait,
            style_infos=style_infos,
        )
        return ret_data

    @app.get("/singers", response_model=list[Speaker], tags=["その他"])
    def singers(
        core_version: str | None = None,
    ) -> list[Speaker]:
        singers = metas_store.load_combined_metas(get_core(core_version))
        return filter_speakers_and_styles(singers, "singer")

    @app.get("/singer_info", response_model=SpeakerInfo, tags=["その他"])
    def singer_info(
        speaker_uuid: str,
        core_version: str | None = None,
    ) -> SpeakerInfo:
        """
        指定されたspeaker_uuidに関する情報をjson形式で返します。
        画像や音声はbase64エンコードされたものが返されます。
        """
        return _speaker_info(
            speaker_uuid=speaker_uuid,
            speaker_or_singer="singer",
            core_version=core_version,
        )
=======
    app.include_router(speaker.generate_router(get_core, metas_store, root_dir))
>>>>>>> 9923795d

    if engine_manifest_data.supported_features.manage_library:

        @app.get(
            "/downloadable_libraries",
            response_model=list[DownloadableLibraryInfo],
            response_description="ダウンロード可能な音声ライブラリの情報リスト",
            tags=["音声ライブラリ管理"],
        )
        def downloadable_libraries() -> list[DownloadableLibraryInfo]:
            """
            ダウンロード可能な音声ライブラリの情報を返します。
            """
            if not engine_manifest_data.supported_features.manage_library:
                raise HTTPException(
                    status_code=404, detail="この機能は実装されていません"
                )
            return library_manager.downloadable_libraries()

        @app.get(
            "/installed_libraries",
            response_model=dict[str, InstalledLibraryInfo],
            response_description="インストールした音声ライブラリの情報",
            tags=["音声ライブラリ管理"],
        )
        def installed_libraries() -> dict[str, InstalledLibraryInfo]:
            """
            インストールした音声ライブラリの情報を返します。
            """
            if not engine_manifest_data.supported_features.manage_library:
                raise HTTPException(
                    status_code=404, detail="この機能は実装されていません"
                )
            return library_manager.installed_libraries()

        @app.post(
            "/install_library/{library_uuid}",
            status_code=204,
            tags=["音声ライブラリ管理"],
            dependencies=[Depends(check_disabled_mutable_api)],
        )
        async def install_library(
            library_uuid: Annotated[str, FAPath(description="音声ライブラリのID")],
            request: Request,
        ) -> Response:
            """
            音声ライブラリをインストールします。
            音声ライブラリのZIPファイルをリクエストボディとして送信してください。
            """
            if not engine_manifest_data.supported_features.manage_library:
                raise HTTPException(
                    status_code=404, detail="この機能は実装されていません"
                )
            archive = BytesIO(await request.body())
            loop = asyncio.get_event_loop()
            await loop.run_in_executor(
                None, library_manager.install_library, library_uuid, archive
            )
            return Response(status_code=204)

        @app.post(
            "/uninstall_library/{library_uuid}",
            status_code=204,
            tags=["音声ライブラリ管理"],
            dependencies=[Depends(check_disabled_mutable_api)],
        )
        def uninstall_library(
            library_uuid: Annotated[str, FAPath(description="音声ライブラリのID")]
        ) -> Response:
            """
            音声ライブラリをアンインストールします。
            """
            if not engine_manifest_data.supported_features.manage_library:
                raise HTTPException(
                    status_code=404, detail="この機能は実装されていません"
                )
            library_manager.uninstall_library(library_uuid)
            return Response(status_code=204)

    @app.post("/initialize_speaker", status_code=204, tags=["その他"])
    def initialize_speaker(
        style_id: Annotated[StyleId, Query(alias="speaker")],
        skip_reinit: Annotated[
            bool,
            Query(
                description="既に初期化済みのスタイルの再初期化をスキップするかどうか",
            ),
        ] = False,
        core_version: str | None = None,
    ) -> Response:
        """
        指定されたスタイルを初期化します。
        実行しなくても他のAPIは使用できますが、初回実行時に時間がかかることがあります。
        """
        core = get_core(core_version)
        core.initialize_style_id_synthesis(style_id, skip_reinit=skip_reinit)
        return Response(status_code=204)

    @app.get("/is_initialized_speaker", response_model=bool, tags=["その他"])
    def is_initialized_speaker(
        style_id: Annotated[StyleId, Query(alias="speaker")],
        core_version: str | None = None,
    ) -> bool:
        """
        指定されたスタイルが初期化されているかどうかを返します。
        """
        core = get_core(core_version)
        return core.is_initialized_style_id_synthesis(style_id)

    app.include_router(user_dict.generate_router())

    @app.get("/supported_devices", response_model=SupportedDevicesInfo, tags=["その他"])
    def supported_devices(
        core_version: str | None = None,
    ) -> Response:
        supported_devices = get_core(core_version).supported_devices
        if supported_devices is None:
            raise HTTPException(status_code=422, detail="非対応の機能です。")
        return Response(
            content=supported_devices,
            media_type="application/json",
        )

    @app.get("/engine_manifest", response_model=EngineManifest, tags=["その他"])
    async def engine_manifest() -> EngineManifest:
        return engine_manifest_data

    app.include_router(
        setting.generate_router(
            setting_loader, engine_manifest_data, setting_ui_template
        )
    )

    # BaseLibraryInfo/VvlibManifestモデルはAPIとして表には出ないが、エディタ側で利用したいので、手動で追加する
    # ref: https://fastapi.tiangolo.com/advanced/extending-openapi/#modify-the-openapi-schema
    def custom_openapi() -> Any:
        if app.openapi_schema:
            return app.openapi_schema
        openapi_schema = get_openapi(
            title=app.title,
            version=app.version,
            description=app.description,
            routes=app.routes,
            tags=app.openapi_tags,
            servers=app.servers,
            terms_of_service=app.terms_of_service,
            contact=app.contact,
            license_info=app.license_info,
        )
        openapi_schema["components"]["schemas"][
            "VvlibManifest"
        ] = VvlibManifest.schema()
        # ref_templateを指定しない場合、definitionsを参照してしまうので、手動で指定する
        base_library_info = BaseLibraryInfo.schema(
            ref_template="#/components/schemas/{model}"
        )
        # definitionsは既存のモデルを重複して定義するため、不要なので削除
        del base_library_info["definitions"]
        openapi_schema["components"]["schemas"]["BaseLibraryInfo"] = base_library_info
        app.openapi_schema = openapi_schema
        return openapi_schema

    app.openapi = custom_openapi  # type: ignore[method-assign]

    return app


def main() -> None:
    multiprocessing.freeze_support()

    output_log_utf8 = decide_boolean_from_env("VV_OUTPUT_LOG_UTF8")
    if output_log_utf8:
        set_output_log_utf8()

    parser = argparse.ArgumentParser(description="VOICEVOX のエンジンです。")
    # Uvicorn でバインドするアドレスを "localhost" にすることで IPv4 (127.0.0.1) と IPv6 ([::1]) の両方でリッスンできます.
    # これは Uvicorn のドキュメントに記載されていない挙動です; 将来のアップデートにより動作しなくなる可能性があります.
    # ref: https://github.com/VOICEVOX/voicevox_engine/pull/647#issuecomment-1540204653
    parser.add_argument(
        "--host",
        type=str,
        default="localhost",
        help="接続を受け付けるホストアドレスです。",
    )
    parser.add_argument(
        "--port", type=int, default=50021, help="接続を受け付けるポート番号です。"
    )
    parser.add_argument(
        "--use_gpu", action="store_true", help="GPUを使って音声合成するようになります。"
    )
    parser.add_argument(
        "--voicevox_dir",
        type=Path,
        default=None,
        help="VOICEVOXのディレクトリパスです。",
    )
    parser.add_argument(
        "--voicelib_dir",
        type=Path,
        default=None,
        action="append",
        help="VOICEVOX COREのディレクトリパスです。",
    )
    parser.add_argument(
        "--runtime_dir",
        type=Path,
        default=None,
        action="append",
        help="VOICEVOX COREで使用するライブラリのディレクトリパスです。",
    )
    parser.add_argument(
        "--enable_mock",
        action="store_true",
        help="VOICEVOX COREを使わずモックで音声合成を行います。",
    )
    parser.add_argument(
        "--enable_cancellable_synthesis",
        action="store_true",
        help="音声合成を途中でキャンセルできるようになります。",
    )
    parser.add_argument(
        "--init_processes",
        type=int,
        default=2,
        help="cancellable_synthesis機能の初期化時に生成するプロセス数です。",
    )
    parser.add_argument(
        "--load_all_models",
        action="store_true",
        help="起動時に全ての音声合成モデルを読み込みます。",
    )

    # 引数へcpu_num_threadsの指定がなければ、環境変数をロールします。
    # 環境変数にもない場合は、Noneのままとします。
    # VV_CPU_NUM_THREADSが空文字列でなく数値でもない場合、エラー終了します。
    parser.add_argument(
        "--cpu_num_threads",
        type=int,
        default=os.getenv("VV_CPU_NUM_THREADS") or None,
        help=(
            "音声合成を行うスレッド数です。指定しない場合、代わりに環境変数 VV_CPU_NUM_THREADS の値が使われます。"
            "VV_CPU_NUM_THREADS が空文字列でなく数値でもない場合はエラー終了します。"
        ),
    )

    parser.add_argument(
        "--output_log_utf8",
        action="store_true",
        help=(
            "ログ出力をUTF-8でおこないます。指定しない場合、代わりに環境変数 VV_OUTPUT_LOG_UTF8 の値が使われます。"
            "VV_OUTPUT_LOG_UTF8 の値が1の場合はUTF-8で、0または空文字、値がない場合は環境によって自動的に決定されます。"
        ),
    )

    parser.add_argument(
        "--cors_policy_mode",
        type=CorsPolicyMode,
        choices=list(CorsPolicyMode),
        default=None,
        help=(
            "CORSの許可モード。allまたはlocalappsが指定できます。allはすべてを許可します。"
            "localappsはオリジン間リソース共有ポリシーを、app://.とlocalhost関連に限定します。"
            "その他のオリジンはallow_originオプションで追加できます。デフォルトはlocalapps。"
            "このオプションは--setting_fileで指定される設定ファイルよりも優先されます。"
        ),
    )

    parser.add_argument(
        "--allow_origin",
        nargs="*",
        help=(
            "許可するオリジンを指定します。スペースで区切ることで複数指定できます。"
            "このオプションは--setting_fileで指定される設定ファイルよりも優先されます。"
        ),
    )

    parser.add_argument(
        "--setting_file",
        type=Path,
        default=USER_SETTING_PATH,
        help="設定ファイルを指定できます。",
    )

    parser.add_argument(
        "--preset_file",
        type=Path,
        default=None,
        help=(
            "プリセットファイルを指定できます。"
            "指定がない場合、環境変数 VV_PRESET_FILE、--voicevox_dirのpresets.yaml、"
            "実行ファイルのディレクトリのpresets.yamlを順に探します。"
        ),
    )

    parser.add_argument(
        "--disable_mutable_api",
        action="store_true",
        help=(
            "辞書登録や設定変更など、エンジンの静的なデータを変更するAPIを無効化します。"
            "指定しない場合、代わりに環境変数 VV_DISABLE_MUTABLE_API の値が使われます。"
            "VV_DISABLE_MUTABLE_API の値が1の場合は無効化で、0または空文字、値がない場合は無視されます。"
        ),
    )

    args = parser.parse_args()

    if args.output_log_utf8:
        set_output_log_utf8()

    # Synthesis Engine
    use_gpu: bool = args.use_gpu
    voicevox_dir: Path | None = args.voicevox_dir
    voicelib_dirs: list[Path] | None = args.voicelib_dir
    runtime_dirs: list[Path] | None = args.runtime_dir
    enable_mock: bool = args.enable_mock
    cpu_num_threads: int | None = args.cpu_num_threads
    load_all_models: bool = args.load_all_models

    cores = initialize_cores(
        use_gpu=use_gpu,
        voicelib_dirs=voicelib_dirs,
        voicevox_dir=voicevox_dir,
        runtime_dirs=runtime_dirs,
        cpu_num_threads=cpu_num_threads,
        enable_mock=enable_mock,
        load_all_models=load_all_models,
    )
    tts_engines = make_tts_engines_from_cores(cores)
    assert len(tts_engines) != 0, "音声合成エンジンがありません。"
    latest_core_version = get_latest_core_version(versions=list(tts_engines.keys()))

    # Cancellable Engine
    enable_cancellable_synthesis: bool = args.enable_cancellable_synthesis
    init_processes: int = args.init_processes

    cancellable_engine: CancellableEngine | None = None
    if enable_cancellable_synthesis:
        cancellable_engine = CancellableEngine(
            init_processes=init_processes,
            use_gpu=use_gpu,
            voicelib_dirs=voicelib_dirs,
            voicevox_dir=voicevox_dir,
            runtime_dirs=runtime_dirs,
            cpu_num_threads=cpu_num_threads,
            enable_mock=enable_mock,
        )

    root_dir: Path | None = voicevox_dir
    if root_dir is None:
        root_dir = engine_root()

    setting_loader = SettingHandler(args.setting_file)

    settings = setting_loader.load()

    cors_policy_mode: CorsPolicyMode | None = args.cors_policy_mode
    if cors_policy_mode is None:
        cors_policy_mode = settings.cors_policy_mode

    allow_origin = None
    if args.allow_origin is not None:
        allow_origin = args.allow_origin
    elif settings.allow_origin is not None:
        allow_origin = settings.allow_origin.split(" ")

    # Preset Manager
    # preset_pathの優先順: 引数、環境変数、voicevox_dir、実行ファイルのディレクトリ
    # ファイルの存在に関わらず、優先順で最初に指定されたパスをプリセットファイルとして使用する
    preset_path: Path | None = args.preset_file
    if preset_path is None:
        # 引数 --preset_file の指定がない場合
        env_preset_path = os.getenv("VV_PRESET_FILE")
        if env_preset_path is not None and len(env_preset_path) != 0:
            # 環境変数 VV_PRESET_FILE の指定がある場合
            preset_path = Path(env_preset_path)
        else:
            # 環境変数 VV_PRESET_FILE の指定がない場合
            preset_path = root_dir / "presets.yaml"

    preset_manager = PresetManager(
        preset_path=preset_path,
    )

    disable_mutable_api: bool = args.disable_mutable_api | decide_boolean_from_env(
        "VV_DISABLE_MUTABLE_API"
    )

    uvicorn.run(
        generate_app(
            tts_engines,
            cores,
            latest_core_version,
            setting_loader,
            preset_manager=preset_manager,
            cancellable_engine=cancellable_engine,
            root_dir=root_dir,
            cors_policy_mode=cors_policy_mode,
            allow_origin=allow_origin,
            disable_mutable_api=disable_mutable_api,
        ),
        host=args.host,
        port=args.port,
    )


if __name__ == "__main__":
    main()<|MERGE_RESOLUTION|>--- conflicted
+++ resolved
@@ -44,17 +44,12 @@
 from voicevox_engine.engine_manifest.EngineManifest import EngineManifest
 from voicevox_engine.engine_manifest.EngineManifestLoader import EngineManifestLoader
 from voicevox_engine.library_manager import LibraryManager
-<<<<<<< HEAD
 from voicevox_engine.metas.Metas import StyleId, StyleInfo
 from voicevox_engine.metas.MetasStore import (
     MetasStore,
     construct_lookup,
     filter_speakers_and_styles,
 )
-=======
-from voicevox_engine.metas.Metas import StyleId
-from voicevox_engine.metas.MetasStore import MetasStore, construct_lookup
->>>>>>> 9923795d
 from voicevox_engine.model import (
     AudioQuery,
     BaseLibraryInfo,
@@ -377,155 +372,7 @@
             media_type="application/json",
         )
 
-<<<<<<< HEAD
-    @app.get("/speakers", response_model=list[Speaker], tags=["その他"])
-    def speakers(
-        core_version: str | None = None,
-    ) -> list[Speaker]:
-        speakers = metas_store.load_combined_metas(get_core(core_version))
-        return filter_speakers_and_styles(speakers, "speaker")
-
-    @app.get("/speaker_info", response_model=SpeakerInfo, tags=["その他"])
-    def speaker_info(
-        speaker_uuid: str,
-        core_version: str | None = None,
-    ) -> SpeakerInfo:
-        """
-        指定されたspeaker_uuidに関する情報をjson形式で返します。
-        画像や音声はbase64エンコードされたものが返されます。
-        """
-        return _speaker_info(
-            speaker_uuid=speaker_uuid,
-            speaker_or_singer="speaker",
-            core_version=core_version,
-        )
-
-    # FIXME: この関数をどこかに切り出す
-    def _speaker_info(
-        speaker_uuid: str,
-        speaker_or_singer: Literal["speaker", "singer"],
-        core_version: str | None,
-    ) -> SpeakerInfo:
-        # エンジンに含まれる話者メタ情報は、次のディレクトリ構造に従わなければならない：
-        # {root_dir}/
-        #   speaker_info/
-        #       {speaker_uuid_0}/
-        #           policy.md
-        #           icon.png
-        #           portrait.png
-        #           icons/
-        #               {id_0}.png
-        #               {id_1}.png
-        #               ...
-        #           portraits/
-        #               {id_0}.png
-        #               {id_1}.png
-        #               ...
-        #           voice_samples/
-        #               {id_0}_001.wav
-        #               {id_0}_002.wav
-        #               {id_0}_003.wav
-        #               {id_1}_001.wav
-        #               ...
-        #       {speaker_uuid_1}/
-        #           ...
-
-        # 該当話者の検索
-        speakers = parse_obj_as(
-            list[Speaker], json.loads(get_core(core_version).speakers)
-        )
-        speakers = filter_speakers_and_styles(speakers, speaker_or_singer)
-        for i in range(len(speakers)):
-            if speakers[i].speaker_uuid == speaker_uuid:
-                speaker = speakers[i]
-                break
-        else:
-            raise HTTPException(status_code=404, detail="該当する話者が見つかりません")
-
-        try:
-            speaker_path = root_dir / "speaker_info" / speaker_uuid
-            # 話者情報の取得
-            # speaker policy
-            policy_path = speaker_path / "policy.md"
-            policy = policy_path.read_text("utf-8")
-            # speaker icon
-            icon_path = speaker_path / "icon.png"
-            icon = b64encode_str(icon_path.read_bytes())
-            # speaker portrait
-            portrait_path = speaker_path / "portrait.png"
-            portrait = b64encode_str(portrait_path.read_bytes())
-            # スタイル情報の取得
-            style_infos = []
-            for style in speaker.styles:
-                id = style.id
-                # style icon
-                style_icon_path = speaker_path / "icons" / f"{id}.png"
-                style_icon = None
-                if style_icon_path.exists():
-                    style_icon = b64encode_str(style_icon_path.read_bytes())
-                # style portrait
-                style_portrait_path = speaker_path / "portraits" / f"{id}.png"
-                style_portrait = None
-                if style_portrait_path.exists():
-                    style_portrait = b64encode_str(style_portrait_path.read_bytes())
-                # voice samples
-                voice_sample_paths = [
-                    speaker_path / "voice_samples" / f"{id}_{str(j + 1).zfill(3)}.wav"
-                    for j in range(3)
-                ]
-                voice_samples = None
-                if all([p.exists() for p in voice_sample_paths]):
-                    voice_samples = [
-                        b64encode_str(p.read_bytes()) for p in voice_sample_paths
-                    ]
-                style_infos.append(
-                    StyleInfo(
-                        id=id,
-                        icon=style_icon,
-                        portrait=style_portrait,
-                        voice_samples=voice_samples,
-                    )
-                )
-        except FileNotFoundError:
-            import traceback
-
-            traceback.print_exc()
-            raise HTTPException(
-                status_code=500, detail="追加情報が見つかりませんでした"
-            )
-
-        ret_data = SpeakerInfo(
-            policy=policy,
-            icon=icon,
-            portrait=portrait,
-            style_infos=style_infos,
-        )
-        return ret_data
-
-    @app.get("/singers", response_model=list[Speaker], tags=["その他"])
-    def singers(
-        core_version: str | None = None,
-    ) -> list[Speaker]:
-        singers = metas_store.load_combined_metas(get_core(core_version))
-        return filter_speakers_and_styles(singers, "singer")
-
-    @app.get("/singer_info", response_model=SpeakerInfo, tags=["その他"])
-    def singer_info(
-        speaker_uuid: str,
-        core_version: str | None = None,
-    ) -> SpeakerInfo:
-        """
-        指定されたspeaker_uuidに関する情報をjson形式で返します。
-        画像や音声はbase64エンコードされたものが返されます。
-        """
-        return _speaker_info(
-            speaker_uuid=speaker_uuid,
-            speaker_or_singer="singer",
-            core_version=core_version,
-        )
-=======
     app.include_router(speaker.generate_router(get_core, metas_store, root_dir))
->>>>>>> 9923795d
 
     if engine_manifest_data.supported_features.manage_library:
 
