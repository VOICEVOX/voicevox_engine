"""VOICEVOX ENGINE の実行"""

import argparse
import multiprocessing
import os
import sys
import warnings
from io import TextIOWrapper
from pathlib import Path
from typing import TextIO, TypeVar

import uvicorn

from voicevox_engine.app.application import generate_app
from voicevox_engine.cancellable_engine import CancellableEngine
from voicevox_engine.core.core_initializer import initialize_cores
from voicevox_engine.engine_manifest import load_manifest
from voicevox_engine.preset.preset_manager import PresetManager
from voicevox_engine.setting.model import CorsPolicyMode
from voicevox_engine.setting.setting_manager import USER_SETTING_PATH, SettingHandler
from voicevox_engine.tts_pipeline.tts_engine import make_tts_engines_from_cores
from voicevox_engine.user_dict.user_dict_manager import UserDictionary
from voicevox_engine.utility.path_utility import engine_manifest_path, engine_root


def decide_boolean_from_env(env_name: str) -> bool:
    """
    環境変数からbool値を返す。

    * 環境変数が"1"ならTrueを返す
    * 環境変数が"0"か空白か存在しないならFalseを返す
    * それ以外はwarningを出してFalseを返す
    """
    env = os.getenv(env_name, default="")
    if env == "1":
        return True
    elif env == "" or env == "0":
        return False
    else:
        warnings.warn(
            f"Invalid environment variable value: {env_name}={env}",
            stacklevel=1,
        )
        return False


def set_output_log_utf8() -> None:
    """標準出力と標準エラー出力の出力形式を UTF-8 ベースに切り替える"""

    # NOTE: for 文で回せないため関数内関数で実装している
    def _prepare_utf8_stdio(stdio: TextIO) -> TextIO:
        """UTF-8 ベースの標準入出力インターフェイスを用意する"""

        CODEC = "utf-8"  # locale に依存せず UTF-8 コーデックを用いる
        ERR = "backslashreplace"  # 不正な形式のデータをバックスラッシュ付きのエスケープシーケンスに置換する

        # 既定の `TextIOWrapper` 入出力インターフェイスを UTF-8 へ再設定して返す
        if isinstance(stdio, TextIOWrapper):
            stdio.reconfigure(encoding=CODEC)
            return stdio
        else:
            # 既定インターフェイスのバッファを全て出力しきった上で UTF-8 設定の `TextIOWrapper` を生成して返す
            stdio.flush()
            try:
                return TextIOWrapper(stdio.buffer, encoding=CODEC, errors=ERR)
            except AttributeError:
                # バッファへのアクセスに失敗した場合、設定変更をおこなわず返す
                return stdio

    # NOTE:
    # `sys.std*` はコンソールがない環境だと `None` をとる (出典: https://docs.python.org/ja/3/library/sys.html#sys.__stdin__ )  # noqa: B950
    # これは Python インタープリタが標準入出力へ接続されていないことを意味するため、設定不要とみなす

    if sys.stdout is None:
        pass
    else:
        sys.stdout = _prepare_utf8_stdio(sys.stdout)

    if sys.stderr is None:
        pass
    else:
        sys.stderr = _prepare_utf8_stdio(sys.stderr)


T = TypeVar("T")


def select_first_not_none(candidates: list[T | None]) -> T:
    """None でない最初の値を取り出す。全て None の場合はエラーを送出する。"""
    for candidate in candidates:
        if candidate is not None:
            return candidate
    raise RuntimeError("すべての候補値が None です")


S = TypeVar("S")


def select_first_not_none_or_none(candidates: list[S | None]) -> S | None:
    """None でない最初の値を取り出そうとし、全て None の場合は None を返す。"""
    for candidate in candidates:
        if candidate is not None:
            return candidate
    return None


def main() -> None:
    """VOICEVOX ENGINE を実行する"""

    multiprocessing.freeze_support()

    output_log_utf8 = decide_boolean_from_env("VV_OUTPUT_LOG_UTF8")
    if output_log_utf8:
        set_output_log_utf8()

    parser = argparse.ArgumentParser(description="VOICEVOX のエンジンです。")
    # Uvicorn でバインドするアドレスを "localhost" にすることで IPv4 (127.0.0.1) と IPv6 ([::1]) の両方でリッスンできます.
    # これは Uvicorn のドキュメントに記載されていない挙動です; 将来のアップデートにより動作しなくなる可能性があります.
    # ref: https://github.com/VOICEVOX/voicevox_engine/pull/647#issuecomment-1540204653
    parser.add_argument(
        "--host",
        type=str,
        default="localhost",
        help="接続を受け付けるホストアドレスです。",
    )
    parser.add_argument(
        "--port", type=int, default=50021, help="接続を受け付けるポート番号です。"
    )
    parser.add_argument(
        "--use_gpu", action="store_true", help="GPUを使って音声合成するようになります。"
    )
    parser.add_argument(
        "--voicevox_dir",
        type=Path,
        default=None,
        help="VOICEVOXのディレクトリパスです。",
    )
    parser.add_argument(
        "--voicelib_dir",
        type=Path,
        default=None,
        action="append",
        help="VOICEVOX COREのディレクトリパスです。",
    )
    parser.add_argument(
        "--runtime_dir",
        type=Path,
        default=None,
        action="append",
        help="VOICEVOX COREで使用するライブラリのディレクトリパスです。",
    )
    parser.add_argument(
        "--enable_mock",
        action="store_true",
        help="VOICEVOX COREを使わずモックで音声合成を行います。",
    )
    parser.add_argument(
        "--enable_cancellable_synthesis",
        action="store_true",
        help="音声合成を途中でキャンセルできるようになります。",
    )
    parser.add_argument(
        "--init_processes",
        type=int,
        default=2,
        help="cancellable_synthesis機能の初期化時に生成するプロセス数です。",
    )
    parser.add_argument(
        "--load_all_models",
        action="store_true",
        help="起動時に全ての音声合成モデルを読み込みます。",
    )

    # 引数へcpu_num_threadsの指定がなければ、環境変数をロールします。
    # 環境変数にもない場合は、Noneのままとします。
    # VV_CPU_NUM_THREADSが空文字列でなく数値でもない場合、エラー終了します。
    parser.add_argument(
        "--cpu_num_threads",
        type=int,
        default=os.getenv("VV_CPU_NUM_THREADS") or None,
        help=(
            "音声合成を行うスレッド数です。指定しない場合、代わりに環境変数 VV_CPU_NUM_THREADS の値が使われます。"
            "VV_CPU_NUM_THREADS が空文字列でなく数値でもない場合はエラー終了します。"
        ),
    )

    parser.add_argument(
        "--output_log_utf8",
        action="store_true",
        help=(
            "ログ出力をUTF-8でおこないます。指定しない場合、代わりに環境変数 VV_OUTPUT_LOG_UTF8 の値が使われます。"
            "VV_OUTPUT_LOG_UTF8 の値が1の場合はUTF-8で、0または空文字、値がない場合は環境によって自動的に決定されます。"
        ),
    )

    parser.add_argument(
        "--cors_policy_mode",
        type=CorsPolicyMode,
        choices=list(CorsPolicyMode),
        default=None,
        help=(
            "CORSの許可モード。allまたはlocalappsが指定できます。allはすべてを許可します。"
            "localappsはオリジン間リソース共有ポリシーを、app://.とlocalhost関連に限定します。"
            "その他のオリジンはallow_originオプションで追加できます。デフォルトはlocalapps。"
            "このオプションは--setting_fileで指定される設定ファイルよりも優先されます。"
        ),
    )

    parser.add_argument(
        "--allow_origin",
        nargs="*",
        help=(
            "許可するオリジンを指定します。スペースで区切ることで複数指定できます。"
            "このオプションは--setting_fileで指定される設定ファイルよりも優先されます。"
        ),
    )

    parser.add_argument(
        "--setting_file",
        type=Path,
        default=USER_SETTING_PATH,
        help="設定ファイルを指定できます。",
    )

    parser.add_argument(
        "--preset_file",
        type=Path,
        default=None,
        help=(
            "プリセットファイルを指定できます。"
            "指定がない場合、環境変数 VV_PRESET_FILE、--voicevox_dirのpresets.yaml、"
            "実行ファイルのディレクトリのpresets.yamlを順に探します。"
        ),
    )

    parser.add_argument(
        "--disable_mutable_api",
        action="store_true",
        help=(
            "辞書登録や設定変更など、エンジンの静的なデータを変更するAPIを無効化します。"
            "指定しない場合、代わりに環境変数 VV_DISABLE_MUTABLE_API の値が使われます。"
            "VV_DISABLE_MUTABLE_API の値が1の場合は無効化で、0または空文字、値がない場合は無視されます。"
        ),
    )

    args = parser.parse_args()

    # NOTE: 型検査のため Any 値に対して明示的に型を付ける
    arg_cors_policy_mode: CorsPolicyMode | None = args.cors_policy_mode
    arg_allow_origin: list[str] | None = args.allow_origin
    arg_preset_path: Path | None = args.preset_file
    arg_disable_mutable_api: bool = args.disable_mutable_api

    if args.output_log_utf8:
        set_output_log_utf8()

    # Synthesis Engine
    use_gpu: bool = args.use_gpu
    voicevox_dir: Path | None = args.voicevox_dir
    voicelib_dirs: list[Path] | None = args.voicelib_dir
    runtime_dirs: list[Path] | None = args.runtime_dir
    enable_mock: bool = args.enable_mock
    cpu_num_threads: int | None = args.cpu_num_threads
    load_all_models: bool = args.load_all_models

    core_manager = initialize_cores(
        use_gpu=use_gpu,
        voicelib_dirs=voicelib_dirs,
        voicevox_dir=voicevox_dir,
        runtime_dirs=runtime_dirs,
        cpu_num_threads=cpu_num_threads,
        enable_mock=enable_mock,
        load_all_models=load_all_models,
    )
    tts_engines = make_tts_engines_from_cores(core_manager)
    assert len(tts_engines.versions()) != 0, "音声合成エンジンがありません。"
<<<<<<< HEAD
    latest_core_version = core_manager.latest_version()
=======
>>>>>>> ce90ca51

    # Cancellable Engine
    enable_cancellable_synthesis: bool = args.enable_cancellable_synthesis
    init_processes: int = args.init_processes

    cancellable_engine: CancellableEngine | None = None
    if enable_cancellable_synthesis:
        cancellable_engine = CancellableEngine(
            init_processes=init_processes,
            use_gpu=use_gpu,
            voicelib_dirs=voicelib_dirs,
            voicevox_dir=voicevox_dir,
            runtime_dirs=runtime_dirs,
            cpu_num_threads=cpu_num_threads,
            enable_mock=enable_mock,
        )

    setting_loader = SettingHandler(args.setting_file)
    settings = setting_loader.load()

    # 複数方式で指定可能な場合、優先度は上から「引数」「環境変数」「設定ファイル」「デフォルト値」

    root_dir = select_first_not_none([voicevox_dir, engine_root()])

    cors_policy_mode = select_first_not_none(
        [arg_cors_policy_mode, settings.cors_policy_mode]
    )

    setting_allow_origin = None
    if settings.allow_origin is not None:
        setting_allow_origin = settings.allow_origin.split(" ")
    allow_origin = select_first_not_none_or_none(
        [arg_allow_origin, setting_allow_origin]
    )

    env_preset_path_str = os.getenv("VV_PRESET_FILE")
    if env_preset_path_str is not None and len(env_preset_path_str) != 0:
        env_preset_path = Path(env_preset_path_str)
    else:
        env_preset_path = None
    root_preset_path = root_dir / "presets.yaml"
    preset_path = select_first_not_none(
        [arg_preset_path, env_preset_path, root_preset_path]
    )
    # ファイルの存在に関わらず指定されたパスをプリセットファイルとして使用する
    preset_manager = PresetManager(preset_path)

    use_dict = UserDictionary()

    engine_manifest = load_manifest(engine_manifest_path())

    if arg_disable_mutable_api:
        disable_mutable_api = True
    else:
        disable_mutable_api = decide_boolean_from_env("VV_DISABLE_MUTABLE_API")

    speaker_info_dir = root_dir / "speaker_info"

    # ASGI に準拠した VOICEVOX ENGINE アプリケーションを生成する
    app = generate_app(
        tts_engines,
        core_manager,
        setting_loader,
        preset_manager,
        use_dict,
        engine_manifest,
        cancellable_engine,
        speaker_info_dir,
        cors_policy_mode,
        allow_origin,
        disable_mutable_api=disable_mutable_api,
    )

    # VOICEVOX ENGINE サーバーを起動
    # NOTE: デフォルトは ASGI に準拠した HTTP/1.1 サーバー
    try:
        uvicorn.run(app, host=args.host, port=args.port)
    except KeyboardInterrupt:
        print("`KeyboardInterrupt` の検出によりエンジンを停止しました。")
        pass


if __name__ == "__main__":
    main()<|MERGE_RESOLUTION|>--- conflicted
+++ resolved
@@ -274,10 +274,6 @@
     )
     tts_engines = make_tts_engines_from_cores(core_manager)
     assert len(tts_engines.versions()) != 0, "音声合成エンジンがありません。"
-<<<<<<< HEAD
-    latest_core_version = core_manager.latest_version()
-=======
->>>>>>> ce90ca51
 
     # Cancellable Engine
     enable_cancellable_synthesis: bool = args.enable_cancellable_synthesis
