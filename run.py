import argparse
import asyncio
import json
import multiprocessing
import os
import re
import sys
from collections.abc import AsyncIterator, Awaitable, Callable
from contextlib import asynccontextmanager
from functools import lru_cache
from io import BytesIO, TextIOWrapper
from pathlib import Path
from tempfile import NamedTemporaryFile
from typing import Annotated, Any, Optional

import soundfile
import uvicorn
from fastapi import Depends, FastAPI, HTTPException
from fastapi import Path as FAPath
from fastapi import Query, Request, Response
from fastapi.middleware.cors import CORSMiddleware
from fastapi.openapi.utils import get_openapi
from fastapi.responses import JSONResponse
from fastapi.templating import Jinja2Templates
from starlette.background import BackgroundTask
from starlette.middleware.errors import ServerErrorMiddleware
from starlette.responses import FileResponse

from voicevox_engine import __version__
from voicevox_engine.app.dependencies import (
    check_disabled_mutable_api,
    deprecated_mutable_api,
)
from voicevox_engine.app.routers import (
    preset,
    setting,
    speaker,
    tts_pipeline,
    user_dict,
)
from voicevox_engine.cancellable_engine import CancellableEngine
from voicevox_engine.core.core_adapter import CoreAdapter
from voicevox_engine.core.core_initializer import initialize_cores
from voicevox_engine.engine_manifest.EngineManifest import EngineManifest
from voicevox_engine.engine_manifest.EngineManifestLoader import EngineManifestLoader
from voicevox_engine.library_manager import LibraryManager
from voicevox_engine.metas.Metas import StyleId
from voicevox_engine.metas.MetasStore import MetasStore, construct_lookup
from voicevox_engine.model import (
    AudioQuery,
    BaseLibraryInfo,
    DownloadableLibraryInfo,
    InstalledLibraryInfo,
    MorphableTargetInfo,
    StyleIdNotFoundError,
    SupportedDevicesInfo,
    VvlibManifest,
)
from voicevox_engine.morphing import (
    get_morphable_targets,
    is_synthesis_morphing_permitted,
    synthesis_morphing,
)
from voicevox_engine.morphing import (
    synthesis_morphing_parameter as _synthesis_morphing_parameter,
)
<<<<<<< HEAD
from voicevox_engine.preset.PresetError import PresetInputError, PresetInternalError
=======
>>>>>>> e5635cbc
from voicevox_engine.preset.PresetManager import PresetManager
from voicevox_engine.setting.Setting import CorsPolicyMode
from voicevox_engine.setting.SettingLoader import USER_SETTING_PATH, SettingHandler
from voicevox_engine.tts_pipeline.tts_engine import (
    TTSEngine,
    make_tts_engines_from_cores,
)
from voicevox_engine.user_dict.user_dict import update_dict
from voicevox_engine.utility.core_version_utility import get_latest_core_version
from voicevox_engine.utility.path_utility import delete_file, engine_root, get_save_dir
from voicevox_engine.utility.run_utility import decide_boolean_from_env


def set_output_log_utf8() -> None:
    """
    stdout/stderrのエンコーディングをUTF-8に切り替える関数
    """
    # コンソールがない環境だとNone https://docs.python.org/ja/3/library/sys.html#sys.__stdin__
    if sys.stdout is not None:
        if isinstance(sys.stdout, TextIOWrapper):
            sys.stdout.reconfigure(encoding="utf-8")
        else:
            # バッファを全て出力する
            sys.stdout.flush()
            try:
                sys.stdout = TextIOWrapper(
                    sys.stdout.buffer, encoding="utf-8", errors="backslashreplace"
                )
            except AttributeError:
                # stdout.bufferがない場合は無視
                pass
    if sys.stderr is not None:
        if isinstance(sys.stderr, TextIOWrapper):
            sys.stderr.reconfigure(encoding="utf-8")
        else:
            sys.stderr.flush()
            try:
                sys.stderr = TextIOWrapper(
                    sys.stderr.buffer, encoding="utf-8", errors="backslashreplace"
                )
            except AttributeError:
                # stderr.bufferがない場合は無視
                pass


def generate_app(
    tts_engines: dict[str, TTSEngine],
    cores: dict[str, CoreAdapter],
    latest_core_version: str,
    setting_loader: SettingHandler,
    preset_manager: PresetManager,
    cancellable_engine: CancellableEngine | None = None,
    root_dir: Optional[Path] = None,
    cors_policy_mode: CorsPolicyMode = CorsPolicyMode.localapps,
    allow_origin: Optional[list[str]] = None,
    disable_mutable_api: bool = False,
) -> FastAPI:
    if root_dir is None:
        root_dir = engine_root()

    @asynccontextmanager
    async def lifespan(app: FastAPI) -> AsyncIterator[None]:
        update_dict()
        yield

    app = FastAPI(
        title="VOICEVOX Engine",
        description="VOICEVOXの音声合成エンジンです。",
        version=__version__,
        lifespan=lifespan,
    )

    # 未処理の例外が発生するとCORSMiddlewareが適用されない問題に対するワークアラウンド
    # ref: https://github.com/VOICEVOX/voicevox_engine/issues/91
    async def global_execution_handler(request: Request, exc: Exception) -> Response:
        return JSONResponse(
            status_code=500,
            content="Internal Server Error",
        )

    app.add_middleware(ServerErrorMiddleware, handler=global_execution_handler)

    # CORS用のヘッダを生成するミドルウェア
    localhost_regex = "^https?://(localhost|127\\.0\\.0\\.1)(:[0-9]+)?$"
    compiled_localhost_regex = re.compile(localhost_regex)
    allowed_origins = ["*"]
    if cors_policy_mode == "localapps":
        allowed_origins = ["app://."]
        if allow_origin is not None:
            allowed_origins += allow_origin
            if "*" in allow_origin:
                print(
                    'WARNING: Deprecated use of argument "*" in allow_origin. '
                    'Use option "--cors_policy_mod all" instead. See "--help" for more.',
                    file=sys.stderr,
                )

    app.add_middleware(
        CORSMiddleware,
        allow_origins=allowed_origins,
        allow_credentials=True,
        allow_origin_regex=localhost_regex,
        allow_methods=["*"],
        allow_headers=["*"],
    )

    # 許可されていないOriginを遮断するミドルウェア
    @app.middleware("http")
    async def block_origin_middleware(
        request: Request, call_next: Callable[[Request], Awaitable[Response]]
    ) -> Response | JSONResponse:
        isValidOrigin: bool = False
        if "Origin" not in request.headers:  # Originのない純粋なリクエストの場合
            isValidOrigin = True
        elif "*" in allowed_origins:  # すべてを許可する設定の場合
            isValidOrigin = True
        elif request.headers["Origin"] in allowed_origins:  # Originが許可されている場合
            isValidOrigin = True
        elif compiled_localhost_regex.fullmatch(
            request.headers["Origin"]
        ):  # localhostの場合
            isValidOrigin = True

        if isValidOrigin:
            return await call_next(request)
        else:
            return JSONResponse(
                status_code=403, content={"detail": "Origin not allowed"}
            )

    if disable_mutable_api:
        deprecated_mutable_api.enable = False

    engine_manifest_data = EngineManifestLoader(
        engine_root() / "engine_manifest.json", engine_root()
    ).load_manifest()
    library_manager = LibraryManager(
        get_save_dir() / "installed_libraries",
        engine_manifest_data.supported_vvlib_manifest_version,
        engine_manifest_data.brand_name,
        engine_manifest_data.name,
        engine_manifest_data.uuid,
    )

    metas_store = MetasStore(root_dir / "speaker_info")

    setting_ui_template = Jinja2Templates(
        directory=engine_root() / "ui_template",
        variable_start_string="<JINJA_PRE>",
        variable_end_string="<JINJA_POST>",
    )

    # キャッシュを有効化
    # モジュール側でlru_cacheを指定するとキャッシュを制御しにくいため、HTTPサーバ側で指定する
    # TODO: キャッシュを管理するモジュール側API・HTTP側APIを用意する
    synthesis_morphing_parameter = lru_cache(maxsize=4)(_synthesis_morphing_parameter)

    # @app.on_event("startup")
    # async def start_catch_disconnection():
    #     if cancellable_engine is not None:
    #         loop = asyncio.get_event_loop()
    #         _ = loop.create_task(cancellable_engine.catch_disconnection())

    def get_engine(core_version: Optional[str]) -> TTSEngine:
        if core_version is None:
            return tts_engines[latest_core_version]
        if core_version in tts_engines:
            return tts_engines[core_version]
        raise HTTPException(status_code=422, detail="不明なバージョンです")

    def get_core(core_version: Optional[str]) -> CoreAdapter:
        """指定したバージョンのコアを取得する"""
        if core_version is None:
            return cores[latest_core_version]
        if core_version in cores:
            return cores[core_version]
        raise HTTPException(status_code=422, detail="不明なバージョンです")

<<<<<<< HEAD
    @app.post(
        "/audio_query",
        response_model=AudioQuery,
        tags=["クエリ作成"],
        summary="音声合成用のクエリを作成する",
    )
    def audio_query(
        text: str,
        style_id: StyleId = Query(alias="speaker"),  # noqa: B008
        core_version: str | None = None,
    ) -> AudioQuery:
        """
        音声合成用のクエリの初期値を得ます。ここで得られたクエリはそのまま音声合成に利用できます。各値の意味は`Schemas`を参照してください。
        """
        engine = get_engine(core_version)
        core = get_core(core_version)
        accent_phrases = engine.create_accent_phrases(text, style_id)
        return AudioQuery(
            accent_phrases=accent_phrases,
            speedScale=1,
            pitchScale=0,
            intonationScale=1,
            volumeScale=1,
            prePhonemeLength=0.1,
            postPhonemeLength=0.1,
            outputSamplingRate=core.default_sampling_rate,
            outputStereo=False,
            kana=create_kana(accent_phrases),
        )

    @app.post(
        "/audio_query_from_preset",
        response_model=AudioQuery,
        tags=["クエリ作成"],
        summary="音声合成用のクエリをプリセットを用いて作成する",
    )
    def audio_query_from_preset(
        text: str,
        preset_id: int,
        core_version: str | None = None,
    ) -> AudioQuery:
        """
        音声合成用のクエリの初期値を得ます。ここで得られたクエリはそのまま音声合成に利用できます。各値の意味は`Schemas`を参照してください。
        """
        engine = get_engine(core_version)
        core = get_core(core_version)
        try:
            presets = preset_manager.load_presets()
        except PresetInputError as err:
            raise HTTPException(status_code=422, detail=str(err))
        except PresetInternalError as err:
            raise HTTPException(status_code=500, detail=str(err))
        for _preset in presets:
            if _preset.id == preset_id:
                selected_preset = _preset
                break
        else:
            raise HTTPException(
                status_code=422, detail="該当するプリセットIDが見つかりません"
            )

        accent_phrases = engine.create_accent_phrases(text, selected_preset.style_id)
        return AudioQuery(
            accent_phrases=accent_phrases,
            speedScale=selected_preset.speedScale,
            pitchScale=selected_preset.pitchScale,
            intonationScale=selected_preset.intonationScale,
            volumeScale=selected_preset.volumeScale,
            prePhonemeLength=selected_preset.prePhonemeLength,
            postPhonemeLength=selected_preset.postPhonemeLength,
            outputSamplingRate=core.default_sampling_rate,
            outputStereo=False,
            kana=create_kana(accent_phrases),
        )

    @app.post(
        "/accent_phrases",
        response_model=list[AccentPhrase],
        tags=["クエリ編集"],
        summary="テキストからアクセント句を得る",
        responses={
            400: {
                "description": "読み仮名のパースに失敗",
                "model": ParseKanaBadRequest,
            }
        },
    )
    def accent_phrases(
        text: str,
        style_id: StyleId = Query(alias="speaker"),  # noqa: B008
        is_kana: bool = False,
        core_version: str | None = None,
    ) -> list[AccentPhrase]:
        """
        テキストからアクセント句を得ます。
        is_kanaが`true`のとき、テキストは次のAquesTalk 風記法で解釈されます。デフォルトは`false`です。
        * 全てのカナはカタカナで記述される
        * アクセント句は`/`または`、`で区切る。`、`で区切った場合に限り無音区間が挿入される。
        * カナの手前に`_`を入れるとそのカナは無声化される
        * アクセント位置を`'`で指定する。全てのアクセント句にはアクセント位置を1つ指定する必要がある。
        * アクセント句末に`？`(全角)を入れることにより疑問文の発音ができる。
        """
        engine = get_engine(core_version)
        if is_kana:
            try:
                return engine.create_accent_phrases_from_kana(text, style_id)
            except ParseKanaError as err:
                raise HTTPException(
                    status_code=400, detail=ParseKanaBadRequest(err).dict()
                )
        else:
            return engine.create_accent_phrases(text, style_id)

    @app.post(
        "/mora_data",
        response_model=list[AccentPhrase],
        tags=["クエリ編集"],
        summary="アクセント句から音高・音素長を得る",
    )
    def mora_data(
        accent_phrases: list[AccentPhrase],
        style_id: StyleId = Query(alias="speaker"),  # noqa: B008
        core_version: str | None = None,
    ) -> list[AccentPhrase]:
        engine = get_engine(core_version)
        return engine.update_length_and_pitch(accent_phrases, style_id)

    @app.post(
        "/mora_length",
        response_model=list[AccentPhrase],
        tags=["クエリ編集"],
        summary="アクセント句から音素長を得る",
    )
    def mora_length(
        accent_phrases: list[AccentPhrase],
        style_id: StyleId = Query(alias="speaker"),  # noqa: B008
        core_version: str | None = None,
    ) -> list[AccentPhrase]:
        engine = get_engine(core_version)
        return engine.update_length(accent_phrases, style_id)

    @app.post(
        "/mora_pitch",
        response_model=list[AccentPhrase],
        tags=["クエリ編集"],
        summary="アクセント句から音高を得る",
    )
    def mora_pitch(
        accent_phrases: list[AccentPhrase],
        style_id: StyleId = Query(alias="speaker"),  # noqa: B008
        core_version: str | None = None,
    ) -> list[AccentPhrase]:
        engine = get_engine(core_version)
        return engine.update_pitch(accent_phrases, style_id)

    @app.post(
        "/synthesis",
        response_class=FileResponse,
        responses={
            200: {
                "content": {
                    "audio/wav": {"schema": {"type": "string", "format": "binary"}}
                },
            }
        },
        tags=["音声合成"],
        summary="音声合成する",
    )
    def synthesis(
        query: AudioQuery,
        style_id: StyleId = Query(alias="speaker"),  # noqa: B008
        enable_interrogative_upspeak: bool = Query(  # noqa: B008
            default=True,
            description="疑問系のテキストが与えられたら語尾を自動調整する",
        ),
        core_version: str | None = None,
    ) -> FileResponse:
        engine = get_engine(core_version)
        wave = engine.synthesize_wave(
            query, style_id, enable_interrogative_upspeak=enable_interrogative_upspeak
        )

        with NamedTemporaryFile(delete=False) as f:
            soundfile.write(
                file=f, data=wave, samplerate=query.outputSamplingRate, format="WAV"
            )

        return FileResponse(
            f.name,
            media_type="audio/wav",
            background=BackgroundTask(delete_file, f.name),
        )

    @app.post(
        "/cancellable_synthesis",
        response_class=FileResponse,
        responses={
            200: {
                "content": {
                    "audio/wav": {"schema": {"type": "string", "format": "binary"}}
                },
            }
        },
        tags=["音声合成"],
        summary="音声合成する（キャンセル可能）",
    )
    def cancellable_synthesis(
        query: AudioQuery,
        request: Request,
        style_id: StyleId = Query(alias="speaker"),  # noqa: B008
        core_version: str | None = None,
    ) -> FileResponse:
        if cancellable_engine is None:
            raise HTTPException(
                status_code=404,
                detail="実験的機能はデフォルトで無効になっています。使用するには引数を指定してください。",
            )
        f_name = cancellable_engine._synthesis_impl(
            query, style_id, request, core_version=core_version
        )
        if f_name == "":
            raise HTTPException(status_code=422, detail="不明なバージョンです")

        return FileResponse(
            f_name,
            media_type="audio/wav",
            background=BackgroundTask(delete_file, f_name),
=======
    app.include_router(
        tts_pipeline.generate_router(
            get_engine, get_core, preset_manager, cancellable_engine
>>>>>>> e5635cbc
        )
    )

    @app.post(
        "/morphable_targets",
        response_model=list[dict[str, MorphableTargetInfo]],
        tags=["音声合成"],
        summary="指定したスタイルに対してエンジン内の話者がモーフィングが可能か判定する",
    )
    def morphable_targets(
        base_style_ids: list[StyleId], core_version: str | None = None
    ) -> list[dict[str, MorphableTargetInfo]]:
        """
        指定されたベーススタイルに対してエンジン内の各話者がモーフィング機能を利用可能か返します。
        モーフィングの許可/禁止は`/speakers`の`speaker.supported_features.synthesis_morphing`に記載されています。
        プロパティが存在しない場合は、モーフィングが許可されているとみなします。
        返り値のスタイルIDはstring型なので注意。
        """
        core = get_core(core_version)

        try:
            speakers = metas_store.load_combined_metas(core=core)
            morphable_targets = get_morphable_targets(
                speakers=speakers, base_style_ids=base_style_ids
            )
            # jsonはint型のキーを持てないので、string型に変換する
            return [
                {str(k): v for k, v in morphable_target.items()}
                for morphable_target in morphable_targets
            ]
        except StyleIdNotFoundError as e:
            raise HTTPException(
                status_code=404,
                detail=f"該当するスタイル(style_id={e.style_id})が見つかりません",
            )

    @app.post(
        "/synthesis_morphing",
        response_class=FileResponse,
        responses={
            200: {
                "content": {
                    "audio/wav": {"schema": {"type": "string", "format": "binary"}}
                },
            }
        },
        tags=["音声合成"],
        summary="2種類のスタイルでモーフィングした音声を合成する",
    )
    def _synthesis_morphing(
        query: AudioQuery,
        base_style_id: StyleId = Query(alias="base_speaker"),  # noqa: B008
        target_style_id: StyleId = Query(alias="target_speaker"),  # noqa: B008
        morph_rate: float = Query(..., ge=0.0, le=1.0),  # noqa: B008
        core_version: str | None = None,
    ) -> FileResponse:
        """
        指定された2種類のスタイルで音声を合成、指定した割合でモーフィングした音声を得ます。
        モーフィングの割合は`morph_rate`で指定でき、0.0でベースのスタイル、1.0でターゲットのスタイルに近づきます。
        """
        engine = get_engine(core_version)
        core = get_core(core_version)

        try:
            speakers = metas_store.load_combined_metas(core=core)
            speaker_lookup = construct_lookup(speakers=speakers)
            is_permitted = is_synthesis_morphing_permitted(
                speaker_lookup, base_style_id, target_style_id
            )
            if not is_permitted:
                raise HTTPException(
                    status_code=400,
                    detail="指定されたスタイルペアでのモーフィングはできません",
                )
        except StyleIdNotFoundError as e:
            raise HTTPException(
                status_code=404,
                detail=f"該当するスタイル(style_id={e.style_id})が見つかりません",
            )

        # 生成したパラメータはキャッシュされる
        morph_param = synthesis_morphing_parameter(
            engine=engine,
            core=core,
            query=query,
            base_style_id=base_style_id,
            target_style_id=target_style_id,
        )

        morph_wave = synthesis_morphing(
            morph_param=morph_param,
            morph_rate=morph_rate,
            output_fs=query.outputSamplingRate,
            output_stereo=query.outputStereo,
        )

        with NamedTemporaryFile(delete=False) as f:
            soundfile.write(
                file=f,
                data=morph_wave,
                samplerate=query.outputSamplingRate,
                format="WAV",
            )

        return FileResponse(
            f.name,
            media_type="audio/wav",
            background=BackgroundTask(delete_file, f.name),
        )

    app.include_router(preset.generate_router(preset_manager))

    @app.get("/version", tags=["その他"])
    async def version() -> str:
        return __version__

    @app.get("/core_versions", response_model=list[str], tags=["その他"])
    async def core_versions() -> Response:
        return Response(
            content=json.dumps(list(cores.keys())),
            media_type="application/json",
        )

    app.include_router(speaker.generate_router(get_core, metas_store, root_dir))

    if engine_manifest_data.supported_features.manage_library:

        @app.get(
            "/downloadable_libraries",
            response_model=list[DownloadableLibraryInfo],
            response_description="ダウンロード可能な音声ライブラリの情報リスト",
            tags=["音声ライブラリ管理"],
        )
        def downloadable_libraries() -> list[DownloadableLibraryInfo]:
            """
            ダウンロード可能な音声ライブラリの情報を返します。
            """
            if not engine_manifest_data.supported_features.manage_library:
                raise HTTPException(
                    status_code=404, detail="この機能は実装されていません"
                )
            return library_manager.downloadable_libraries()

        @app.get(
            "/installed_libraries",
            response_model=dict[str, InstalledLibraryInfo],
            response_description="インストールした音声ライブラリの情報",
            tags=["音声ライブラリ管理"],
        )
        def installed_libraries() -> dict[str, InstalledLibraryInfo]:
            """
            インストールした音声ライブラリの情報を返します。
            """
            if not engine_manifest_data.supported_features.manage_library:
                raise HTTPException(
                    status_code=404, detail="この機能は実装されていません"
                )
            return library_manager.installed_libraries()

        @app.post(
            "/install_library/{library_uuid}",
            status_code=204,
            tags=["音声ライブラリ管理"],
            dependencies=[Depends(check_disabled_mutable_api)],
        )
        async def install_library(
            library_uuid: Annotated[str, FAPath(description="音声ライブラリのID")],
            request: Request,
        ) -> Response:
            """
            音声ライブラリをインストールします。
            音声ライブラリのZIPファイルをリクエストボディとして送信してください。
            """
            if not engine_manifest_data.supported_features.manage_library:
                raise HTTPException(
                    status_code=404, detail="この機能は実装されていません"
                )
            archive = BytesIO(await request.body())
            loop = asyncio.get_event_loop()
            await loop.run_in_executor(
                None, library_manager.install_library, library_uuid, archive
            )
            return Response(status_code=204)

        @app.post(
            "/uninstall_library/{library_uuid}",
            status_code=204,
            tags=["音声ライブラリ管理"],
            dependencies=[Depends(check_disabled_mutable_api)],
        )
        def uninstall_library(
            library_uuid: Annotated[str, FAPath(description="音声ライブラリのID")]
        ) -> Response:
            """
            音声ライブラリをアンインストールします。
            """
            if not engine_manifest_data.supported_features.manage_library:
                raise HTTPException(
                    status_code=404, detail="この機能は実装されていません"
                )
            library_manager.uninstall_library(library_uuid)
            return Response(status_code=204)

    @app.post("/initialize_speaker", status_code=204, tags=["その他"])
    def initialize_speaker(
        style_id: StyleId = Query(alias="speaker"),  # noqa: B008
        skip_reinit: bool = Query(  # noqa: B008
            default=False,
            description="既に初期化済みのスタイルの再初期化をスキップするかどうか",
        ),
        core_version: str | None = None,
    ) -> Response:
        """
        指定されたスタイルを初期化します。
        実行しなくても他のAPIは使用できますが、初回実行時に時間がかかることがあります。
        """
        core = get_core(core_version)
        core.initialize_style_id_synthesis(style_id, skip_reinit=skip_reinit)
        return Response(status_code=204)

    @app.get("/is_initialized_speaker", response_model=bool, tags=["その他"])
    def is_initialized_speaker(
        style_id: StyleId = Query(alias="speaker"),  # noqa: B008
        core_version: str | None = None,
    ) -> bool:
        """
        指定されたスタイルが初期化されているかどうかを返します。
        """
        core = get_core(core_version)
        return core.is_initialized_style_id_synthesis(style_id)

    app.include_router(user_dict.generate_router())

    @app.get("/supported_devices", response_model=SupportedDevicesInfo, tags=["その他"])
    def supported_devices(
        core_version: str | None = None,
    ) -> Response:
        supported_devices = get_core(core_version).supported_devices
        if supported_devices is None:
            raise HTTPException(status_code=422, detail="非対応の機能です。")
        return Response(
            content=supported_devices,
            media_type="application/json",
        )

    @app.get("/engine_manifest", response_model=EngineManifest, tags=["その他"])
    async def engine_manifest() -> EngineManifest:
        return engine_manifest_data

    app.include_router(
        setting.generate_router(
            setting_loader, engine_manifest_data, setting_ui_template
        )
    )

    # BaseLibraryInfo/VvlibManifestモデルはAPIとして表には出ないが、エディタ側で利用したいので、手動で追加する
    # ref: https://fastapi.tiangolo.com/advanced/extending-openapi/#modify-the-openapi-schema
    def custom_openapi() -> Any:
        if app.openapi_schema:
            return app.openapi_schema
        openapi_schema = get_openapi(
            title=app.title,
            version=app.version,
            description=app.description,
            routes=app.routes,
            tags=app.openapi_tags,
            servers=app.servers,
            terms_of_service=app.terms_of_service,
            contact=app.contact,
            license_info=app.license_info,
        )
        openapi_schema["components"]["schemas"][
            "VvlibManifest"
        ] = VvlibManifest.schema()
        # ref_templateを指定しない場合、definitionsを参照してしまうので、手動で指定する
        base_library_info = BaseLibraryInfo.schema(
            ref_template="#/components/schemas/{model}"
        )
        # definitionsは既存のモデルを重複して定義するため、不要なので削除
        del base_library_info["definitions"]
        openapi_schema["components"]["schemas"]["BaseLibraryInfo"] = base_library_info
        app.openapi_schema = openapi_schema
        return openapi_schema

    app.openapi = custom_openapi  # type: ignore[method-assign]

    return app


def main() -> None:
    multiprocessing.freeze_support()

    output_log_utf8 = decide_boolean_from_env("VV_OUTPUT_LOG_UTF8")
    if output_log_utf8:
        set_output_log_utf8()

    parser = argparse.ArgumentParser(description="VOICEVOX のエンジンです。")
    # Uvicorn でバインドするアドレスを "localhost" にすることで IPv4 (127.0.0.1) と IPv6 ([::1]) の両方でリッスンできます.
    # これは Uvicorn のドキュメントに記載されていない挙動です; 将来のアップデートにより動作しなくなる可能性があります.
    # ref: https://github.com/VOICEVOX/voicevox_engine/pull/647#issuecomment-1540204653
    parser.add_argument(
        "--host",
        type=str,
        default="localhost",
        help="接続を受け付けるホストアドレスです。",
    )
    parser.add_argument(
        "--port", type=int, default=50021, help="接続を受け付けるポート番号です。"
    )
    parser.add_argument(
        "--use_gpu", action="store_true", help="GPUを使って音声合成するようになります。"
    )
    parser.add_argument(
        "--voicevox_dir",
        type=Path,
        default=None,
        help="VOICEVOXのディレクトリパスです。",
    )
    parser.add_argument(
        "--voicelib_dir",
        type=Path,
        default=None,
        action="append",
        help="VOICEVOX COREのディレクトリパスです。",
    )
    parser.add_argument(
        "--runtime_dir",
        type=Path,
        default=None,
        action="append",
        help="VOICEVOX COREで使用するライブラリのディレクトリパスです。",
    )
    parser.add_argument(
        "--enable_mock",
        action="store_true",
        help="VOICEVOX COREを使わずモックで音声合成を行います。",
    )
    parser.add_argument(
        "--enable_cancellable_synthesis",
        action="store_true",
        help="音声合成を途中でキャンセルできるようになります。",
    )
    parser.add_argument(
        "--init_processes",
        type=int,
        default=2,
        help="cancellable_synthesis機能の初期化時に生成するプロセス数です。",
    )
    parser.add_argument(
        "--load_all_models",
        action="store_true",
        help="起動時に全ての音声合成モデルを読み込みます。",
    )

    # 引数へcpu_num_threadsの指定がなければ、環境変数をロールします。
    # 環境変数にもない場合は、Noneのままとします。
    # VV_CPU_NUM_THREADSが空文字列でなく数値でもない場合、エラー終了します。
    parser.add_argument(
        "--cpu_num_threads",
        type=int,
        default=os.getenv("VV_CPU_NUM_THREADS") or None,
        help=(
            "音声合成を行うスレッド数です。指定しない場合、代わりに環境変数 VV_CPU_NUM_THREADS の値が使われます。"
            "VV_CPU_NUM_THREADS が空文字列でなく数値でもない場合はエラー終了します。"
        ),
    )

    parser.add_argument(
        "--output_log_utf8",
        action="store_true",
        help=(
            "ログ出力をUTF-8でおこないます。指定しない場合、代わりに環境変数 VV_OUTPUT_LOG_UTF8 の値が使われます。"
            "VV_OUTPUT_LOG_UTF8 の値が1の場合はUTF-8で、0または空文字、値がない場合は環境によって自動的に決定されます。"
        ),
    )

    parser.add_argument(
        "--cors_policy_mode",
        type=CorsPolicyMode,
        choices=list(CorsPolicyMode),
        default=None,
        help=(
            "CORSの許可モード。allまたはlocalappsが指定できます。allはすべてを許可します。"
            "localappsはオリジン間リソース共有ポリシーを、app://.とlocalhost関連に限定します。"
            "その他のオリジンはallow_originオプションで追加できます。デフォルトはlocalapps。"
            "このオプションは--setting_fileで指定される設定ファイルよりも優先されます。"
        ),
    )

    parser.add_argument(
        "--allow_origin",
        nargs="*",
        help=(
            "許可するオリジンを指定します。スペースで区切ることで複数指定できます。"
            "このオプションは--setting_fileで指定される設定ファイルよりも優先されます。"
        ),
    )

    parser.add_argument(
        "--setting_file",
        type=Path,
        default=USER_SETTING_PATH,
        help="設定ファイルを指定できます。",
    )

    parser.add_argument(
        "--preset_file",
        type=Path,
        default=None,
        help=(
            "プリセットファイルを指定できます。"
            "指定がない場合、環境変数 VV_PRESET_FILE、--voicevox_dirのpresets.yaml、"
            "実行ファイルのディレクトリのpresets.yamlを順に探します。"
        ),
    )

    parser.add_argument(
        "--disable_mutable_api",
        action="store_true",
        help=(
            "辞書登録や設定変更など、エンジンの静的なデータを変更するAPIを無効化します。"
            "指定しない場合、代わりに環境変数 VV_DISABLE_MUTABLE_API の値が使われます。"
            "VV_DISABLE_MUTABLE_API の値が1の場合は無効化で、0または空文字、値がない場合は無視されます。"
        ),
    )

    args = parser.parse_args()

    if args.output_log_utf8:
        set_output_log_utf8()

    # Synthesis Engine
    use_gpu: bool = args.use_gpu
    voicevox_dir: Path | None = args.voicevox_dir
    voicelib_dirs: list[Path] | None = args.voicelib_dir
    runtime_dirs: list[Path] | None = args.runtime_dir
    enable_mock: bool = args.enable_mock
    cpu_num_threads: int | None = args.cpu_num_threads
    load_all_models: bool = args.load_all_models

    cores = initialize_cores(
        use_gpu=use_gpu,
        voicelib_dirs=voicelib_dirs,
        voicevox_dir=voicevox_dir,
        runtime_dirs=runtime_dirs,
        cpu_num_threads=cpu_num_threads,
        enable_mock=enable_mock,
        load_all_models=load_all_models,
    )
    tts_engines = make_tts_engines_from_cores(cores)
    assert len(tts_engines) != 0, "音声合成エンジンがありません。"
    latest_core_version = get_latest_core_version(versions=list(tts_engines.keys()))

    # Cancellable Engine
    enable_cancellable_synthesis: bool = args.enable_cancellable_synthesis
    init_processes: int = args.init_processes

    cancellable_engine: CancellableEngine | None = None
    if enable_cancellable_synthesis:
        cancellable_engine = CancellableEngine(
            init_processes=init_processes,
            use_gpu=use_gpu,
            voicelib_dirs=voicelib_dirs,
            voicevox_dir=voicevox_dir,
            runtime_dirs=runtime_dirs,
            cpu_num_threads=cpu_num_threads,
            enable_mock=enable_mock,
        )

    root_dir: Path | None = voicevox_dir
    if root_dir is None:
        root_dir = engine_root()

    setting_loader = SettingHandler(args.setting_file)

    settings = setting_loader.load()

    cors_policy_mode: CorsPolicyMode | None = args.cors_policy_mode
    if cors_policy_mode is None:
        cors_policy_mode = settings.cors_policy_mode

    allow_origin = None
    if args.allow_origin is not None:
        allow_origin = args.allow_origin
    elif settings.allow_origin is not None:
        allow_origin = settings.allow_origin.split(" ")

    # Preset Manager
    # preset_pathの優先順: 引数、環境変数、voicevox_dir、実行ファイルのディレクトリ
    # ファイルの存在に関わらず、優先順で最初に指定されたパスをプリセットファイルとして使用する
    preset_path: Path | None = args.preset_file
    if preset_path is None:
        # 引数 --preset_file の指定がない場合
        env_preset_path = os.getenv("VV_PRESET_FILE")
        if env_preset_path is not None and len(env_preset_path) != 0:
            # 環境変数 VV_PRESET_FILE の指定がある場合
            preset_path = Path(env_preset_path)
        else:
            # 環境変数 VV_PRESET_FILE の指定がない場合
            preset_path = root_dir / "presets.yaml"

    preset_manager = PresetManager(
        preset_path=preset_path,
    )

    disable_mutable_api: bool = args.disable_mutable_api | decide_boolean_from_env(
        "VV_DISABLE_MUTABLE_API"
    )

    uvicorn.run(
        generate_app(
            tts_engines,
            cores,
            latest_core_version,
            setting_loader,
            preset_manager=preset_manager,
            cancellable_engine=cancellable_engine,
            root_dir=root_dir,
            cors_policy_mode=cors_policy_mode,
            allow_origin=allow_origin,
            disable_mutable_api=disable_mutable_api,
        ),
        host=args.host,
        port=args.port,
    )


if __name__ == "__main__":
    main()<|MERGE_RESOLUTION|>--- conflicted
+++ resolved
@@ -64,10 +64,6 @@
 from voicevox_engine.morphing import (
     synthesis_morphing_parameter as _synthesis_morphing_parameter,
 )
-<<<<<<< HEAD
-from voicevox_engine.preset.PresetError import PresetInputError, PresetInternalError
-=======
->>>>>>> e5635cbc
 from voicevox_engine.preset.PresetManager import PresetManager
 from voicevox_engine.setting.Setting import CorsPolicyMode
 from voicevox_engine.setting.SettingLoader import USER_SETTING_PATH, SettingHandler
@@ -246,239 +242,9 @@
             return cores[core_version]
         raise HTTPException(status_code=422, detail="不明なバージョンです")
 
-<<<<<<< HEAD
-    @app.post(
-        "/audio_query",
-        response_model=AudioQuery,
-        tags=["クエリ作成"],
-        summary="音声合成用のクエリを作成する",
-    )
-    def audio_query(
-        text: str,
-        style_id: StyleId = Query(alias="speaker"),  # noqa: B008
-        core_version: str | None = None,
-    ) -> AudioQuery:
-        """
-        音声合成用のクエリの初期値を得ます。ここで得られたクエリはそのまま音声合成に利用できます。各値の意味は`Schemas`を参照してください。
-        """
-        engine = get_engine(core_version)
-        core = get_core(core_version)
-        accent_phrases = engine.create_accent_phrases(text, style_id)
-        return AudioQuery(
-            accent_phrases=accent_phrases,
-            speedScale=1,
-            pitchScale=0,
-            intonationScale=1,
-            volumeScale=1,
-            prePhonemeLength=0.1,
-            postPhonemeLength=0.1,
-            outputSamplingRate=core.default_sampling_rate,
-            outputStereo=False,
-            kana=create_kana(accent_phrases),
-        )
-
-    @app.post(
-        "/audio_query_from_preset",
-        response_model=AudioQuery,
-        tags=["クエリ作成"],
-        summary="音声合成用のクエリをプリセットを用いて作成する",
-    )
-    def audio_query_from_preset(
-        text: str,
-        preset_id: int,
-        core_version: str | None = None,
-    ) -> AudioQuery:
-        """
-        音声合成用のクエリの初期値を得ます。ここで得られたクエリはそのまま音声合成に利用できます。各値の意味は`Schemas`を参照してください。
-        """
-        engine = get_engine(core_version)
-        core = get_core(core_version)
-        try:
-            presets = preset_manager.load_presets()
-        except PresetInputError as err:
-            raise HTTPException(status_code=422, detail=str(err))
-        except PresetInternalError as err:
-            raise HTTPException(status_code=500, detail=str(err))
-        for _preset in presets:
-            if _preset.id == preset_id:
-                selected_preset = _preset
-                break
-        else:
-            raise HTTPException(
-                status_code=422, detail="該当するプリセットIDが見つかりません"
-            )
-
-        accent_phrases = engine.create_accent_phrases(text, selected_preset.style_id)
-        return AudioQuery(
-            accent_phrases=accent_phrases,
-            speedScale=selected_preset.speedScale,
-            pitchScale=selected_preset.pitchScale,
-            intonationScale=selected_preset.intonationScale,
-            volumeScale=selected_preset.volumeScale,
-            prePhonemeLength=selected_preset.prePhonemeLength,
-            postPhonemeLength=selected_preset.postPhonemeLength,
-            outputSamplingRate=core.default_sampling_rate,
-            outputStereo=False,
-            kana=create_kana(accent_phrases),
-        )
-
-    @app.post(
-        "/accent_phrases",
-        response_model=list[AccentPhrase],
-        tags=["クエリ編集"],
-        summary="テキストからアクセント句を得る",
-        responses={
-            400: {
-                "description": "読み仮名のパースに失敗",
-                "model": ParseKanaBadRequest,
-            }
-        },
-    )
-    def accent_phrases(
-        text: str,
-        style_id: StyleId = Query(alias="speaker"),  # noqa: B008
-        is_kana: bool = False,
-        core_version: str | None = None,
-    ) -> list[AccentPhrase]:
-        """
-        テキストからアクセント句を得ます。
-        is_kanaが`true`のとき、テキストは次のAquesTalk 風記法で解釈されます。デフォルトは`false`です。
-        * 全てのカナはカタカナで記述される
-        * アクセント句は`/`または`、`で区切る。`、`で区切った場合に限り無音区間が挿入される。
-        * カナの手前に`_`を入れるとそのカナは無声化される
-        * アクセント位置を`'`で指定する。全てのアクセント句にはアクセント位置を1つ指定する必要がある。
-        * アクセント句末に`？`(全角)を入れることにより疑問文の発音ができる。
-        """
-        engine = get_engine(core_version)
-        if is_kana:
-            try:
-                return engine.create_accent_phrases_from_kana(text, style_id)
-            except ParseKanaError as err:
-                raise HTTPException(
-                    status_code=400, detail=ParseKanaBadRequest(err).dict()
-                )
-        else:
-            return engine.create_accent_phrases(text, style_id)
-
-    @app.post(
-        "/mora_data",
-        response_model=list[AccentPhrase],
-        tags=["クエリ編集"],
-        summary="アクセント句から音高・音素長を得る",
-    )
-    def mora_data(
-        accent_phrases: list[AccentPhrase],
-        style_id: StyleId = Query(alias="speaker"),  # noqa: B008
-        core_version: str | None = None,
-    ) -> list[AccentPhrase]:
-        engine = get_engine(core_version)
-        return engine.update_length_and_pitch(accent_phrases, style_id)
-
-    @app.post(
-        "/mora_length",
-        response_model=list[AccentPhrase],
-        tags=["クエリ編集"],
-        summary="アクセント句から音素長を得る",
-    )
-    def mora_length(
-        accent_phrases: list[AccentPhrase],
-        style_id: StyleId = Query(alias="speaker"),  # noqa: B008
-        core_version: str | None = None,
-    ) -> list[AccentPhrase]:
-        engine = get_engine(core_version)
-        return engine.update_length(accent_phrases, style_id)
-
-    @app.post(
-        "/mora_pitch",
-        response_model=list[AccentPhrase],
-        tags=["クエリ編集"],
-        summary="アクセント句から音高を得る",
-    )
-    def mora_pitch(
-        accent_phrases: list[AccentPhrase],
-        style_id: StyleId = Query(alias="speaker"),  # noqa: B008
-        core_version: str | None = None,
-    ) -> list[AccentPhrase]:
-        engine = get_engine(core_version)
-        return engine.update_pitch(accent_phrases, style_id)
-
-    @app.post(
-        "/synthesis",
-        response_class=FileResponse,
-        responses={
-            200: {
-                "content": {
-                    "audio/wav": {"schema": {"type": "string", "format": "binary"}}
-                },
-            }
-        },
-        tags=["音声合成"],
-        summary="音声合成する",
-    )
-    def synthesis(
-        query: AudioQuery,
-        style_id: StyleId = Query(alias="speaker"),  # noqa: B008
-        enable_interrogative_upspeak: bool = Query(  # noqa: B008
-            default=True,
-            description="疑問系のテキストが与えられたら語尾を自動調整する",
-        ),
-        core_version: str | None = None,
-    ) -> FileResponse:
-        engine = get_engine(core_version)
-        wave = engine.synthesize_wave(
-            query, style_id, enable_interrogative_upspeak=enable_interrogative_upspeak
-        )
-
-        with NamedTemporaryFile(delete=False) as f:
-            soundfile.write(
-                file=f, data=wave, samplerate=query.outputSamplingRate, format="WAV"
-            )
-
-        return FileResponse(
-            f.name,
-            media_type="audio/wav",
-            background=BackgroundTask(delete_file, f.name),
-        )
-
-    @app.post(
-        "/cancellable_synthesis",
-        response_class=FileResponse,
-        responses={
-            200: {
-                "content": {
-                    "audio/wav": {"schema": {"type": "string", "format": "binary"}}
-                },
-            }
-        },
-        tags=["音声合成"],
-        summary="音声合成する（キャンセル可能）",
-    )
-    def cancellable_synthesis(
-        query: AudioQuery,
-        request: Request,
-        style_id: StyleId = Query(alias="speaker"),  # noqa: B008
-        core_version: str | None = None,
-    ) -> FileResponse:
-        if cancellable_engine is None:
-            raise HTTPException(
-                status_code=404,
-                detail="実験的機能はデフォルトで無効になっています。使用するには引数を指定してください。",
-            )
-        f_name = cancellable_engine._synthesis_impl(
-            query, style_id, request, core_version=core_version
-        )
-        if f_name == "":
-            raise HTTPException(status_code=422, detail="不明なバージョンです")
-
-        return FileResponse(
-            f_name,
-            media_type="audio/wav",
-            background=BackgroundTask(delete_file, f_name),
-=======
     app.include_router(
         tts_pipeline.generate_router(
             get_engine, get_core, preset_manager, cancellable_engine
->>>>>>> e5635cbc
         )
     )
 
