--- conflicted
+++ resolved
@@ -58,90 +58,6 @@
     preset_loader = PresetLoader(
         preset_path=root_dir / "presets.yaml",
     )
-
-<<<<<<< HEAD
-    def decode_base64_waves(waves: List[str]):
-        if len(waves) == 0:
-            raise HTTPException(status_code=422, detail="wavファイルが含まれていません")
-
-        waves_nparray = []
-        for i in range(len(waves)):
-            try:
-                wav_bin = base64.standard_b64decode(waves[i])
-            except ValueError:
-                raise HTTPException(status_code=422, detail="base64デコードに失敗しました")
-            try:
-                _data, _sampling_rate = soundfile.read(io.BytesIO(wav_bin))
-            except Exception:
-                raise HTTPException(status_code=422, detail="wavファイルを読み込めませんでした")
-            if i == 0:
-                sampling_rate = _sampling_rate
-                channels = _data.ndim
-            else:
-                if sampling_rate != _sampling_rate:
-                    raise HTTPException(status_code=422, detail="ファイル間でサンプリングレートが異なります")
-                if channels != _data.ndim:
-                    if channels == 1:
-                        _data = _data.T[0]
-                    else:
-                        _data = np.array([_data, _data]).T
-            waves_nparray.append(_data)
-
-        return waves_nparray, sampling_rate
-=======
-    def create_accent_phrases(text: str, speaker_id: int) -> List[AccentPhrase]:
-        if len(text.strip()) == 0:
-            return []
-
-        utterance = extract_full_context_label(text)
-        if len(utterance.breath_groups) == 0:
-            return []
-
-        return engine.replace_mora_data(
-            accent_phrases=[
-                AccentPhrase(
-                    moras=[
-                        Mora(
-                            text=mora_to_text(
-                                "".join([p.phoneme for p in mora.phonemes])
-                            ),
-                            consonant=(
-                                mora.consonant.phoneme
-                                if mora.consonant is not None
-                                else None
-                            ),
-                            consonant_length=0 if mora.consonant is not None else None,
-                            vowel=mora.vowel.phoneme,
-                            vowel_length=0,
-                            pitch=0,
-                        )
-                        for mora in accent_phrase.moras
-                    ],
-                    accent=accent_phrase.accent,
-                    pause_mora=(
-                        Mora(
-                            text="、",
-                            consonant=None,
-                            consonant_length=None,
-                            vowel="pau",
-                            vowel_length=0,
-                            pitch=0,
-                        )
-                        if (
-                            i_accent_phrase == len(breath_group.accent_phrases) - 1
-                            and i_breath_group != len(utterance.breath_groups) - 1
-                        )
-                        else None
-                    ),
-                )
-                for i_breath_group, breath_group in enumerate(utterance.breath_groups)
-                for i_accent_phrase, accent_phrase in enumerate(
-                    breath_group.accent_phrases
-                )
-            ],
-            speaker_id=speaker_id,
-        )
->>>>>>> 0b34fef8
 
     @lru_cache(maxsize=4)
     def synthesis_world_params(
