import argparse
import asyncio
import base64
import json
import multiprocessing
import os
import re
import sys
import traceback
import warnings
import zipfile
from collections.abc import Awaitable, Callable
from functools import lru_cache
from io import BytesIO, TextIOWrapper
from pathlib import Path
from tempfile import NamedTemporaryFile, TemporaryFile
<<<<<<< HEAD
from typing import Annotated, Any, Dict, List, Optional, TypeVar
=======
from typing import Annotated, Any, Optional
>>>>>>> 7c9efb51

import soundfile
import uvicorn
from fastapi import Depends, FastAPI, Form, HTTPException, Query, Request, Response
from fastapi.middleware.cors import CORSMiddleware
from fastapi.openapi.utils import get_openapi
from fastapi.responses import JSONResponse
from fastapi.templating import Jinja2Templates
from pydantic import ValidationError
from starlette.background import BackgroundTask
from starlette.middleware.errors import ServerErrorMiddleware
from starlette.responses import FileResponse

from voicevox_engine import __version__
from voicevox_engine.cancellable_engine import CancellableEngine
from voicevox_engine.core_adapter import CoreAdapter
from voicevox_engine.core_initializer import initialize_cores
from voicevox_engine.engine_manifest import EngineManifestLoader
from voicevox_engine.engine_manifest.EngineManifest import EngineManifest
from voicevox_engine.library_manager import LibraryManager
from voicevox_engine.metas.Metas import StyleId
from voicevox_engine.metas.MetasStore import MetasStore, construct_lookup
from voicevox_engine.model import (
    AccentPhrase,
    AudioQuery,
    BaseLibraryInfo,
    DownloadableLibraryInfo,
    InstalledLibraryInfo,
    MorphableTargetInfo,
    ParseKanaBadRequest,
    ParseKanaError,
    Speaker,
    SpeakerInfo,
    StyleIdNotFoundError,
    SupportedDevicesInfo,
    UserDictWord,
    VvlibManifest,
    WordTypes,
)
from voicevox_engine.morphing import (
    get_morphable_targets,
    is_synthesis_morphing_permitted,
    synthesis_morphing,
)
from voicevox_engine.morphing import (
    synthesis_morphing_parameter as _synthesis_morphing_parameter,
)
from voicevox_engine.part_of_speech_data import MAX_PRIORITY, MIN_PRIORITY
from voicevox_engine.preset import Preset, PresetError, PresetManager
from voicevox_engine.setting import (
    USER_SETTING_PATH,
    CorsPolicyMode,
    Setting,
    SettingLoader,
)
from voicevox_engine.tts_pipeline import TTSEngine, make_tts_engines_from_cores
from voicevox_engine.tts_pipeline.kana_converter import create_kana, parse_kana
from voicevox_engine.user_dict import (
    apply_word,
    delete_word,
    import_user_dict,
    read_dict,
    rewrite_word,
    update_dict,
)
from voicevox_engine.utility import (
    ConnectBase64WavesException,
    connect_base64_waves,
    delete_file,
    engine_root,
    get_latest_core_version,
    get_save_dir,
    internal_root,
)
from voicevox_engine.utility.run_utility import decide_boolean_from_env

# NOTE: Python 3.12以降で[S: StyleId | list[StyleId]]に置き換えられる
S = TypeVar("S", StyleId, list[StyleId])

<<<<<<< HEAD

def get_style_id_from_deprecated(style_id: S | None, speaker: S | None) -> S:
=======
def get_style_id_from_deprecated(
    style_id: StyleId | None, speaker_id: StyleId | None
) -> StyleId:
>>>>>>> 7c9efb51
    """
    style_idとspeaker両方ともNoneかNoneでないかをチェックし、
    どちらか片方しかNoneが存在しなければstyle_idを返す
    """
    if speaker is not None and style_id is None:
        warnings.warn("speakerは非推奨です。style_idを利用してください。", stacklevel=1)
<<<<<<< HEAD
        return speaker
    elif style_id is not None and speaker is None:
=======
        return speaker_id
    elif style_id is not None and speaker_id is None:
>>>>>>> 7c9efb51
        return style_id
    raise HTTPException(
        status_code=400, detail="speakerとstyle_idが両方とも存在しないか、両方とも存在しています。"
    )


def b64encode_str(s):
    return base64.b64encode(s).decode("utf-8")


def set_output_log_utf8() -> None:
    """
    stdout/stderrのエンコーディングをUTF-8に切り替える関数
    """
    # コンソールがない環境だとNone https://docs.python.org/ja/3/library/sys.html#sys.__stdin__
    if sys.stdout is not None:
        if isinstance(sys.stdout, TextIOWrapper):
            sys.stdout.reconfigure(encoding="utf-8")
        else:
            # バッファを全て出力する
            sys.stdout.flush()
            try:
                sys.stdout = TextIOWrapper(
                    sys.stdout.buffer, encoding="utf-8", errors="backslashreplace"
                )
            except AttributeError:
                # stdout.bufferがない場合は無視
                pass
    if sys.stderr is not None:
        if isinstance(sys.stderr, TextIOWrapper):
            sys.stderr.reconfigure(encoding="utf-8")
        else:
            sys.stderr.flush()
            try:
                sys.stderr = TextIOWrapper(
                    sys.stderr.buffer, encoding="utf-8", errors="backslashreplace"
                )
            except AttributeError:
                # stderr.bufferがない場合は無視
                pass


def generate_app(
    tts_engines: dict[str, TTSEngine],
    cores: dict[str, CoreAdapter],
    latest_core_version: str,
    setting_loader: SettingLoader,
    preset_manager: PresetManager,
    cancellable_engine: CancellableEngine | None = None,
    root_dir: Optional[Path] = None,
    cors_policy_mode: CorsPolicyMode = CorsPolicyMode.localapps,
    allow_origin: Optional[list[str]] = None,
    disable_mutable_api: bool = False,
) -> FastAPI:
    if root_dir is None:
        root_dir = engine_root()

    app = FastAPI(
        title="VOICEVOX Engine",
        description="VOICEVOXの音声合成エンジンです。",
        version=__version__,
    )

    # 未処理の例外が発生するとCORSMiddlewareが適用されない問題に対するワークアラウンド
    # ref: https://github.com/VOICEVOX/voicevox_engine/issues/91
    async def global_execution_handler(request: Request, exc: Exception) -> Response:
        return JSONResponse(
            status_code=500,
            content="Internal Server Error",
        )

    app.add_middleware(ServerErrorMiddleware, handler=global_execution_handler)

    # CORS用のヘッダを生成するミドルウェア
    localhost_regex = "^https?://(localhost|127\\.0\\.0\\.1)(:[0-9]+)?$"
    compiled_localhost_regex = re.compile(localhost_regex)
    allowed_origins = ["*"]
    if cors_policy_mode == "localapps":
        allowed_origins = ["app://."]
        if allow_origin is not None:
            allowed_origins += allow_origin
            if "*" in allow_origin:
                print(
                    'WARNING: Deprecated use of argument "*" in allow_origin. '
                    'Use option "--cors_policy_mod all" instead. See "--help" for more.',
                    file=sys.stderr,
                )

    app.add_middleware(
        CORSMiddleware,
        allow_origins=allowed_origins,
        allow_credentials=True,
        allow_origin_regex=localhost_regex,
        allow_methods=["*"],
        allow_headers=["*"],
    )

    # 許可されていないOriginを遮断するミドルウェア
    @app.middleware("http")
    async def block_origin_middleware(
        request: Request, call_next: Callable[[Request], Awaitable[Response]]
    ) -> Response | JSONResponse:
        isValidOrigin: bool = False
        if "Origin" not in request.headers:  # Originのない純粋なリクエストの場合
            isValidOrigin = True
        elif "*" in allowed_origins:  # すべてを許可する設定の場合
            isValidOrigin = True
        elif request.headers["Origin"] in allowed_origins:  # Originが許可されている場合
            isValidOrigin = True
        elif compiled_localhost_regex.fullmatch(
            request.headers["Origin"]
        ):  # localhostの場合
            isValidOrigin = True

        if isValidOrigin:
            return await call_next(request)
        else:
            return JSONResponse(
                status_code=403, content={"detail": "Origin not allowed"}
            )

    # 許可されていないAPIを無効化する
    def check_disabled_mutable_api():
        if disable_mutable_api:
            raise HTTPException(status_code=403, detail="エンジンの静的なデータを変更するAPIは無効化されています")

    engine_manifest_data = EngineManifestLoader(
        engine_root() / "engine_manifest.json", engine_root()
    ).load_manifest()
    library_manager = LibraryManager(
        get_save_dir() / "installed_libraries",
        engine_manifest_data.supported_vvlib_manifest_version,
        engine_manifest_data.brand_name,
        engine_manifest_data.name,
        engine_manifest_data.uuid,
    )

    metas_store = MetasStore(root_dir / "speaker_info")

    setting_ui_template = Jinja2Templates(directory=internal_root() / "ui_template")

    # キャッシュを有効化
    # モジュール側でlru_cacheを指定するとキャッシュを制御しにくいため、HTTPサーバ側で指定する
    # TODO: キャッシュを管理するモジュール側API・HTTP側APIを用意する
    synthesis_morphing_parameter = lru_cache(maxsize=4)(_synthesis_morphing_parameter)

    # @app.on_event("startup")
    # async def start_catch_disconnection():
    #     if cancellable_engine is not None:
    #         loop = asyncio.get_event_loop()
    #         _ = loop.create_task(cancellable_engine.catch_disconnection())

    @app.on_event("startup")
    def apply_user_dict():
        update_dict()

    def get_engine(core_version: Optional[str]) -> TTSEngine:
        if core_version is None:
            return tts_engines[latest_core_version]
        if core_version in tts_engines:
            return tts_engines[core_version]
        raise HTTPException(status_code=422, detail="不明なバージョンです")

    def get_core(core_version: Optional[str]) -> CoreAdapter:
        """指定したバージョンのコアを取得する"""
        if core_version is None:
            return cores[latest_core_version]
        if core_version in cores:
            return cores[core_version]
        raise HTTPException(status_code=422, detail="不明なバージョンです")

    @app.post(
        "/audio_query",
        response_model=AudioQuery,
        tags=["クエリ作成"],
        summary="音声合成用のクエリを作成する",
    )
    def audio_query(
        text: str,
        style_id: StyleId | None = Query(default=None),  # noqa: B008
<<<<<<< HEAD
        speaker: (StyleId | None) = Query(default=None, deprecated=True),  # noqa: B008
=======
        speaker: StyleId | None = Query(default=None, deprecated=True),  # noqa: B008
>>>>>>> 7c9efb51
        core_version: str | None = None,
    ) -> AudioQuery:
        """
        音声合成用のクエリの初期値を得ます。ここで得られたクエリはそのまま音声合成に利用できます。各値の意味は`Schemas`を参照してください。
        """
        style_id = get_style_id_from_deprecated(style_id=style_id, speaker=speaker)
        engine = get_engine(core_version)
        core = get_core(core_version)
        accent_phrases = engine.create_accent_phrases(text, style_id)
        return AudioQuery(
            accent_phrases=accent_phrases,
            speedScale=1,
            pitchScale=0,
            intonationScale=1,
            volumeScale=1,
            prePhonemeLength=0.1,
            postPhonemeLength=0.1,
            outputSamplingRate=core.default_sampling_rate,
            outputStereo=False,
            kana=create_kana(accent_phrases),
        )

    @app.post(
        "/audio_query_from_preset",
        response_model=AudioQuery,
        tags=["クエリ作成"],
        summary="音声合成用のクエリをプリセットを用いて作成する",
    )
    def audio_query_from_preset(
        text: str,
        preset_id: int,
        core_version: str | None = None,
    ) -> AudioQuery:
        """
        音声合成用のクエリの初期値を得ます。ここで得られたクエリはそのまま音声合成に利用できます。各値の意味は`Schemas`を参照してください。
        """
        engine = get_engine(core_version)
        core = get_core(core_version)
        try:
            presets = preset_manager.load_presets()
        except PresetError as err:
            raise HTTPException(status_code=422, detail=str(err))
        for preset in presets:
            if preset.id == preset_id:
                selected_preset = preset
                break
        else:
            raise HTTPException(status_code=422, detail="該当するプリセットIDが見つかりません")

        accent_phrases = engine.create_accent_phrases(text, selected_preset.style_id)
        return AudioQuery(
            accent_phrases=accent_phrases,
            speedScale=selected_preset.speedScale,
            pitchScale=selected_preset.pitchScale,
            intonationScale=selected_preset.intonationScale,
            volumeScale=selected_preset.volumeScale,
            prePhonemeLength=selected_preset.prePhonemeLength,
            postPhonemeLength=selected_preset.postPhonemeLength,
            outputSamplingRate=core.default_sampling_rate,
            outputStereo=False,
            kana=create_kana(accent_phrases),
        )

    @app.post(
        "/accent_phrases",
        response_model=list[AccentPhrase],
        tags=["クエリ編集"],
        summary="テキストからアクセント句を得る",
        responses={
            400: {
                "description": "読み仮名のパースに失敗",
                "model": ParseKanaBadRequest,
            }
        },
    )
    def accent_phrases(
        text: str,
        style_id: StyleId | None = Query(default=None),  # noqa: B008
<<<<<<< HEAD
        speaker: (StyleId | None) = Query(default=None, deprecated=True),  # noqa: B008
=======
        speaker: StyleId | None = Query(default=None, deprecated=True),  # noqa: B008
>>>>>>> 7c9efb51
        is_kana: bool = False,
        core_version: str | None = None,
    ) -> list[AccentPhrase]:
        """
        テキストからアクセント句を得ます。
        is_kanaが`true`のとき、テキストは次のAquesTalk 風記法で解釈されます。デフォルトは`false`です。
        * 全てのカナはカタカナで記述される
        * アクセント句は`/`または`、`で区切る。`、`で区切った場合に限り無音区間が挿入される。
        * カナの手前に`_`を入れるとそのカナは無声化される
        * アクセント位置を`'`で指定する。全てのアクセント句にはアクセント位置を1つ指定する必要がある。
        * アクセント句末に`？`(全角)を入れることにより疑問文の発音ができる。
        """
        style_id = get_style_id_from_deprecated(style_id=style_id, speaker=speaker)
        engine = get_engine(core_version)
        if is_kana:
            try:
                accent_phrases = parse_kana(text)
            except ParseKanaError as err:
                raise HTTPException(
                    status_code=400,
                    detail=ParseKanaBadRequest(err).dict(),
                )
            accent_phrases = engine.update_length_and_pitch(accent_phrases, style_id)

            return accent_phrases
        else:
            return engine.create_accent_phrases(text, style_id)

    @app.post(
        "/mora_data",
        response_model=list[AccentPhrase],
        tags=["クエリ編集"],
        summary="アクセント句から音高・音素長を得る",
    )
    def mora_data(
        accent_phrases: list[AccentPhrase],
        style_id: StyleId | None = Query(default=None),  # noqa: B008
<<<<<<< HEAD
        speaker: (StyleId | None) = Query(default=None, deprecated=True),  # noqa: B008
=======
        speaker: StyleId | None = Query(default=None, deprecated=True),  # noqa: B008
>>>>>>> 7c9efb51
        core_version: str | None = None,
    ) -> list[AccentPhrase]:
        style_id = get_style_id_from_deprecated(style_id=style_id, speaker=speaker)
        engine = get_engine(core_version)
        return engine.update_length_and_pitch(accent_phrases, style_id)

    @app.post(
        "/mora_length",
        response_model=list[AccentPhrase],
        tags=["クエリ編集"],
        summary="アクセント句から音素長を得る",
    )
    def mora_length(
        accent_phrases: list[AccentPhrase],
        style_id: StyleId | None = Query(default=None),  # noqa: B008
<<<<<<< HEAD
        speaker: (StyleId | None) = Query(default=None, deprecated=True),  # noqa: B008
=======
        speaker: StyleId | None = Query(default=None, deprecated=True),  # noqa: B008
>>>>>>> 7c9efb51
        core_version: str | None = None,
    ) -> list[AccentPhrase]:
        style_id = get_style_id_from_deprecated(style_id=style_id, speaker=speaker)
        engine = get_engine(core_version)
        return engine.update_length(accent_phrases, style_id)

    @app.post(
        "/mora_pitch",
        response_model=list[AccentPhrase],
        tags=["クエリ編集"],
        summary="アクセント句から音高を得る",
    )
    def mora_pitch(
        accent_phrases: list[AccentPhrase],
        style_id: StyleId | None = Query(default=None),  # noqa: B008
<<<<<<< HEAD
        speaker: (StyleId | None) = Query(default=None, deprecated=True),  # noqa: B008
=======
        speaker: StyleId | None = Query(default=None, deprecated=True),  # noqa: B008
>>>>>>> 7c9efb51
        core_version: str | None = None,
    ) -> list[AccentPhrase]:
        style_id = get_style_id_from_deprecated(style_id=style_id, speaker=speaker)
        engine = get_engine(core_version)
        return engine.update_pitch(accent_phrases, style_id)

    @app.post(
        "/synthesis",
        response_class=FileResponse,
        responses={
            200: {
                "content": {
                    "audio/wav": {"schema": {"type": "string", "format": "binary"}}
                },
            }
        },
        tags=["音声合成"],
        summary="音声合成する",
    )
    def synthesis(
        query: AudioQuery,
        style_id: StyleId | None = Query(default=None),  # noqa: B008
<<<<<<< HEAD
        speaker: (StyleId | None) = Query(default=None, deprecated=True),  # noqa: B008
=======
        speaker: StyleId | None = Query(default=None, deprecated=True),  # noqa: B008
>>>>>>> 7c9efb51
        enable_interrogative_upspeak: bool = Query(  # noqa: B008
            default=True,
            description="疑問系のテキストが与えられたら語尾を自動調整する",
        ),
        core_version: str | None = None,
    ) -> FileResponse:
        style_id = get_style_id_from_deprecated(style_id=style_id, speaker=speaker)
        engine = get_engine(core_version)
        wave = engine.synthesize_wave(
            query, style_id, enable_interrogative_upspeak=enable_interrogative_upspeak
        )

        with NamedTemporaryFile(delete=False) as f:
            soundfile.write(
                file=f, data=wave, samplerate=query.outputSamplingRate, format="WAV"
            )

        return FileResponse(
            f.name,
            media_type="audio/wav",
            background=BackgroundTask(delete_file, f.name),
        )

    @app.post(
        "/cancellable_synthesis",
        response_class=FileResponse,
        responses={
            200: {
                "content": {
                    "audio/wav": {"schema": {"type": "string", "format": "binary"}}
                },
            }
        },
        tags=["音声合成"],
        summary="音声合成する（キャンセル可能）",
    )
    def cancellable_synthesis(
        query: AudioQuery,
        request: Request,
        style_id: StyleId | None = Query(default=None),  # noqa: B008
<<<<<<< HEAD
        speaker: (StyleId | None) = Query(default=None, deprecated=True),  # noqa: B008
=======
        speaker: StyleId | None = Query(default=None, deprecated=True),  # noqa: B008
>>>>>>> 7c9efb51
        core_version: str | None = None,
    ) -> FileResponse:
        style_id = get_style_id_from_deprecated(style_id=style_id, speaker=speaker)
        if cancellable_engine is None:
            raise HTTPException(
                status_code=404,
                detail="実験的機能はデフォルトで無効になっています。使用するには引数を指定してください。",
            )
        f_name = cancellable_engine._synthesis_impl(
            query, style_id, request, core_version=core_version
        )
        if f_name == "":
            raise HTTPException(status_code=422, detail="不明なバージョンです")

        return FileResponse(
            f_name,
            media_type="audio/wav",
            background=BackgroundTask(delete_file, f_name),
        )

    @app.post(
        "/multi_synthesis",
        response_class=FileResponse,
        responses={
            200: {
                "content": {
                    "application/zip": {
                        "schema": {"type": "string", "format": "binary"}
                    }
                },
            }
        },
        tags=["音声合成"],
        summary="複数まとめて音声合成する",
    )
    def multi_synthesis(
        queries: list[AudioQuery],
        style_id: StyleId | None = Query(default=None),  # noqa: B008
<<<<<<< HEAD
        speaker: (StyleId | None) = Query(default=None, deprecated=True),  # noqa: B008
=======
        speaker: StyleId | None = Query(default=None, deprecated=True),  # noqa: B008
>>>>>>> 7c9efb51
        core_version: str | None = None,
    ) -> FileResponse:
        style_id = get_style_id_from_deprecated(style_id=style_id, speaker=speaker)
        engine = get_engine(core_version)
        sampling_rate = queries[0].outputSamplingRate

        with NamedTemporaryFile(delete=False) as f:
            with zipfile.ZipFile(f, mode="a") as zip_file:
                for i in range(len(queries)):
                    if queries[i].outputSamplingRate != sampling_rate:
                        raise HTTPException(
                            status_code=422, detail="サンプリングレートが異なるクエリがあります"
                        )

                    with TemporaryFile() as wav_file:
                        wave = engine.synthesize_wave(queries[i], style_id)
                        soundfile.write(
                            file=wav_file,
                            data=wave,
                            samplerate=sampling_rate,
                            format="WAV",
                        )
                        wav_file.seek(0)
                        zip_file.writestr(f"{str(i + 1).zfill(3)}.wav", wav_file.read())

        return FileResponse(
            f.name,
            media_type="application/zip",
            background=BackgroundTask(delete_file, f.name),
        )

    @app.post(
        "/morphable_targets",
        response_model=list[dict[str, MorphableTargetInfo]],
        tags=["音声合成"],
        summary="指定したスタイルに対してエンジン内の話者がモーフィングが可能か判定する",
    )
    def morphable_targets(
<<<<<<< HEAD
        base_style_ids: (list[StyleId] | None) = Query(default=None),  # noqa: B008
        base_speakers: (list[StyleId] | None) = Query(default=None),  # noqa: B008
=======
        base_speakers: list[int],  # FIXME: StyleId型にする
>>>>>>> 7c9efb51
        core_version: str | None = None,
    ) -> list[dict[str, MorphableTargetInfo]]:
        """
        指定されたベーススタイルに対してエンジン内の各話者がモーフィング機能を利用可能か返します。
        モーフィングの許可/禁止は`/speakers`の`speaker.supported_features.synthesis_morphing`に記載されています。
        プロパティが存在しない場合は、モーフィングが許可されているとみなします。
        返り値の話者はstring型なので注意。
        """
        base_style_ids = get_style_id_from_deprecated(
            style_id=base_style_ids, speaker=base_speakers
        )
        core = get_core(core_version)

        try:
            speakers = metas_store.load_combined_metas(core=core)
            morphable_targets = get_morphable_targets(
                speakers=speakers, base_style_ids=base_style_ids
            )
            # jsonはint型のキーを持てないので、string型に変換する
            return [
                {str(k): v for k, v in morphable_target.items()}
                for morphable_target in morphable_targets
            ]
        except StyleIdNotFoundError as e:
            raise HTTPException(
                status_code=404, detail=f"該当するスタイル(style_id={e.style_id})が見つかりません"
            )

    @app.post(
        "/synthesis_morphing",
        response_class=FileResponse,
        responses={
            200: {
                "content": {
                    "audio/wav": {"schema": {"type": "string", "format": "binary"}}
                },
            }
        },
        tags=["音声合成"],
        summary="2種類のスタイルでモーフィングした音声を合成する",
    )
    def _synthesis_morphing(
        query: AudioQuery,
<<<<<<< HEAD
        base_style_id: (StyleId | None) = Query(default=None),  # noqa: B008
        base_speaker: (StyleId | None) = Query(  # noqa: B008
            default=None, deprecated=True
        ),
        target_style_id: (StyleId | None) = Query(default=None),  # noqa: B008
        target_speaker: (StyleId | None) = Query(  # noqa: B008
            default=None, deprecated=True
        ),
=======
        base_speaker: int,  # FIXME: StyleId型にする
        target_speaker: int,
>>>>>>> 7c9efb51
        morph_rate: float = Query(..., ge=0.0, le=1.0),  # noqa: B008
        core_version: str | None = None,
    ) -> FileResponse:
        """
        指定された2種類のスタイルで音声を合成、指定した割合でモーフィングした音声を得ます。
        モーフィングの割合は`morph_rate`で指定でき、0.0でベースのスタイル、1.0でターゲットのスタイルに近づきます。
        """
        base_style_id = get_style_id_from_deprecated(
            style_id=base_style_id, speaker=base_speaker
        )
        target_style_id = get_style_id_from_deprecated(
            style_id=target_style_id, speaker=target_speaker
        )
        engine = get_engine(core_version)
        core = get_core(core_version)

        try:
            speakers = metas_store.load_combined_metas(core=core)
            speaker_lookup = construct_lookup(speakers=speakers)
            is_permitted = is_synthesis_morphing_permitted(
                speaker_lookup, base_style_id, target_style_id
            )
            if not is_permitted:
                raise HTTPException(
                    status_code=400,
                    detail="指定された話者ペアでのモーフィングはできません",
                )
        except StyleIdNotFoundError as e:
            raise HTTPException(
                status_code=404, detail=f"該当するスタイル(style_id={e.style_id})が見つかりません"
            )

        # 生成したパラメータはキャッシュされる
        morph_param = synthesis_morphing_parameter(
            engine=engine,
            core=core,
            query=query,
            base_style_id=base_style_id,
            target_style_id=target_style_id,
        )

        morph_wave = synthesis_morphing(
            morph_param=morph_param,
            morph_rate=morph_rate,
            output_fs=query.outputSamplingRate,
            output_stereo=query.outputStereo,
        )

        with NamedTemporaryFile(delete=False) as f:
            soundfile.write(
                file=f,
                data=morph_wave,
                samplerate=query.outputSamplingRate,
                format="WAV",
            )

        return FileResponse(
            f.name,
            media_type="audio/wav",
            background=BackgroundTask(delete_file, f.name),
        )

    @app.post(
        "/connect_waves",
        response_class=FileResponse,
        responses={
            200: {
                "content": {
                    "audio/wav": {"schema": {"type": "string", "format": "binary"}}
                },
            }
        },
        tags=["その他"],
        summary="base64エンコードされた複数のwavデータを一つに結合する",
    )
    def connect_waves(waves: list[str]) -> FileResponse:
        """
        base64エンコードされたwavデータを一纏めにし、wavファイルで返します。
        """
        try:
            waves_nparray, sampling_rate = connect_base64_waves(waves)
        except ConnectBase64WavesException as err:
            raise HTTPException(status_code=422, detail=str(err))

        with NamedTemporaryFile(delete=False) as f:
            soundfile.write(
                file=f,
                data=waves_nparray,
                samplerate=sampling_rate,
                format="WAV",
            )

        return FileResponse(
            f.name,
            media_type="audio/wav",
            background=BackgroundTask(delete_file, f.name),
        )

    @app.get("/presets", response_model=list[Preset], tags=["その他"])
    def get_presets() -> list[Preset]:
        """
        エンジンが保持しているプリセットの設定を返します

        Returns
        -------
        presets: list[Preset]
            プリセットのリスト
        """
        try:
            presets = preset_manager.load_presets()
        except PresetError as err:
            raise HTTPException(status_code=422, detail=str(err))
        return presets

    @app.post(
        "/add_preset",
        response_model=int,
        tags=["その他"],
        dependencies=[Depends(check_disabled_mutable_api)],
    )
    def add_preset(preset: Preset) -> int:
        """
        新しいプリセットを追加します

        Parameters
        -------
        preset: Preset
            新しいプリセット。
            プリセットIDが既存のものと重複している場合は、新規のプリセットIDが採番されます。

        Returns
        -------
        id: int
            追加したプリセットのプリセットID
        """
        try:
            id = preset_manager.add_preset(preset)
        except PresetError as err:
            raise HTTPException(status_code=422, detail=str(err))
        return id

    @app.post(
        "/update_preset",
        response_model=int,
        tags=["その他"],
        dependencies=[Depends(check_disabled_mutable_api)],
    )
    def update_preset(preset: Preset) -> int:
        """
        既存のプリセットを更新します

        Parameters
        -------
        preset: Preset
            更新するプリセット。
            プリセットIDが更新対象と一致している必要があります。

        Returns
        -------
        id: int
            更新したプリセットのプリセットID
        """
        try:
            id = preset_manager.update_preset(preset)
        except PresetError as err:
            raise HTTPException(status_code=422, detail=str(err))
        return id

    @app.post(
        "/delete_preset",
        status_code=204,
        tags=["その他"],
        dependencies=[Depends(check_disabled_mutable_api)],
    )
    def delete_preset(id: int) -> Response:
        """
        既存のプリセットを削除します

        Parameters
        -------
        id: int
            削除するプリセットのプリセットID

        """
        try:
            preset_manager.delete_preset(id)
        except PresetError as err:
            raise HTTPException(status_code=422, detail=str(err))
        return Response(status_code=204)

    @app.get("/version", tags=["その他"])
    def version() -> str:
        return __version__

    @app.get("/core_versions", response_model=list[str], tags=["その他"])
    def core_versions() -> Response:
        return Response(
            content=json.dumps(list(cores.keys())),
            media_type="application/json",
        )

    @app.get("/speakers", response_model=list[Speaker], tags=["その他"])
    def speakers(
        core_version: str | None = None,
    ) -> list[Speaker]:
        return metas_store.load_combined_metas(get_core(core_version))

    @app.get("/speaker_info", response_model=SpeakerInfo, tags=["その他"])
    def speaker_info(
        speaker_uuid: str,
        core_version: str | None = None,
    ) -> dict[str, Any]:
        """
        指定されたspeaker_uuidに関する情報をjson形式で返します。
        画像や音声はbase64エンコードされたものが返されます。

        Returns
        -------
        ret_data: SpeakerInfo
        """

        # エンジンに含まれる話者メタ情報は、次のディレクトリ構造に従わなければならない：
        # {root_dir}/
        #   speaker_info/
        #       {speaker_uuid_0}/
        #           policy.md
        #           portrait.png
        #           icons/
        #               {id_0}.png
        #               {id_1}.png
        #               ...
        #           portraits/
        #               {id_0}.png
        #               {id_1}.png
        #               ...
        #           voice_samples/
        #               {id_0}_001.wav
        #               {id_0}_002.wav
        #               {id_0}_003.wav
        #               {id_1}_001.wav
        #               ...
        #       {speaker_uuid_1}/
        #           ...

        # 該当話者の検索
        speakers = json.loads(get_core(core_version).speakers)
        for i in range(len(speakers)):
            if speakers[i]["speaker_uuid"] == speaker_uuid:
                speaker = speakers[i]
                break
        else:
            raise HTTPException(status_code=404, detail="該当する話者が見つかりません")

        try:
            speaker_path = root_dir / "speaker_info" / speaker_uuid
            # 話者情報の取得
            # speaker policy
            policy_path = speaker_path / "policy.md"
            policy = policy_path.read_text("utf-8")
            # speaker portrait
            portrait_path = speaker_path / "portrait.png"
            portrait = b64encode_str(portrait_path.read_bytes())
            # スタイル情報の取得
            style_infos = []
            for style in speaker["styles"]:
                id = style["id"]
                # style icon
                style_icon_path = speaker_path / "icons" / f"{id}.png"
                icon = b64encode_str(style_icon_path.read_bytes())
                # style portrait
                style_portrait_path = speaker_path / "portraits" / f"{id}.png"
                style_portrait = None
                if style_portrait_path.exists():
                    style_portrait = b64encode_str(style_portrait_path.read_bytes())
                # voice samples
                voice_samples = [
                    b64encode_str(
                        (
                            speaker_path
                            / "voice_samples/{}_{}.wav".format(id, str(j + 1).zfill(3))
                        ).read_bytes()
                    )
                    for j in range(3)
                ]
                style_infos.append(
                    {
                        "id": id,
                        "icon": icon,
                        "portrait": style_portrait,
                        "voice_samples": voice_samples,
                    }
                )
        except FileNotFoundError:
            import traceback

            traceback.print_exc()
            raise HTTPException(status_code=500, detail="追加情報が見つかりませんでした")

        ret_data = {"policy": policy, "portrait": portrait, "style_infos": style_infos}

        return ret_data

    if engine_manifest_data.supported_features.manage_library:

        @app.get(
            "/downloadable_libraries",
            response_model=list[DownloadableLibraryInfo],
            tags=["音声ライブラリ管理"],
        )
        def downloadable_libraries() -> list[DownloadableLibraryInfo]:
            """
            ダウンロード可能な音声ライブラリの情報を返します。

            Returns
            -------
            ret_data: list[DownloadableLibrary]
            """
            if not engine_manifest_data.supported_features.manage_library:
                raise HTTPException(status_code=404, detail="この機能は実装されていません")
            return library_manager.downloadable_libraries()

        @app.get(
            "/installed_libraries",
            response_model=dict[str, InstalledLibraryInfo],
            tags=["音声ライブラリ管理"],
        )
        def installed_libraries() -> dict[str, InstalledLibraryInfo]:
            """
            インストールした音声ライブラリの情報を返します。

            Returns
            -------
            ret_data: dict[str, InstalledLibrary]
            """
            if not engine_manifest_data.supported_features.manage_library:
                raise HTTPException(status_code=404, detail="この機能は実装されていません")
            return library_manager.installed_libraries()

        @app.post(
            "/install_library/{library_uuid}",
            status_code=204,
            tags=["音声ライブラリ管理"],
            dependencies=[Depends(check_disabled_mutable_api)],
        )
        async def install_library(
            library_uuid: str,
            request: Request,
        ) -> Response:
            """
            音声ライブラリをインストールします。
            音声ライブラリのZIPファイルをリクエストボディとして送信してください。

            Parameters
            ----------
            library_uuid: str
                音声ライブラリのID
            """
            if not engine_manifest_data.supported_features.manage_library:
                raise HTTPException(status_code=404, detail="この機能は実装されていません")
            archive = BytesIO(await request.body())
            loop = asyncio.get_event_loop()
            await loop.run_in_executor(
                None, library_manager.install_library, library_uuid, archive
            )
            return Response(status_code=204)

        @app.post(
            "/uninstall_library/{library_uuid}",
            status_code=204,
            tags=["音声ライブラリ管理"],
            dependencies=[Depends(check_disabled_mutable_api)],
        )
        def uninstall_library(library_uuid: str) -> Response:
            """
            音声ライブラリをアンインストールします。

            Parameters
            ----------
            library_uuid: str
                音声ライブラリのID
            """
            if not engine_manifest_data.supported_features.manage_library:
                raise HTTPException(status_code=404, detail="この機能は実装されていません")
            library_manager.uninstall_library(library_uuid)
            return Response(status_code=204)

    @app.post("/initialize_style_id", status_code=204, tags=["その他"])
    def initialize_style_id(
        style_id: StyleId,
        skip_reinit: bool = Query(  # noqa: B008
            False, description="既に初期化済みのスタイルの再初期化をスキップするかどうか"
        ),
        core_version: str | None = None,
    ) -> Response:
        """
        指定されたstyle_idのスタイルを初期化します。
        実行しなくても他のAPIは使用できますが、初回実行時に時間がかかることがあります。
        """
        core = get_core(core_version)
        core.initialize_style_id_synthesis(style_id, skip_reinit=skip_reinit)
        return Response(status_code=204)

    @app.get("/is_initialized_style_id", response_model=bool, tags=["その他"])
    def is_initialized_style_id(
        style_id: StyleId,
        core_version: str | None = None,
    ) -> bool:
        """
        指定されたstyle_idのスタイルが初期化されているかどうかを返します。
        """
        core = get_core(core_version)
        return core.is_initialized_style_id_synthesis(style_id)

    @app.post("/initialize_speaker", status_code=204, tags=["その他"], deprecated=True)
    def initialize_speaker(
        speaker: StyleId,
        skip_reinit: bool = Query(  # noqa: B008
            False, description="既に初期化済みの話者の再初期化をスキップするかどうか"
        ),
        core_version: str | None = None,
    ) -> Response:
        """
        こちらのAPIは非推奨です。`initialize_style_id`を利用してください。
        """
        warnings.warn(
            "使用しているAPI(/initialize_speaker)は非推奨です。/initialized_style_idを利用してください。",
            stacklevel=1,
        )
        return initialize_style_id(
            speaker, skip_reinit=skip_reinit, core_version=core_version
        )

    @app.get(
        "/is_initialized_speaker", response_model=bool, tags=["その他"], deprecated=True
    )
    def is_initialized_speaker(
        speaker: StyleId,
        core_version: str | None = None,
    ) -> bool:
        """
        こちらのAPIは非推奨です。`is_initialize_style_id`を利用してください。
        """
        warnings.warn(
            "使用しているAPI(/is_initialize_speaker)は非推奨です。/is_initialized_style_idを利用してください。",
            stacklevel=1,
        )
        return is_initialized_style_id(speaker, core_version=core_version)

    @app.get("/user_dict", response_model=dict[str, UserDictWord], tags=["ユーザー辞書"])
    def get_user_dict_words() -> dict[str, UserDictWord]:
        """
        ユーザー辞書に登録されている単語の一覧を返します。
        単語の表層形(surface)は正規化済みの物を返します。

        Returns
        -------
        dict[str, UserDictWord]
            単語のUUIDとその詳細
        """
        try:
            return read_dict()
        except Exception:
            traceback.print_exc()
            raise HTTPException(status_code=422, detail="辞書の読み込みに失敗しました。")

    @app.post(
        "/user_dict_word",
        response_model=str,
        tags=["ユーザー辞書"],
        dependencies=[Depends(check_disabled_mutable_api)],
    )
    def add_user_dict_word(
        surface: str,
        pronunciation: str,
        accent_type: int,
        word_type: WordTypes | None = None,
        priority: Annotated[int | None, Query(ge=MIN_PRIORITY, le=MAX_PRIORITY)] = None,
    ) -> Response:
        """
        ユーザー辞書に言葉を追加します。

        Parameters
        ----------
        surface : str
            言葉の表層形
        pronunciation: str
            言葉の発音（カタカナ）
        accent_type: int
            アクセント型（音が下がる場所を指す）
        word_type: WordTypes, optional
            PROPER_NOUN（固有名詞）、COMMON_NOUN（普通名詞）、VERB（動詞）、ADJECTIVE（形容詞）、SUFFIX（語尾）のいずれか
        priority: int, optional
            単語の優先度（0から10までの整数）
            数字が大きいほど優先度が高くなる
            1から9までの値を指定することを推奨
        """
        try:
            word_uuid = apply_word(
                surface=surface,
                pronunciation=pronunciation,
                accent_type=accent_type,
                word_type=word_type,
                priority=priority,
            )
            return Response(content=word_uuid)
        except ValidationError as e:
            raise HTTPException(status_code=422, detail="パラメータに誤りがあります。\n" + str(e))
        except Exception:
            traceback.print_exc()
            raise HTTPException(status_code=422, detail="ユーザー辞書への追加に失敗しました。")

    @app.put(
        "/user_dict_word/{word_uuid}",
        status_code=204,
        tags=["ユーザー辞書"],
        dependencies=[Depends(check_disabled_mutable_api)],
    )
    def rewrite_user_dict_word(
        surface: str,
        pronunciation: str,
        accent_type: int,
        word_uuid: str,
        word_type: WordTypes | None = None,
        priority: Annotated[int | None, Query(ge=MIN_PRIORITY, le=MAX_PRIORITY)] = None,
    ) -> Response:
        """
        ユーザー辞書に登録されている言葉を更新します。

        Parameters
        ----------
        surface : str
            言葉の表層形
        pronunciation: str
            言葉の発音（カタカナ）
        accent_type: int
            アクセント型（音が下がる場所を指す）
        word_uuid: str
            更新する言葉のUUID
        word_type: WordTypes, optional
            PROPER_NOUN（固有名詞）、COMMON_NOUN（普通名詞）、VERB（動詞）、ADJECTIVE（形容詞）、SUFFIX（語尾）のいずれか
        priority: int, optional
            単語の優先度（0から10までの整数）
            数字が大きいほど優先度が高くなる
            1から9までの値を指定することを推奨
        """
        try:
            rewrite_word(
                surface=surface,
                pronunciation=pronunciation,
                accent_type=accent_type,
                word_uuid=word_uuid,
                word_type=word_type,
                priority=priority,
            )
            return Response(status_code=204)
        except HTTPException:
            raise
        except ValidationError as e:
            raise HTTPException(status_code=422, detail="パラメータに誤りがあります。\n" + str(e))
        except Exception:
            traceback.print_exc()
            raise HTTPException(status_code=422, detail="ユーザー辞書の更新に失敗しました。")

    @app.delete(
        "/user_dict_word/{word_uuid}",
        status_code=204,
        tags=["ユーザー辞書"],
        dependencies=[Depends(check_disabled_mutable_api)],
    )
    def delete_user_dict_word(word_uuid: str) -> Response:
        """
        ユーザー辞書に登録されている言葉を削除します。

        Parameters
        ----------
        word_uuid: str
            削除する言葉のUUID
        """
        try:
            delete_word(word_uuid=word_uuid)
            return Response(status_code=204)
        except HTTPException:
            raise
        except Exception:
            traceback.print_exc()
            raise HTTPException(status_code=422, detail="ユーザー辞書の更新に失敗しました。")

    @app.post(
        "/import_user_dict",
        status_code=204,
        tags=["ユーザー辞書"],
        dependencies=[Depends(check_disabled_mutable_api)],
    )
    def import_user_dict_words(
        import_dict_data: dict[str, UserDictWord],
        override: bool,
    ) -> Response:
        """
        他のユーザー辞書をインポートします。

        Parameters
        ----------
        import_dict_data: dict[str, UserDictWord]
            インポートするユーザー辞書のデータ
        override: bool
            重複したエントリがあった場合、上書きするかどうか
        """
        try:
            import_user_dict(dict_data=import_dict_data, override=override)
            return Response(status_code=204)
        except Exception:
            traceback.print_exc()
            raise HTTPException(status_code=422, detail="ユーザー辞書のインポートに失敗しました。")

    @app.get("/supported_devices", response_model=SupportedDevicesInfo, tags=["その他"])
    def supported_devices(
        core_version: str | None = None,
    ) -> Response:
        supported_devices = get_core(core_version).supported_devices
        if supported_devices is None:
            raise HTTPException(status_code=422, detail="非対応の機能です。")
        return Response(
            content=supported_devices,
            media_type="application/json",
        )

    @app.get("/engine_manifest", response_model=EngineManifest, tags=["その他"])
    def engine_manifest() -> EngineManifest:
        return engine_manifest_data

    @app.post(
        "/validate_kana",
        response_model=bool,
        tags=["その他"],
        summary="テキストがAquesTalk 風記法に従っているか判定する",
        responses={
            400: {
                "description": "テキストが不正です",
                "model": ParseKanaBadRequest,
            }
        },
    )
    def validate_kana(text: str) -> bool:
        """
        テキストがAquesTalk 風記法に従っているかどうかを判定します。
        従っていない場合はエラーが返ります。

        Parameters
        ----------
        text: str
            判定する対象の文字列
        """
        try:
            parse_kana(text)
            return True
        except ParseKanaError as err:
            raise HTTPException(
                status_code=400,
                detail=ParseKanaBadRequest(err).dict(),
            )

    @app.get("/setting", response_class=Response, tags=["設定"])
    def setting_get(request: Request) -> Response:
        settings = setting_loader.load_setting_file()

        cors_policy_mode = settings.cors_policy_mode
        allow_origin = settings.allow_origin

        if allow_origin is None:
            allow_origin = ""

        return setting_ui_template.TemplateResponse(
            "ui.html",
            {
                "request": request,
                "cors_policy_mode": cors_policy_mode,
                "allow_origin": allow_origin,
            },
        )

    @app.post(
        "/setting",
        response_class=Response,
        tags=["設定"],
        dependencies=[Depends(check_disabled_mutable_api)],
    )
    def setting_post(
        request: Request,
        cors_policy_mode: str | None = Form(None),  # noqa: B008
        allow_origin: str | None = Form(None),  # noqa: B008
    ) -> Response:
        settings = Setting(
            cors_policy_mode=cors_policy_mode,
            allow_origin=allow_origin,
        )

        # 更新した設定へ上書き
        setting_loader.dump_setting_file(settings)

        message = "設定を保存しました。"

        if allow_origin is None:
            allow_origin = ""

        return setting_ui_template.TemplateResponse(
            "ui.html",
            {
                "request": request,
                "cors_policy_mode": cors_policy_mode,
                "allow_origin": allow_origin,
                "message": message,
            },
        )

    # BaseLibraryInfo/VvlibManifestモデルはAPIとして表には出ないが、エディタ側で利用したいので、手動で追加する
    # ref: https://fastapi.tiangolo.com/advanced/extending-openapi/#modify-the-openapi-schema
    def custom_openapi():
        if app.openapi_schema:
            return app.openapi_schema
        openapi_schema = get_openapi(
            title=app.title,
            version=app.version,
            description=app.description,
            routes=app.routes,
            tags=app.openapi_tags,
            servers=app.servers,
            terms_of_service=app.terms_of_service,
            contact=app.contact,
            license_info=app.license_info,
        )
        openapi_schema["components"]["schemas"][
            "VvlibManifest"
        ] = VvlibManifest.schema()
        # ref_templateを指定しない場合、definitionsを参照してしまうので、手動で指定する
        base_library_info = BaseLibraryInfo.schema(
            ref_template="#/components/schemas/{model}"
        )
        # definitionsは既存のモデルを重複して定義するため、不要なので削除
        del base_library_info["definitions"]
        openapi_schema["components"]["schemas"]["BaseLibraryInfo"] = base_library_info
        app.openapi_schema = openapi_schema
        return openapi_schema

    app.openapi = custom_openapi  # type: ignore[method-assign]

    return app


def main() -> None:
    multiprocessing.freeze_support()

    output_log_utf8 = decide_boolean_from_env("VV_OUTPUT_LOG_UTF8")
    if output_log_utf8:
        set_output_log_utf8()

    parser = argparse.ArgumentParser(description="VOICEVOX のエンジンです。")
    parser.add_argument(
        "--host", type=str, default="127.0.0.1", help="接続を受け付けるホストアドレスです。"
    )
    parser.add_argument("--port", type=int, default=50021, help="接続を受け付けるポート番号です。")
    parser.add_argument("--use_gpu", action="store_true", help="GPUを使って音声合成するようになります。")
    parser.add_argument(
        "--voicevox_dir", type=Path, default=None, help="VOICEVOXのディレクトリパスです。"
    )
    parser.add_argument(
        "--voicelib_dir",
        type=Path,
        default=None,
        action="append",
        help="VOICEVOX COREのディレクトリパスです。",
    )
    parser.add_argument(
        "--runtime_dir",
        type=Path,
        default=None,
        action="append",
        help="VOICEVOX COREで使用するライブラリのディレクトリパスです。",
    )
    parser.add_argument(
        "--enable_mock",
        action="store_true",
        help="VOICEVOX COREを使わずモックで音声合成を行います。",
    )
    parser.add_argument(
        "--enable_cancellable_synthesis",
        action="store_true",
        help="音声合成を途中でキャンセルできるようになります。",
    )
    parser.add_argument(
        "--init_processes",
        type=int,
        default=2,
        help="cancellable_synthesis機能の初期化時に生成するプロセス数です。",
    )
    parser.add_argument(
        "--load_all_models", action="store_true", help="起動時に全ての音声合成モデルを読み込みます。"
    )

    # 引数へcpu_num_threadsの指定がなければ、環境変数をロールします。
    # 環境変数にもない場合は、Noneのままとします。
    # VV_CPU_NUM_THREADSが空文字列でなく数値でもない場合、エラー終了します。
    parser.add_argument(
        "--cpu_num_threads",
        type=int,
        default=os.getenv("VV_CPU_NUM_THREADS") or None,
        help=(
            "音声合成を行うスレッド数です。指定しない場合、代わりに環境変数 VV_CPU_NUM_THREADS の値が使われます。"
            "VV_CPU_NUM_THREADS が空文字列でなく数値でもない場合はエラー終了します。"
        ),
    )

    parser.add_argument(
        "--output_log_utf8",
        action="store_true",
        help=(
            "ログ出力をUTF-8でおこないます。指定しない場合、代わりに環境変数 VV_OUTPUT_LOG_UTF8 の値が使われます。"
            "VV_OUTPUT_LOG_UTF8 の値が1の場合はUTF-8で、0または空文字、値がない場合は環境によって自動的に決定されます。"
        ),
    )

    parser.add_argument(
        "--cors_policy_mode",
        type=CorsPolicyMode,
        choices=list(CorsPolicyMode),
        default=None,
        help=(
            "CORSの許可モード。allまたはlocalappsが指定できます。allはすべてを許可します。"
            "localappsはオリジン間リソース共有ポリシーを、app://.とlocalhost関連に限定します。"
            "その他のオリジンはallow_originオプションで追加できます。デフォルトはlocalapps。"
        ),
    )

    parser.add_argument(
        "--allow_origin", nargs="*", help="許可するオリジンを指定します。スペースで区切ることで複数指定できます。"
    )

    parser.add_argument(
        "--setting_file", type=Path, default=USER_SETTING_PATH, help="設定ファイルを指定できます。"
    )

    parser.add_argument(
        "--preset_file",
        type=Path,
        default=None,
        help=(
            "プリセットファイルを指定できます。"
            "指定がない場合、環境変数 VV_PRESET_FILE、--voicevox_dirのpresets.yaml、"
            "実行ファイルのディレクトリのpresets.yamlを順に探します。"
        ),
    )

    parser.add_argument(
        "--disable_mutable_api",
        action="store_true",
        help=(
            "辞書登録や設定変更など、エンジンの静的なデータを変更するAPIを無効化します。"
            "指定しない場合、代わりに環境変数 VV_DISABLE_MUTABLE_API の値が使われます。"
            "VV_DISABLE_MUTABLE_API の値が1の場合は無効化で、0または空文字、値がない場合は無視されます。"
        ),
    )

    args = parser.parse_args()

    if args.output_log_utf8:
        set_output_log_utf8()

    # Synthesis Engine
    use_gpu: bool = args.use_gpu
    voicevox_dir: Path | None = args.voicevox_dir
    voicelib_dirs: list[Path] | None = args.voicelib_dir
    runtime_dirs: list[Path] | None = args.runtime_dir
    enable_mock: bool = args.enable_mock
    cpu_num_threads: int | None = args.cpu_num_threads
    load_all_models: bool = args.load_all_models

    cores = initialize_cores(
        use_gpu=use_gpu,
        voicelib_dirs=voicelib_dirs,
        voicevox_dir=voicevox_dir,
        runtime_dirs=runtime_dirs,
        cpu_num_threads=cpu_num_threads,
        enable_mock=enable_mock,
        load_all_models=load_all_models,
    )
    tts_engines = make_tts_engines_from_cores(cores)
    assert len(tts_engines) != 0, "音声合成エンジンがありません。"
    latest_core_version = get_latest_core_version(versions=list(tts_engines.keys()))

    # Cancellable Engine
    enable_cancellable_synthesis: bool = args.enable_cancellable_synthesis
    init_processes: int = args.init_processes

    cancellable_engine: CancellableEngine | None = None
    if enable_cancellable_synthesis:
        cancellable_engine = CancellableEngine(
            init_processes=init_processes,
            use_gpu=use_gpu,
            voicelib_dirs=voicelib_dirs,
            voicevox_dir=voicevox_dir,
            runtime_dirs=runtime_dirs,
            cpu_num_threads=cpu_num_threads,
            enable_mock=enable_mock,
        )

    root_dir: Path | None = voicevox_dir
    if root_dir is None:
        root_dir = engine_root()

    setting_loader = SettingLoader(args.setting_file)

    settings = setting_loader.load_setting_file()

    cors_policy_mode: CorsPolicyMode | None = args.cors_policy_mode
    if cors_policy_mode is None:
        cors_policy_mode = settings.cors_policy_mode

    allow_origin = None
    if args.allow_origin is not None:
        allow_origin = args.allow_origin
    elif settings.allow_origin is not None:
        allow_origin = settings.allow_origin.split(" ")

    # Preset Manager
    # preset_pathの優先順: 引数、環境変数、voicevox_dir、実行ファイルのディレクトリ
    # ファイルの存在に関わらず、優先順で最初に指定されたパスをプリセットファイルとして使用する
    preset_path: Path | None = args.preset_file
    if preset_path is None:
        # 引数 --preset_file の指定がない場合
        env_preset_path = os.getenv("VV_PRESET_FILE")
        if env_preset_path is not None and len(env_preset_path) != 0:
            # 環境変数 VV_PRESET_FILE の指定がある場合
            preset_path = Path(env_preset_path)
        else:
            # 環境変数 VV_PRESET_FILE の指定がない場合
            preset_path = root_dir / "presets.yaml"

    preset_manager = PresetManager(
        preset_path=preset_path,
    )

    disable_mutable_api: bool = args.disable_mutable_api | decide_boolean_from_env(
        "VV_DISABLE_MUTABLE_API"
    )

    uvicorn.run(
        generate_app(
            tts_engines,
            cores,
            latest_core_version,
            setting_loader,
            preset_manager=preset_manager,
            cancellable_engine=cancellable_engine,
            root_dir=root_dir,
            cors_policy_mode=cors_policy_mode,
            allow_origin=allow_origin,
            disable_mutable_api=disable_mutable_api,
        ),
        host=args.host,
        port=args.port,
    )


if __name__ == "__main__":
    main()<|MERGE_RESOLUTION|>--- conflicted
+++ resolved
@@ -14,11 +14,7 @@
 from io import BytesIO, TextIOWrapper
 from pathlib import Path
 from tempfile import NamedTemporaryFile, TemporaryFile
-<<<<<<< HEAD
-from typing import Annotated, Any, Dict, List, Optional, TypeVar
-=======
-from typing import Annotated, Any, Optional
->>>>>>> 7c9efb51
+from typing import Annotated, Any, Optional, TypeVar
 
 import soundfile
 import uvicorn
@@ -98,27 +94,16 @@
 # NOTE: Python 3.12以降で[S: StyleId | list[StyleId]]に置き換えられる
 S = TypeVar("S", StyleId, list[StyleId])
 
-<<<<<<< HEAD
 
 def get_style_id_from_deprecated(style_id: S | None, speaker: S | None) -> S:
-=======
-def get_style_id_from_deprecated(
-    style_id: StyleId | None, speaker_id: StyleId | None
-) -> StyleId:
->>>>>>> 7c9efb51
     """
     style_idとspeaker両方ともNoneかNoneでないかをチェックし、
     どちらか片方しかNoneが存在しなければstyle_idを返す
     """
     if speaker is not None and style_id is None:
         warnings.warn("speakerは非推奨です。style_idを利用してください。", stacklevel=1)
-<<<<<<< HEAD
         return speaker
     elif style_id is not None and speaker is None:
-=======
-        return speaker_id
-    elif style_id is not None and speaker_id is None:
->>>>>>> 7c9efb51
         return style_id
     raise HTTPException(
         status_code=400, detail="speakerとstyle_idが両方とも存在しないか、両方とも存在しています。"
@@ -299,11 +284,7 @@
     def audio_query(
         text: str,
         style_id: StyleId | None = Query(default=None),  # noqa: B008
-<<<<<<< HEAD
-        speaker: (StyleId | None) = Query(default=None, deprecated=True),  # noqa: B008
-=======
         speaker: StyleId | None = Query(default=None, deprecated=True),  # noqa: B008
->>>>>>> 7c9efb51
         core_version: str | None = None,
     ) -> AudioQuery:
         """
@@ -382,11 +363,7 @@
     def accent_phrases(
         text: str,
         style_id: StyleId | None = Query(default=None),  # noqa: B008
-<<<<<<< HEAD
-        speaker: (StyleId | None) = Query(default=None, deprecated=True),  # noqa: B008
-=======
         speaker: StyleId | None = Query(default=None, deprecated=True),  # noqa: B008
->>>>>>> 7c9efb51
         is_kana: bool = False,
         core_version: str | None = None,
     ) -> list[AccentPhrase]:
@@ -424,11 +401,7 @@
     def mora_data(
         accent_phrases: list[AccentPhrase],
         style_id: StyleId | None = Query(default=None),  # noqa: B008
-<<<<<<< HEAD
-        speaker: (StyleId | None) = Query(default=None, deprecated=True),  # noqa: B008
-=======
         speaker: StyleId | None = Query(default=None, deprecated=True),  # noqa: B008
->>>>>>> 7c9efb51
         core_version: str | None = None,
     ) -> list[AccentPhrase]:
         style_id = get_style_id_from_deprecated(style_id=style_id, speaker=speaker)
@@ -444,11 +417,7 @@
     def mora_length(
         accent_phrases: list[AccentPhrase],
         style_id: StyleId | None = Query(default=None),  # noqa: B008
-<<<<<<< HEAD
-        speaker: (StyleId | None) = Query(default=None, deprecated=True),  # noqa: B008
-=======
         speaker: StyleId | None = Query(default=None, deprecated=True),  # noqa: B008
->>>>>>> 7c9efb51
         core_version: str | None = None,
     ) -> list[AccentPhrase]:
         style_id = get_style_id_from_deprecated(style_id=style_id, speaker=speaker)
@@ -464,11 +433,7 @@
     def mora_pitch(
         accent_phrases: list[AccentPhrase],
         style_id: StyleId | None = Query(default=None),  # noqa: B008
-<<<<<<< HEAD
-        speaker: (StyleId | None) = Query(default=None, deprecated=True),  # noqa: B008
-=======
         speaker: StyleId | None = Query(default=None, deprecated=True),  # noqa: B008
->>>>>>> 7c9efb51
         core_version: str | None = None,
     ) -> list[AccentPhrase]:
         style_id = get_style_id_from_deprecated(style_id=style_id, speaker=speaker)
@@ -491,11 +456,7 @@
     def synthesis(
         query: AudioQuery,
         style_id: StyleId | None = Query(default=None),  # noqa: B008
-<<<<<<< HEAD
-        speaker: (StyleId | None) = Query(default=None, deprecated=True),  # noqa: B008
-=======
         speaker: StyleId | None = Query(default=None, deprecated=True),  # noqa: B008
->>>>>>> 7c9efb51
         enable_interrogative_upspeak: bool = Query(  # noqa: B008
             default=True,
             description="疑問系のテキストが与えられたら語尾を自動調整する",
@@ -536,11 +497,7 @@
         query: AudioQuery,
         request: Request,
         style_id: StyleId | None = Query(default=None),  # noqa: B008
-<<<<<<< HEAD
-        speaker: (StyleId | None) = Query(default=None, deprecated=True),  # noqa: B008
-=======
         speaker: StyleId | None = Query(default=None, deprecated=True),  # noqa: B008
->>>>>>> 7c9efb51
         core_version: str | None = None,
     ) -> FileResponse:
         style_id = get_style_id_from_deprecated(style_id=style_id, speaker=speaker)
@@ -579,11 +536,7 @@
     def multi_synthesis(
         queries: list[AudioQuery],
         style_id: StyleId | None = Query(default=None),  # noqa: B008
-<<<<<<< HEAD
-        speaker: (StyleId | None) = Query(default=None, deprecated=True),  # noqa: B008
-=======
         speaker: StyleId | None = Query(default=None, deprecated=True),  # noqa: B008
->>>>>>> 7c9efb51
         core_version: str | None = None,
     ) -> FileResponse:
         style_id = get_style_id_from_deprecated(style_id=style_id, speaker=speaker)
@@ -622,12 +575,8 @@
         summary="指定したスタイルに対してエンジン内の話者がモーフィングが可能か判定する",
     )
     def morphable_targets(
-<<<<<<< HEAD
-        base_style_ids: (list[StyleId] | None) = Query(default=None),  # noqa: B008
-        base_speakers: (list[StyleId] | None) = Query(default=None),  # noqa: B008
-=======
-        base_speakers: list[int],  # FIXME: StyleId型にする
->>>>>>> 7c9efb51
+        base_style_ids: list[StyleId] | None = Query(default=None),  # noqa: B008
+        base_speakers: list[StyleId] | None = Query(default=None),  # noqa: B008
         core_version: str | None = None,
     ) -> list[dict[str, MorphableTargetInfo]]:
         """
@@ -671,19 +620,14 @@
     )
     def _synthesis_morphing(
         query: AudioQuery,
-<<<<<<< HEAD
-        base_style_id: (StyleId | None) = Query(default=None),  # noqa: B008
+        base_style_id: StyleId | None = Query(default=None),  # noqa: B008
         base_speaker: (StyleId | None) = Query(  # noqa: B008
             default=None, deprecated=True
         ),
-        target_style_id: (StyleId | None) = Query(default=None),  # noqa: B008
+        target_style_id: StyleId | None = Query(default=None),  # noqa: B008
         target_speaker: (StyleId | None) = Query(  # noqa: B008
             default=None, deprecated=True
         ),
-=======
-        base_speaker: int,  # FIXME: StyleId型にする
-        target_speaker: int,
->>>>>>> 7c9efb51
         morph_rate: float = Query(..., ge=0.0, le=1.0),  # noqa: B008
         core_version: str | None = None,
     ) -> FileResponse:
