import argparse

# import asyncio
import base64
import json
import multiprocessing
import os
import traceback

# import sys
import zipfile
from distutils.version import LooseVersion
from functools import lru_cache
from pathlib import Path
from tempfile import NamedTemporaryFile, TemporaryFile
from typing import Dict, List, Optional

import soundfile
import uvicorn
from fastapi import FastAPI, File, Form, HTTPException, Request, Response, UploadFile
from fastapi.middleware.cors import CORSMiddleware
from fastapi.params import Query
from pydantic import ValidationError, conint
from starlette.responses import FileResponse

from voicevox_engine import __version__
from voicevox_engine.cancellable_engine import CancellableEngine
from voicevox_engine.kana_parser import create_kana, parse_kana
from voicevox_engine.model import (
    AccentPhrase,
    AudioQuery,
    ParseKanaBadRequest,
    ParseKanaError,
    Speaker,
    SpeakerInfo,
    SupportedDevicesInfo,
    UserDictWord,
    WordTypes,
)
from voicevox_engine.morphing import synthesis_morphing
from voicevox_engine.morphing import (
    synthesis_morphing_parameter as _synthesis_morphing_parameter,
)
from voicevox_engine.part_of_speech_data import MAX_PRIORITY, MIN_PRIORITY
from voicevox_engine.preset import Preset, PresetLoader
from voicevox_engine.synthesis_engine import SynthesisEngineBase, make_synthesis_engines
from voicevox_engine.user_dict import (
    apply_word,
    delete_word,
    import_user_dict,
    read_dict,
    rewrite_word,
    user_dict_startup_processing,
)
from voicevox_engine.utility import (
    ConnectBase64WavesException,
    connect_base64_waves,
    engine_root,
)


def b64encode_str(s):
    return base64.b64encode(s).decode("utf-8")


def generate_app(
    synthesis_engines: Dict[str, SynthesisEngineBase], latest_core_version: str
) -> FastAPI:
    root_dir = engine_root()

    default_sampling_rate = synthesis_engines[latest_core_version].default_sampling_rate

    app = FastAPI(
        title="VOICEVOX ENGINE",
        description="VOICEVOXの音声合成エンジンです。",
        version=__version__,
    )

    app.add_middleware(
        CORSMiddleware,
        allow_origins=["*"],
        allow_credentials=True,
        allow_methods=["*"],
        allow_headers=["*"],
    )

    preset_loader = PresetLoader(
        preset_path=root_dir / "presets.yaml",
    )

    # キャッシュを有効化
    # モジュール側でlru_cacheを指定するとキャッシュを制御しにくいため、HTTPサーバ側で指定する
    # TODO: キャッシュを管理するモジュール側API・HTTP側APIを用意する
    synthesis_morphing_parameter = lru_cache(maxsize=4)(_synthesis_morphing_parameter)

    # @app.on_event("startup")
    # async def start_catch_disconnection():
    #     if args.enable_cancellable_synthesis:
    #         loop = asyncio.get_event_loop()
    #         _ = loop.create_task(cancellable_engine.catch_disconnection())

    @app.on_event("startup")
    def apply_user_dict():
        user_dict_startup_processing()

    def get_engine(core_version: Optional[str]) -> SynthesisEngineBase:
        if core_version is None:
            return synthesis_engines[latest_core_version]
        if core_version in synthesis_engines:
            return synthesis_engines[core_version]
        raise HTTPException(status_code=422, detail="不明なバージョンです")

    @app.post(
        "/audio_query",
        response_model=AudioQuery,
        tags=["クエリ作成"],
        summary="音声合成用のクエリを作成する",
    )
    def audio_query(text: str, speaker: int, core_version: Optional[str] = None):
        """
        クエリの初期値を得ます。ここで得られたクエリはそのまま音声合成に利用できます。各値の意味は`Schemas`を参照してください。
        """
        engine = get_engine(core_version)
        accent_phrases = engine.create_accent_phrases(text, speaker_id=speaker)
        return AudioQuery(
            accent_phrases=accent_phrases,
            speedScale=1,
            pitchScale=0,
            intonationScale=1,
            volumeScale=1,
            prePhonemeLength=0.1,
            postPhonemeLength=0.1,
            outputSamplingRate=default_sampling_rate,
            outputStereo=False,
            kana=create_kana(accent_phrases),
        )

    @app.post(
        "/audio_query_from_preset",
        response_model=AudioQuery,
        tags=["クエリ作成"],
        summary="音声合成用のクエリをプリセットを用いて作成する",
    )
    def audio_query_from_preset(
        text: str, preset_id: int, core_version: Optional[str] = None
    ):
        """
        クエリの初期値を得ます。ここで得られたクエリはそのまま音声合成に利用できます。各値の意味は`Schemas`を参照してください。
        """
        engine = get_engine(core_version)
        presets, err_detail = preset_loader.load_presets()
        if err_detail:
            raise HTTPException(status_code=422, detail=err_detail)
        for preset in presets:
            if preset.id == preset_id:
                selected_preset = preset
                break
        else:
            raise HTTPException(status_code=422, detail="該当するプリセットIDが見つかりません")

        accent_phrases = engine.create_accent_phrases(
            text, speaker_id=selected_preset.style_id
        )
        return AudioQuery(
            accent_phrases=accent_phrases,
            speedScale=selected_preset.speedScale,
            pitchScale=selected_preset.pitchScale,
            intonationScale=selected_preset.intonationScale,
            volumeScale=selected_preset.volumeScale,
            prePhonemeLength=selected_preset.prePhonemeLength,
            postPhonemeLength=selected_preset.postPhonemeLength,
            outputSamplingRate=default_sampling_rate,
            outputStereo=False,
            kana=create_kana(accent_phrases),
        )

    @app.post(
        "/accent_phrases",
        response_model=List[AccentPhrase],
        tags=["クエリ編集"],
        summary="テキストからアクセント句を得る",
        responses={
            400: {
                "description": "読み仮名のパースに失敗",
                "model": ParseKanaBadRequest,
            }
        },
    )
    def accent_phrases(
        text: str,
        speaker: int,
        is_kana: bool = False,
        core_version: Optional[str] = None,
    ):
        """
        テキストからアクセント句を得ます。
        is_kanaが`true`のとき、テキストは次のようなAquesTalkライクな記法に従う読み仮名として処理されます。デフォルトは`false`です。
        * 全てのカナはカタカナで記述される
        * アクセント句は`/`または`、`で区切る。`、`で区切った場合に限り無音区間が挿入される。
        * カナの手前に`_`を入れるとそのカナは無声化される
        * アクセント位置を`'`で指定する。全てのアクセント句にはアクセント位置を1つ指定する必要がある。
        * アクセント句末に`？`(全角)を入れることにより疑問文の発音ができる。
        """
        engine = get_engine(core_version)
        if is_kana:
            try:
                accent_phrases = parse_kana(text)
            except ParseKanaError as err:
                raise HTTPException(
                    status_code=400,
                    detail=ParseKanaBadRequest(err).dict(),
                )
            accent_phrases = engine.replace_mora_data(
                accent_phrases=accent_phrases, speaker_id=speaker
            )

            return accent_phrases
        else:
            return engine.create_accent_phrases(text, speaker_id=speaker)

    @app.post(
        "/guided_accent_phrase",
        response_model=List[AccentPhrase],
        tags=["クエリ編集"],
        summary="Create Accent Phrase from External Audio",
    )
    def guided_accent_phrase(
<<<<<<< HEAD
        query: AudioQuery,
        speaker: int,
=======
        text: str = Form(...),  # noqa:B008
        speaker: int = Form(...),  # noqa:B008
        is_kana: bool = Form(...),  # noqa:B008
        audio_file: UploadFile = File(...),  # noqa: B008
        normalize: bool = Form(...),  # noqa:B008
>>>>>>> 6851e544
        core_version: Optional[str] = None,
    ):
        """
        Extracts f0 and aligned phonemes, calculates average f0 for every phoneme.
        Returns a list of AccentPhrase.
        **This API works in the resolution of phonemes.**
        """
        if not args.enable_guided_synthesis:
            raise HTTPException(
                status_code=404,
                detail="実験的機能はデフォルトで無効になっています。使用するには引数を指定してください。",
            )
        engine = get_engine(core_version)
<<<<<<< HEAD
        try:
            return engine.guided_accent_phrases(
                query=query,
                speaker=speaker,
=======
        if is_kana:
            try:
                accent_phrases = parse_kana(text)
            except ParseKanaError as err:
                raise HTTPException(
                    status_code=400,
                    detail=ParseKanaBadRequest(err).dict(),
                )
        else:
            accent_phrases = engine.create_accent_phrases(
                text,
                speaker_id=speaker,
            )

        try:
            return engine.guided_accent_phrases(
                accent_phrases=accent_phrases,
                speaker=speaker,
                audio_file=audio_file.file,
                normalize=normalize,
>>>>>>> 6851e544
            )
        except ParseKanaError as err:
            raise HTTPException(
                status_code=422,
                detail=ParseKanaBadRequest(err).dict(),
            )
        except StopIteration:
            print(traceback.format_exc())
            raise HTTPException(
                status_code=500,
                detail="Failed in Forced Alignment",
            )
        except Exception as e:
            print(traceback.format_exc())
            if str(e) == "Decode Failed":
                raise HTTPException(
                    status_code=500,
                    detail="Failed in Forced Alignment",
                )
            else:
                raise HTTPException(
                    status_code=500,
                    detail="Internal Server Error",
                )

    @app.post(
        "/mora_data",
        response_model=List[AccentPhrase],
        tags=["クエリ編集"],
        summary="アクセント句から音高・音素長を得る",
    )
    def mora_data(
        accent_phrases: List[AccentPhrase],
        speaker: int,
        core_version: Optional[str] = None,
    ):
        engine = get_engine(core_version)
        return engine.replace_mora_data(accent_phrases, speaker_id=speaker)

    @app.post(
        "/mora_length",
        response_model=List[AccentPhrase],
        tags=["クエリ編集"],
        summary="アクセント句から音素長を得る",
    )
    def mora_length(
        accent_phrases: List[AccentPhrase],
        speaker: int,
        core_version: Optional[str] = None,
    ):
        engine = get_engine(core_version)
        return engine.replace_phoneme_length(
            accent_phrases=accent_phrases, speaker_id=speaker
        )

    @app.post(
        "/mora_pitch",
        response_model=List[AccentPhrase],
        tags=["クエリ編集"],
        summary="アクセント句から音高を得る",
    )
    def mora_pitch(
        accent_phrases: List[AccentPhrase],
        speaker: int,
        core_version: Optional[str] = None,
    ):
        engine = get_engine(core_version)
        return engine.replace_mora_pitch(
            accent_phrases=accent_phrases, speaker_id=speaker
        )

    @app.post(
        "/synthesis",
        response_class=FileResponse,
        responses={
            200: {
                "content": {
                    "audio/wav": {"schema": {"type": "string", "format": "binary"}}
                },
            }
        },
        tags=["音声合成"],
        summary="音声合成する",
    )
    def synthesis(
        query: AudioQuery,
        speaker: int,
        enable_interrogative_upspeak: bool = Query(  # noqa: B008
            default=True,
            description="疑問系のテキストが与えられたら語尾を自動調整する",
        ),
        core_version: Optional[str] = None,
    ):
        engine = get_engine(core_version)
        wave = engine.synthesis(
            query=query,
            speaker_id=speaker,
            enable_interrogative_upspeak=enable_interrogative_upspeak,
        )

        with NamedTemporaryFile(delete=False) as f:
            soundfile.write(
                file=f, data=wave, samplerate=query.outputSamplingRate, format="WAV"
            )

        return FileResponse(f.name, media_type="audio/wav")

    @app.post(
        "/cancellable_synthesis",
        response_class=FileResponse,
        responses={
            200: {
                "content": {
                    "audio/wav": {"schema": {"type": "string", "format": "binary"}}
                },
            }
        },
        tags=["音声合成"],
        summary="音声合成する（キャンセル可能）",
    )
    def cancellable_synthesis(
        query: AudioQuery,
        speaker: int,
        request: Request,
        core_version: Optional[str] = None,
    ):
        if not args.enable_cancellable_synthesis:
            raise HTTPException(
                status_code=404,
                detail="実験的機能はデフォルトで無効になっています。使用するには引数を指定してください。",
            )
        f_name = cancellable_engine._synthesis_impl(
            query=query,
            speaker_id=speaker,
            request=request,
            core_version=core_version,
        )
        if f_name == "":
            raise HTTPException(status_code=422, detail="不明なバージョンです")

        return FileResponse(f_name, media_type="audio/wav")

    @app.post(
        "/multi_synthesis",
        response_class=FileResponse,
        responses={
            200: {
                "content": {
                    "application/zip": {
                        "schema": {"type": "string", "format": "binary"}
                    }
                },
            }
        },
        tags=["音声合成"],
        summary="複数まとめて音声合成する",
    )
    def multi_synthesis(
        queries: List[AudioQuery],
        speaker: int,
        core_version: Optional[str] = None,
    ):
        engine = get_engine(core_version)
        sampling_rate = queries[0].outputSamplingRate

        with NamedTemporaryFile(delete=False) as f:

            with zipfile.ZipFile(f, mode="a") as zip_file:

                for i in range(len(queries)):

                    if queries[i].outputSamplingRate != sampling_rate:
                        raise HTTPException(
                            status_code=422, detail="サンプリングレートが異なるクエリがあります"
                        )

                    with TemporaryFile() as wav_file:

                        wave = engine.synthesis(query=queries[i], speaker_id=speaker)
                        soundfile.write(
                            file=wav_file,
                            data=wave,
                            samplerate=sampling_rate,
                            format="WAV",
                        )
                        wav_file.seek(0)
                        zip_file.writestr(f"{str(i + 1).zfill(3)}.wav", wav_file.read())

        return FileResponse(f.name, media_type="application/zip")

    @app.post(
        "/synthesis_morphing",
        response_class=FileResponse,
        responses={
            200: {
                "content": {
                    "audio/wav": {"schema": {"type": "string", "format": "binary"}}
                },
            }
        },
        tags=["音声合成"],
        summary="2人の話者でモーフィングした音声を合成する",
    )
    def _synthesis_morphing(
        query: AudioQuery,
        base_speaker: int,
        target_speaker: int,
        morph_rate: float = Query(..., ge=0.0, le=1.0),  # noqa: B008
        core_version: Optional[str] = None,
    ):
        """
        指定された2人の話者で音声を合成、指定した割合でモーフィングした音声を得ます。
        モーフィングの割合は`morph_rate`で指定でき、0.0でベースの話者、1.0でターゲットの話者に近づきます。
        """
        engine = get_engine(core_version)

        # 生成したパラメータはキャッシュされる
        morph_param = synthesis_morphing_parameter(
            engine=engine,
            query=query,
            base_speaker=base_speaker,
            target_speaker=target_speaker,
        )

        morph_wave = synthesis_morphing(
            morph_param=morph_param,
            morph_rate=morph_rate,
            output_stereo=query.outputStereo,
        )

        with NamedTemporaryFile(delete=False) as f:
            soundfile.write(
                file=f,
                data=morph_wave,
                samplerate=morph_param.fs,
                format="WAV",
            )

        return FileResponse(f.name, media_type="audio/wav")

    @app.post(
        "/guided_synthesis",
        responses={
            200: {
                "content": {
                    "audio/wav": {"schema": {"type": "string", "format": "binary"}}
                },
            }
        },
        tags=["音声合成"],
        summary="Audio synthesis guided by external audio and phonemes",
    )
    def guided_synthesis(
<<<<<<< HEAD
        query: AudioQuery,
        speaker: int,
=======
        kana: str = Form(...),  # noqa: B008
        speaker_id: int = Form(...),  # noqa: B008
        normalize: bool = Form(...),  # noqa: B008
        audio_file: UploadFile = File(...),  # noqa: B008
        stereo: bool = Form(...),  # noqa: B008
        sample_rate: int = Form(...),  # noqa: B008
        volume_scale: float = Form(...),  # noqa: B008
        pitch_scale: float = Form(...),  # noqa: B008
        speed_scale: float = Form(...),  # noqa: B008
>>>>>>> 6851e544
        core_version: Optional[str] = None,
    ):
        """
        Extracts and passes the f0 and aligned phonemes to engine.
        Returns the synthesized audio.
        **This API works in the resolution of frame.**
        """
        if not args.enable_guided_synthesis:
            raise HTTPException(
                status_code=404,
                detail="実験的機能はデフォルトで無効になっています。使用するには引数を指定してください。",
            )
        engine = get_engine(core_version)
        try:
<<<<<<< HEAD
            wave = engine.guided_synthesis(
                query=query,
                speaker=speaker,
            )

            with NamedTemporaryFile(delete=False) as f:
                soundfile.write(file=f, data=wave, samplerate=query.outputSamplingRate, format="WAV")
=======
            accent_phrases = parse_kana(kana)
            query = AudioQuery(
                accent_phrases=accent_phrases,
                speedScale=speed_scale,
                pitchScale=pitch_scale,
                intonationScale=1,
                volumeScale=volume_scale,
                prePhonemeLength=0.1,
                postPhonemeLength=0.1,
                outputSamplingRate=sample_rate,
                outputStereo=stereo,
                kana=kana,
            )
            wave = engine.guided_synthesis(
                audio_file=audio_file.file,
                query=query,
                speaker=speaker_id,
                normalize=normalize,
            )

            with NamedTemporaryFile(delete=False) as f:
                soundfile.write(file=f, data=wave, samplerate=sample_rate, format="WAV")
>>>>>>> 6851e544

            return FileResponse(f.name, media_type="audio/wav")
        except ParseKanaError as err:
            raise HTTPException(
                status_code=400,
                detail=ParseKanaBadRequest(err).dict(),
            )
        except StopIteration:
            print(traceback.format_exc())
            raise HTTPException(
                status_code=500,
                detail="Failed in Forced Alignment.",
            )
        except Exception as e:
            print(traceback.format_exc())
            if str(e) == "Decode Failed":
                raise HTTPException(
                    status_code=500,
                    detail="Failed in Forced Alignment.",
                )
            else:
                raise HTTPException(
                    status_code=500,
                    detail="Internal Server Error.",
                )

    @app.post(
        "/connect_waves",
        response_class=FileResponse,
        responses={
            200: {
                "content": {
                    "audio/wav": {"schema": {"type": "string", "format": "binary"}}
                },
            }
        },
        tags=["その他"],
        summary="base64エンコードされた複数のwavデータを一つに結合する",
    )
    def connect_waves(waves: List[str]):
        """
        base64エンコードされたwavデータを一纏めにし、wavファイルで返します。
        """
        try:
            waves_nparray, sampling_rate = connect_base64_waves(waves)
        except ConnectBase64WavesException as err:
            return HTTPException(status_code=422, detail=str(err))

        with NamedTemporaryFile(delete=False) as f:
            soundfile.write(
                file=f,
                data=waves_nparray,
                samplerate=sampling_rate,
                format="WAV",
            )

            return FileResponse(f.name, media_type="audio/wav")

    @app.get("/presets", response_model=List[Preset], tags=["その他"])
    def get_presets():
        """
        エンジンが保持しているプリセットの設定を返します

        Returns
        -------
        presets: List[Preset]
            プリセットのリスト
        """
        presets, err_detail = preset_loader.load_presets()
        if err_detail:
            raise HTTPException(status_code=422, detail=err_detail)
        return presets

    @app.get("/version", tags=["その他"])
    def version() -> str:
        return __version__

    @app.get("/core_versions", response_model=List[str], tags=["その他"])
    def core_versions() -> List[str]:
        return Response(
            content=json.dumps(list(synthesis_engines.keys())),
            media_type="application/json",
        )

    @app.get("/speakers", response_model=List[Speaker], tags=["その他"])
    def speakers(
        core_version: Optional[str] = None,
    ):
        engine = get_engine(core_version)
        return Response(
            content=engine.speakers,
            media_type="application/json",
        )

    @app.get("/speaker_info", response_model=SpeakerInfo, tags=["その他"])
    def speaker_info(speaker_uuid: str, core_version: Optional[str] = None):
        """
        指定されたspeaker_uuidに関する情報をjson形式で返します。
        画像や音声はbase64エンコードされたものが返されます。

        Returns
        -------
        ret_data: SpeakerInfo
        """
        speakers = json.loads(get_engine(core_version).speakers)
        for i in range(len(speakers)):
            if speakers[i]["speaker_uuid"] == speaker_uuid:
                speaker = speakers[i]
                break
        else:
            raise HTTPException(status_code=404, detail="該当する話者が見つかりません")

        try:
            policy = (root_dir / f"speaker_info/{speaker_uuid}/policy.md").read_text(
                "utf-8"
            )
            portrait = b64encode_str(
                (root_dir / f"speaker_info/{speaker_uuid}/portrait.png").read_bytes()
            )
            style_infos = []
            for style in speaker["styles"]:
                id = style["id"]
                icon = b64encode_str(
                    (
                        root_dir / f"speaker_info/{speaker_uuid}/icons/{id}.png"
                    ).read_bytes()
                )
                voice_samples = [
                    b64encode_str(
                        (
                            root_dir
                            / "speaker_info/{}/voice_samples/{}_{}.wav".format(
                                speaker_uuid, id, str(j + 1).zfill(3)
                            )
                        ).read_bytes()
                    )
                    for j in range(3)
                ]
                style_infos.append(
                    {"id": id, "icon": icon, "voice_samples": voice_samples}
                )
        except FileNotFoundError:
            import traceback

            traceback.print_exc()
            raise HTTPException(status_code=500, detail="追加情報が見つかりませんでした")

        ret_data = {"policy": policy, "portrait": portrait, "style_infos": style_infos}
        return ret_data

    @app.get("/user_dict", response_model=Dict[str, UserDictWord], tags=["ユーザー辞書"])
    def get_user_dict_words():
        """
        ユーザ辞書に登録されている単語の一覧を返します。
        単語の表層形(surface)は正規化済みの物を返します。

        Returns
        -------
        Dict[str, UserDictWord]
            単語のUUIDとその詳細
        """
        try:
            return read_dict()
        except Exception:
            traceback.print_exc()
            raise HTTPException(status_code=422, detail="辞書の読み込みに失敗しました。")

    @app.post("/user_dict_word", response_model=str, tags=["ユーザー辞書"])
    def add_user_dict_word(
        surface: str,
        pronunciation: str,
        accent_type: int,
        word_type: Optional[WordTypes] = None,
        priority: Optional[conint(ge=MIN_PRIORITY, le=MAX_PRIORITY)] = None,
    ):
        """
        ユーザ辞書に言葉を追加します。

        Parameters
        ----------
        surface : str
            言葉の表層形
        pronunciation: str
            言葉の発音（カタカナ）
        accent_type: int
            アクセント型（音が下がる場所を指す）
        word_type: str, optional
            固有名詞、普通名詞、動詞、形容詞、語尾のいずれか
        priority: int, optional
            単語の優先度（0から10までの整数）
            数字が大きいほど優先度が高くなる
            1から9までの値を指定することを推奨
        """
        try:
            word_uuid = apply_word(
                surface=surface,
                pronunciation=pronunciation,
                accent_type=accent_type,
                word_type=word_type,
                priority=priority,
            )
            return Response(content=word_uuid)
        except ValidationError as e:
            raise HTTPException(status_code=422, detail="パラメータに誤りがあります。\n" + str(e))
        except Exception:
            traceback.print_exc()
            raise HTTPException(status_code=422, detail="ユーザ辞書への追加に失敗しました。")

    @app.put("/user_dict_word/{word_uuid}", status_code=204, tags=["ユーザー辞書"])
    def rewrite_user_dict_word(
        surface: str,
        pronunciation: str,
        accent_type: int,
        word_uuid: str,
        word_type: Optional[WordTypes] = None,
        priority: Optional[conint(ge=MIN_PRIORITY, le=MAX_PRIORITY)] = None,
    ):
        """
        ユーザ辞書に登録されている言葉を更新します。

        Parameters
        ----------
        surface : str
            言葉の表層形
        pronunciation: str
            言葉の発音（カタカナ）
        accent_type: int
            アクセント型（音が下がる場所を指す）
        word_uuid: str
            更新する言葉のUUID
        word_type: str, optional
            固有名詞、普通名詞、動詞、形容詞、語尾のいずれか
        priority: int, optional
            単語の優先度（0から10までの整数）
            数字が大きいほど優先度が高くなる
            1から9までの値を指定することを推奨
        """
        try:
            rewrite_word(
                surface=surface,
                pronunciation=pronunciation,
                accent_type=accent_type,
                word_uuid=word_uuid,
                word_type=word_type,
                priority=priority,
            )
            return Response(status_code=204)
        except HTTPException:
            raise
        except ValidationError as e:
            raise HTTPException(status_code=422, detail="パラメータに誤りがあります。\n" + str(e))
        except Exception:
            traceback.print_exc()
            raise HTTPException(status_code=422, detail="ユーザ辞書の更新に失敗しました。")

    @app.delete("/user_dict_word/{word_uuid}", status_code=204, tags=["ユーザー辞書"])
    def delete_user_dict_word(word_uuid: str):
        """
        ユーザ辞書に登録されている言葉を削除します。

        Parameters
        ----------
        word_uuid: str
            削除する言葉のUUID
        """
        try:
            delete_word(word_uuid=word_uuid)
            return Response(status_code=204)
        except HTTPException:
            raise
        except Exception:
            traceback.print_exc()
            raise HTTPException(status_code=422, detail="ユーザ辞書の更新に失敗しました。")

    @app.post("/import_user_dict", status_code=204, tags=["ユーザー辞書"])
    def import_user_dict_words(
        import_dict_data: Dict[str, UserDictWord], override: bool
    ):
        """
        他のユーザー辞書をインポートします。

        Parameters
        ----------
        import_dict_data: Dict[str, UserDictWord]
            インポートするユーザー辞書のデータ
        override: bool
            重複したエントリがあった場合、上書きするかどうか
        """
        try:
            import_user_dict(dict_data=import_dict_data, override=override)
            return Response(status_code=204)
        except Exception:
            traceback.print_exc()
            raise HTTPException(status_code=422, detail="ユーザー辞書のインポートに失敗しました。")

    @app.get("/supported_devices", response_model=SupportedDevicesInfo, tags=["その他"])
    def supported_devices(
        core_version: Optional[str] = None,
    ):
        supported_devices = get_engine(core_version).supported_devices
        if supported_devices is None:
            raise HTTPException(status_code=422, detail="非対応の機能です。")
        return Response(
            content=supported_devices,
            media_type="application/json",
        )

    return app


if __name__ == "__main__":
    multiprocessing.freeze_support()
    parser = argparse.ArgumentParser()
    parser.add_argument("--host", type=str, default="127.0.0.1")
    parser.add_argument("--port", type=int, default=50021)
    parser.add_argument("--use_gpu", action="store_true")
    parser.add_argument("--voicevox_dir", type=Path, default=None)
    parser.add_argument("--voicelib_dir", type=Path, default=None, action="append")
    parser.add_argument("--runtime_dir", type=Path, default=None, action="append")
    parser.add_argument("--enable_mock", action="store_true")
    parser.add_argument("--enable_cancellable_synthesis", action="store_true")
    parser.add_argument("--enable_guided_synthesis", action="store_true")
    parser.add_argument("--init_processes", type=int, default=2)

    # 引数へcpu_num_threadsの指定がなければ、環境変数をロールします。
    # 環境変数にもない場合は、Noneのままとします。
    # VV_CPU_NUM_THREADSが空文字列でなく数値でもない場合、エラー終了します。
    parser.add_argument(
        "--cpu_num_threads", type=int, default=os.getenv("VV_CPU_NUM_THREADS") or None
    )

    args = parser.parse_args()

    cpu_num_threads: Optional[int] = args.cpu_num_threads

    synthesis_engines = make_synthesis_engines(
        use_gpu=args.use_gpu,
        voicelib_dirs=args.voicelib_dir,
        voicevox_dir=args.voicevox_dir,
        runtime_dirs=args.runtime_dir,
        cpu_num_threads=cpu_num_threads,
        enable_mock=args.enable_mock,
    )
    assert len(synthesis_engines) != 0, "音声合成エンジンがありません。"
    latest_core_version = str(max([LooseVersion(ver) for ver in synthesis_engines]))

    cancellable_engine = None
    if args.enable_cancellable_synthesis:
        cancellable_engine = CancellableEngine(args)

    uvicorn.run(
        generate_app(synthesis_engines, latest_core_version),
        host=args.host,
        port=args.port,
    )<|MERGE_RESOLUTION|>--- conflicted
+++ resolved
@@ -225,16 +225,8 @@
         summary="Create Accent Phrase from External Audio",
     )
     def guided_accent_phrase(
-<<<<<<< HEAD
         query: AudioQuery,
         speaker: int,
-=======
-        text: str = Form(...),  # noqa:B008
-        speaker: int = Form(...),  # noqa:B008
-        is_kana: bool = Form(...),  # noqa:B008
-        audio_file: UploadFile = File(...),  # noqa: B008
-        normalize: bool = Form(...),  # noqa:B008
->>>>>>> 6851e544
         core_version: Optional[str] = None,
     ):
         """
@@ -248,33 +240,10 @@
                 detail="実験的機能はデフォルトで無効になっています。使用するには引数を指定してください。",
             )
         engine = get_engine(core_version)
-<<<<<<< HEAD
         try:
             return engine.guided_accent_phrases(
                 query=query,
                 speaker=speaker,
-=======
-        if is_kana:
-            try:
-                accent_phrases = parse_kana(text)
-            except ParseKanaError as err:
-                raise HTTPException(
-                    status_code=400,
-                    detail=ParseKanaBadRequest(err).dict(),
-                )
-        else:
-            accent_phrases = engine.create_accent_phrases(
-                text,
-                speaker_id=speaker,
-            )
-
-        try:
-            return engine.guided_accent_phrases(
-                accent_phrases=accent_phrases,
-                speaker=speaker,
-                audio_file=audio_file.file,
-                normalize=normalize,
->>>>>>> 6851e544
             )
         except ParseKanaError as err:
             raise HTTPException(
@@ -528,20 +497,8 @@
         summary="Audio synthesis guided by external audio and phonemes",
     )
     def guided_synthesis(
-<<<<<<< HEAD
         query: AudioQuery,
         speaker: int,
-=======
-        kana: str = Form(...),  # noqa: B008
-        speaker_id: int = Form(...),  # noqa: B008
-        normalize: bool = Form(...),  # noqa: B008
-        audio_file: UploadFile = File(...),  # noqa: B008
-        stereo: bool = Form(...),  # noqa: B008
-        sample_rate: int = Form(...),  # noqa: B008
-        volume_scale: float = Form(...),  # noqa: B008
-        pitch_scale: float = Form(...),  # noqa: B008
-        speed_scale: float = Form(...),  # noqa: B008
->>>>>>> 6851e544
         core_version: Optional[str] = None,
     ):
         """
@@ -556,7 +513,6 @@
             )
         engine = get_engine(core_version)
         try:
-<<<<<<< HEAD
             wave = engine.guided_synthesis(
                 query=query,
                 speaker=speaker,
@@ -564,30 +520,6 @@
 
             with NamedTemporaryFile(delete=False) as f:
                 soundfile.write(file=f, data=wave, samplerate=query.outputSamplingRate, format="WAV")
-=======
-            accent_phrases = parse_kana(kana)
-            query = AudioQuery(
-                accent_phrases=accent_phrases,
-                speedScale=speed_scale,
-                pitchScale=pitch_scale,
-                intonationScale=1,
-                volumeScale=volume_scale,
-                prePhonemeLength=0.1,
-                postPhonemeLength=0.1,
-                outputSamplingRate=sample_rate,
-                outputStereo=stereo,
-                kana=kana,
-            )
-            wave = engine.guided_synthesis(
-                audio_file=audio_file.file,
-                query=query,
-                speaker=speaker_id,
-                normalize=normalize,
-            )
-
-            with NamedTemporaryFile(delete=False) as f:
-                soundfile.write(file=f, data=wave, samplerate=sample_rate, format="WAV")
->>>>>>> 6851e544
 
             return FileResponse(f.name, media_type="audio/wav")
         except ParseKanaError as err:
