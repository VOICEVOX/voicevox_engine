--- conflicted
+++ resolved
@@ -9,16 +9,8 @@
 from typing import Optional
 
 import uvicorn
-<<<<<<< HEAD
-from fastapi import Body, Depends, FastAPI, Form, HTTPException
-from fastapi import Path as FAPath
-from fastapi import Query, Request, Response
-from fastapi.middleware.cors import CORSMiddleware
-from fastapi.openapi.utils import get_openapi
-from fastapi.responses import HTMLResponse, JSONResponse
-=======
 from fastapi import FastAPI, HTTPException
->>>>>>> 1f3137b7
+from fastapi.responses import HTMLResponse
 from fastapi.templating import Jinja2Templates
 
 from voicevox_engine import __version__
@@ -184,23 +176,6 @@
             setting_loader, engine_manifest_data, setting_ui_template
         )
     )
-<<<<<<< HEAD
-    def setting_post(
-        cors_policy_mode: CorsPolicyMode = Form(),  # noqa
-        allow_origin: str | None = Form(default=None),  # noqa
-    ) -> Response:
-        """
-        設定を更新します。
-        """
-        settings = Setting(
-            cors_policy_mode=cors_policy_mode,
-            allow_origin=allow_origin,
-        )
-
-        # 更新した設定へ上書き
-        setting_loader.save(settings)
-
-        return Response(status_code=204)
 
     @app.get("/", response_class=HTMLResponse, tags=["その他"])
     async def get_portal() -> str:
@@ -227,37 +202,6 @@
         </ul></li></ul></body></html>
         """
 
-    # BaseLibraryInfo/VvlibManifestモデルはAPIとして表には出ないが、エディタ側で利用したいので、手動で追加する
-    # ref: https://fastapi.tiangolo.com/advanced/extending-openapi/#modify-the-openapi-schema
-    def custom_openapi() -> Any:
-        if app.openapi_schema:
-            return app.openapi_schema
-        openapi_schema = get_openapi(
-            title=app.title,
-            version=app.version,
-            description=app.description,
-            routes=app.routes,
-            tags=app.openapi_tags,
-            servers=app.servers,
-            terms_of_service=app.terms_of_service,
-            contact=app.contact,
-            license_info=app.license_info,
-        )
-        openapi_schema["components"]["schemas"][
-            "VvlibManifest"
-        ] = VvlibManifest.schema()
-        # ref_templateを指定しない場合、definitionsを参照してしまうので、手動で指定する
-        base_library_info = BaseLibraryInfo.schema(
-            ref_template="#/components/schemas/{model}"
-        )
-        # definitionsは既存のモデルを重複して定義するため、不要なので削除
-        del base_library_info["definitions"]
-        openapi_schema["components"]["schemas"]["BaseLibraryInfo"] = base_library_info
-        app.openapi_schema = openapi_schema
-        return openapi_schema
-=======
->>>>>>> 1f3137b7
-
     app = configure_openapi_schema(app)
 
     return app
