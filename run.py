import argparse
import multiprocessing
import os
import sys
from collections.abc import AsyncIterator
from contextlib import asynccontextmanager
from io import TextIOWrapper
from pathlib import Path
from typing import Optional

import uvicorn
from fastapi import FastAPI, HTTPException

from voicevox_engine import __version__
from voicevox_engine.app.dependencies import deprecated_mutable_api
from voicevox_engine.app.middlewares import configure_middlewares
from voicevox_engine.app.openapi_schema import configure_openapi_schema
from voicevox_engine.app.routers.engine_info import generate_engine_info_router
from voicevox_engine.app.routers.library import generate_library_router
from voicevox_engine.app.routers.morphing import generate_morphing_router
from voicevox_engine.app.routers.preset import generate_preset_router
from voicevox_engine.app.routers.setting import generate_setting_router
from voicevox_engine.app.routers.speaker import generate_speaker_router
from voicevox_engine.app.routers.tts_pipeline import generate_tts_pipeline_router
from voicevox_engine.app.routers.user_dict import generate_user_dict_router
from voicevox_engine.cancellable_engine import CancellableEngine
from voicevox_engine.core.core_adapter import CoreAdapter
from voicevox_engine.core.core_initializer import initialize_cores
from voicevox_engine.engine_manifest.EngineManifestLoader import EngineManifestLoader
from voicevox_engine.library_manager import LibraryManager
from voicevox_engine.metas.MetasStore import MetasStore
from voicevox_engine.preset.PresetManager import PresetManager
from voicevox_engine.setting.Setting import CorsPolicyMode
from voicevox_engine.setting.SettingLoader import USER_SETTING_PATH, SettingHandler
from voicevox_engine.tts_pipeline.tts_engine import (
    TTSEngine,
    make_tts_engines_from_cores,
)
from voicevox_engine.user_dict.user_dict import update_dict
from voicevox_engine.utility.core_version_utility import get_latest_version
from voicevox_engine.utility.path_utility import engine_root, get_save_dir
from voicevox_engine.utility.run_utility import decide_boolean_from_env


def set_output_log_utf8() -> None:
    """
    stdout/stderrのエンコーディングをUTF-8に切り替える関数
    """
    # コンソールがない環境だとNone https://docs.python.org/ja/3/library/sys.html#sys.__stdin__
    if sys.stdout is not None:
        if isinstance(sys.stdout, TextIOWrapper):
            sys.stdout.reconfigure(encoding="utf-8")
        else:
            # バッファを全て出力する
            sys.stdout.flush()
            try:
                sys.stdout = TextIOWrapper(
                    sys.stdout.buffer, encoding="utf-8", errors="backslashreplace"
                )
            except AttributeError:
                # stdout.bufferがない場合は無視
                pass
    if sys.stderr is not None:
        if isinstance(sys.stderr, TextIOWrapper):
            sys.stderr.reconfigure(encoding="utf-8")
        else:
            sys.stderr.flush()
            try:
                sys.stderr = TextIOWrapper(
                    sys.stderr.buffer, encoding="utf-8", errors="backslashreplace"
                )
            except AttributeError:
                # stderr.bufferがない場合は無視
                pass


def generate_app(
    tts_engines: dict[str, TTSEngine],
    cores: dict[str, CoreAdapter],
    latest_core_version: str,
    setting_loader: SettingHandler,
    preset_manager: PresetManager,
    cancellable_engine: CancellableEngine | None = None,
    root_dir: Optional[Path] = None,
    cors_policy_mode: CorsPolicyMode = CorsPolicyMode.localapps,
    allow_origin: Optional[list[str]] = None,
    disable_mutable_api: bool = False,
) -> FastAPI:
    if root_dir is None:
        root_dir = engine_root()

    @asynccontextmanager
    async def lifespan(app: FastAPI) -> AsyncIterator[None]:
        update_dict()
        yield

    app = FastAPI(
        title="VOICEVOX Engine",
        description="VOICEVOXの音声合成エンジンです。",
        version=__version__,
        lifespan=lifespan,
    )
    app = configure_middlewares(app, cors_policy_mode, allow_origin)

    if disable_mutable_api:
        deprecated_mutable_api.enable = False

    engine_manifest_data = EngineManifestLoader(
        engine_root() / "engine_manifest.json", engine_root()
    ).load_manifest()
    library_manager = LibraryManager(
        get_save_dir() / "installed_libraries",
        engine_manifest_data.supported_vvlib_manifest_version,
        engine_manifest_data.brand_name,
        engine_manifest_data.name,
        engine_manifest_data.uuid,
    )

    metas_store = MetasStore(root_dir / "speaker_info")

    # @app.on_event("startup")
    # async def start_catch_disconnection():
    #     if cancellable_engine is not None:
    #         loop = asyncio.get_event_loop()
    #         _ = loop.create_task(cancellable_engine.catch_disconnection())

    def get_engine(core_version: Optional[str]) -> TTSEngine:
        if core_version is None:
            return tts_engines[latest_core_version]
        if core_version in tts_engines:
            return tts_engines[core_version]
        raise HTTPException(status_code=422, detail="不明なバージョンです")

    def get_core(core_version: Optional[str]) -> CoreAdapter:
        """指定したバージョンのコアを取得する"""
        if core_version is None:
            return cores[latest_core_version]
        if core_version in cores:
            return cores[core_version]
        raise HTTPException(status_code=422, detail="不明なバージョンです")

    app.include_router(
        generate_tts_pipeline_router(
            get_engine, get_core, preset_manager, cancellable_engine
        )
    )
    app.include_router(generate_morphing_router(get_engine, get_core, metas_store))
    app.include_router(generate_preset_router(preset_manager))
    app.include_router(generate_speaker_router(get_core, metas_store, root_dir))
    if engine_manifest_data.supported_features.manage_library:
        app.include_router(
            generate_library_router(engine_manifest_data, library_manager)
        )
    app.include_router(generate_user_dict_router())
    app.include_router(
        generate_engine_info_router(get_core, cores, engine_manifest_data)
    )
<<<<<<< HEAD

    app.include_router(setting.generate_router(setting_loader, engine_manifest_data))
=======
    app.include_router(
        generate_setting_router(
            setting_loader, engine_manifest_data, setting_ui_template
        )
    )
>>>>>>> 8b2b83bc

    app = configure_openapi_schema(app)

    return app


def main() -> None:
    multiprocessing.freeze_support()

    output_log_utf8 = decide_boolean_from_env("VV_OUTPUT_LOG_UTF8")
    if output_log_utf8:
        set_output_log_utf8()

    parser = argparse.ArgumentParser(description="VOICEVOX のエンジンです。")
    # Uvicorn でバインドするアドレスを "localhost" にすることで IPv4 (127.0.0.1) と IPv6 ([::1]) の両方でリッスンできます.
    # これは Uvicorn のドキュメントに記載されていない挙動です; 将来のアップデートにより動作しなくなる可能性があります.
    # ref: https://github.com/VOICEVOX/voicevox_engine/pull/647#issuecomment-1540204653
    parser.add_argument(
        "--host",
        type=str,
        default="localhost",
        help="接続を受け付けるホストアドレスです。",
    )
    parser.add_argument(
        "--port", type=int, default=50021, help="接続を受け付けるポート番号です。"
    )
    parser.add_argument(
        "--use_gpu", action="store_true", help="GPUを使って音声合成するようになります。"
    )
    parser.add_argument(
        "--voicevox_dir",
        type=Path,
        default=None,
        help="VOICEVOXのディレクトリパスです。",
    )
    parser.add_argument(
        "--voicelib_dir",
        type=Path,
        default=None,
        action="append",
        help="VOICEVOX COREのディレクトリパスです。",
    )
    parser.add_argument(
        "--runtime_dir",
        type=Path,
        default=None,
        action="append",
        help="VOICEVOX COREで使用するライブラリのディレクトリパスです。",
    )
    parser.add_argument(
        "--enable_mock",
        action="store_true",
        help="VOICEVOX COREを使わずモックで音声合成を行います。",
    )
    parser.add_argument(
        "--enable_cancellable_synthesis",
        action="store_true",
        help="音声合成を途中でキャンセルできるようになります。",
    )
    parser.add_argument(
        "--init_processes",
        type=int,
        default=2,
        help="cancellable_synthesis機能の初期化時に生成するプロセス数です。",
    )
    parser.add_argument(
        "--load_all_models",
        action="store_true",
        help="起動時に全ての音声合成モデルを読み込みます。",
    )

    # 引数へcpu_num_threadsの指定がなければ、環境変数をロールします。
    # 環境変数にもない場合は、Noneのままとします。
    # VV_CPU_NUM_THREADSが空文字列でなく数値でもない場合、エラー終了します。
    parser.add_argument(
        "--cpu_num_threads",
        type=int,
        default=os.getenv("VV_CPU_NUM_THREADS") or None,
        help=(
            "音声合成を行うスレッド数です。指定しない場合、代わりに環境変数 VV_CPU_NUM_THREADS の値が使われます。"
            "VV_CPU_NUM_THREADS が空文字列でなく数値でもない場合はエラー終了します。"
        ),
    )

    parser.add_argument(
        "--output_log_utf8",
        action="store_true",
        help=(
            "ログ出力をUTF-8でおこないます。指定しない場合、代わりに環境変数 VV_OUTPUT_LOG_UTF8 の値が使われます。"
            "VV_OUTPUT_LOG_UTF8 の値が1の場合はUTF-8で、0または空文字、値がない場合は環境によって自動的に決定されます。"
        ),
    )

    parser.add_argument(
        "--cors_policy_mode",
        type=CorsPolicyMode,
        choices=list(CorsPolicyMode),
        default=None,
        help=(
            "CORSの許可モード。allまたはlocalappsが指定できます。allはすべてを許可します。"
            "localappsはオリジン間リソース共有ポリシーを、app://.とlocalhost関連に限定します。"
            "その他のオリジンはallow_originオプションで追加できます。デフォルトはlocalapps。"
            "このオプションは--setting_fileで指定される設定ファイルよりも優先されます。"
        ),
    )

    parser.add_argument(
        "--allow_origin",
        nargs="*",
        help=(
            "許可するオリジンを指定します。スペースで区切ることで複数指定できます。"
            "このオプションは--setting_fileで指定される設定ファイルよりも優先されます。"
        ),
    )

    parser.add_argument(
        "--setting_file",
        type=Path,
        default=USER_SETTING_PATH,
        help="設定ファイルを指定できます。",
    )

    parser.add_argument(
        "--preset_file",
        type=Path,
        default=None,
        help=(
            "プリセットファイルを指定できます。"
            "指定がない場合、環境変数 VV_PRESET_FILE、--voicevox_dirのpresets.yaml、"
            "実行ファイルのディレクトリのpresets.yamlを順に探します。"
        ),
    )

    parser.add_argument(
        "--disable_mutable_api",
        action="store_true",
        help=(
            "辞書登録や設定変更など、エンジンの静的なデータを変更するAPIを無効化します。"
            "指定しない場合、代わりに環境変数 VV_DISABLE_MUTABLE_API の値が使われます。"
            "VV_DISABLE_MUTABLE_API の値が1の場合は無効化で、0または空文字、値がない場合は無視されます。"
        ),
    )

    args = parser.parse_args()

    if args.output_log_utf8:
        set_output_log_utf8()

    # Synthesis Engine
    use_gpu: bool = args.use_gpu
    voicevox_dir: Path | None = args.voicevox_dir
    voicelib_dirs: list[Path] | None = args.voicelib_dir
    runtime_dirs: list[Path] | None = args.runtime_dir
    enable_mock: bool = args.enable_mock
    cpu_num_threads: int | None = args.cpu_num_threads
    load_all_models: bool = args.load_all_models

    cores = initialize_cores(
        use_gpu=use_gpu,
        voicelib_dirs=voicelib_dirs,
        voicevox_dir=voicevox_dir,
        runtime_dirs=runtime_dirs,
        cpu_num_threads=cpu_num_threads,
        enable_mock=enable_mock,
        load_all_models=load_all_models,
    )
    tts_engines = make_tts_engines_from_cores(cores)
    assert len(tts_engines) != 0, "音声合成エンジンがありません。"
    latest_core_version = get_latest_version(list(tts_engines.keys()))

    # Cancellable Engine
    enable_cancellable_synthesis: bool = args.enable_cancellable_synthesis
    init_processes: int = args.init_processes

    cancellable_engine: CancellableEngine | None = None
    if enable_cancellable_synthesis:
        cancellable_engine = CancellableEngine(
            init_processes=init_processes,
            use_gpu=use_gpu,
            voicelib_dirs=voicelib_dirs,
            voicevox_dir=voicevox_dir,
            runtime_dirs=runtime_dirs,
            cpu_num_threads=cpu_num_threads,
            enable_mock=enable_mock,
        )

    root_dir: Path | None = voicevox_dir
    if root_dir is None:
        root_dir = engine_root()

    setting_loader = SettingHandler(args.setting_file)

    settings = setting_loader.load()

    cors_policy_mode: CorsPolicyMode | None = args.cors_policy_mode
    if cors_policy_mode is None:
        cors_policy_mode = settings.cors_policy_mode

    allow_origin = None
    if args.allow_origin is not None:
        allow_origin = args.allow_origin
    elif settings.allow_origin is not None:
        allow_origin = settings.allow_origin.split(" ")

    # Preset Manager
    # preset_pathの優先順: 引数、環境変数、voicevox_dir、実行ファイルのディレクトリ
    # ファイルの存在に関わらず、優先順で最初に指定されたパスをプリセットファイルとして使用する
    preset_path: Path | None = args.preset_file
    if preset_path is None:
        # 引数 --preset_file の指定がない場合
        env_preset_path = os.getenv("VV_PRESET_FILE")
        if env_preset_path is not None and len(env_preset_path) != 0:
            # 環境変数 VV_PRESET_FILE の指定がある場合
            preset_path = Path(env_preset_path)
        else:
            # 環境変数 VV_PRESET_FILE の指定がない場合
            preset_path = root_dir / "presets.yaml"

    preset_manager = PresetManager(
        preset_path=preset_path,
    )

    disable_mutable_api: bool = args.disable_mutable_api | decide_boolean_from_env(
        "VV_DISABLE_MUTABLE_API"
    )

    uvicorn.run(
        generate_app(
            tts_engines,
            cores,
            latest_core_version,
            setting_loader,
            preset_manager=preset_manager,
            cancellable_engine=cancellable_engine,
            root_dir=root_dir,
            cors_policy_mode=cors_policy_mode,
            allow_origin=allow_origin,
            disable_mutable_api=disable_mutable_api,
        ),
        host=args.host,
        port=args.port,
    )


if __name__ == "__main__":
    main()<|MERGE_RESOLUTION|>--- conflicted
+++ resolved
@@ -155,16 +155,7 @@
     app.include_router(
         generate_engine_info_router(get_core, cores, engine_manifest_data)
     )
-<<<<<<< HEAD
-
-    app.include_router(setting.generate_router(setting_loader, engine_manifest_data))
-=======
-    app.include_router(
-        generate_setting_router(
-            setting_loader, engine_manifest_data, setting_ui_template
-        )
-    )
->>>>>>> 8b2b83bc
+    app.include_router(generate_setting_router(setting_loader, engine_manifest_data))
 
     app = configure_openapi_schema(app)
 
