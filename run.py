import argparse
import asyncio
import base64
import json
import multiprocessing
import os
import re
import sys
import traceback
import warnings
import zipfile
from collections.abc import Awaitable, Callable
from functools import lru_cache
from io import BytesIO, TextIOWrapper
from pathlib import Path
from tempfile import NamedTemporaryFile, TemporaryFile
from typing import Annotated, Any, Dict, List, Optional

import soundfile
import uvicorn
from fastapi import Depends, FastAPI, Form, HTTPException, Query, Request, Response
from fastapi.middleware.cors import CORSMiddleware
from fastapi.openapi.utils import get_openapi
from fastapi.responses import JSONResponse
from fastapi.templating import Jinja2Templates
from pydantic import ValidationError
from starlette.background import BackgroundTask
from starlette.responses import FileResponse

from voicevox_engine import __version__
from voicevox_engine.cancellable_engine import CancellableEngine
from voicevox_engine.core_adapter import CoreAdapter
from voicevox_engine.core_initializer import initialize_cores
from voicevox_engine.engine_manifest import EngineManifestLoader
from voicevox_engine.engine_manifest.EngineManifest import EngineManifest
from voicevox_engine.library_manager import LibraryManager
from voicevox_engine.metas.MetasStore import MetasStore, construct_lookup
from voicevox_engine.model import (
    AccentPhrase,
    AudioQuery,
    BaseLibraryInfo,
    DownloadableLibraryInfo,
    InstalledLibraryInfo,
    MorphableTargetInfo,
    ParseKanaBadRequest,
    ParseKanaError,
    Speaker,
    SpeakerInfo,
    StyleId,
    StyleIdNotFoundError,
    SupportedDevicesInfo,
    UserDictWord,
    VvlibManifest,
    WordTypes,
)
from voicevox_engine.morphing import (
    get_morphable_targets,
    is_synthesis_morphing_permitted,
    synthesis_morphing,
)
from voicevox_engine.morphing import (
    synthesis_morphing_parameter as _synthesis_morphing_parameter,
)
from voicevox_engine.part_of_speech_data import MAX_PRIORITY, MIN_PRIORITY
from voicevox_engine.preset import Preset, PresetError, PresetManager
from voicevox_engine.setting import (
    USER_SETTING_PATH,
    CorsPolicyMode,
    Setting,
    SettingLoader,
)
from voicevox_engine.tts_pipeline import TTSEngine, make_tts_engines_from_cores
from voicevox_engine.tts_pipeline.kana_converter import create_kana, parse_kana
from voicevox_engine.user_dict import (
    apply_word,
    delete_word,
    import_user_dict,
    read_dict,
    rewrite_word,
    update_dict,
)
from voicevox_engine.utility import (
    ConnectBase64WavesException,
    connect_base64_waves,
    delete_file,
    engine_root,
    get_latest_core_version,
    get_save_dir,
    internal_root,
)
from voicevox_engine.utility.run_utility import decide_boolean_from_env


def get_style_id_from_deprecated(
    style_id: int | None, speaker_id: int | None
) -> StyleId:
    """
    style_idとspeaker_id両方ともNoneかNoneでないかをチェックし、
    どちらか片方しかNoneが存在しなければstyle_idを返す
    """
    if speaker_id is not None and style_id is None:
        warnings.warn("speakerは非推奨です。style_idを利用してください。", stacklevel=1)
        return StyleId(speaker_id)
    elif style_id is not None and speaker_id is None:
        return StyleId(style_id)
    raise HTTPException(
        status_code=400, detail="speakerとstyle_idが両方とも存在しないか、両方とも存在しています。"
    )


def b64encode_str(s):
    return base64.b64encode(s).decode("utf-8")


def set_output_log_utf8() -> None:
    """
    stdout/stderrのエンコーディングをUTF-8に切り替える関数
    """
    # コンソールがない環境だとNone https://docs.python.org/ja/3/library/sys.html#sys.__stdin__
    if sys.stdout is not None:
        if isinstance(sys.stdout, TextIOWrapper):
            sys.stdout.reconfigure(encoding="utf-8")
        else:
            # バッファを全て出力する
            sys.stdout.flush()
            try:
                sys.stdout = TextIOWrapper(
                    sys.stdout.buffer, encoding="utf-8", errors="backslashreplace"
                )
            except AttributeError:
                # stdout.bufferがない場合は無視
                pass
    if sys.stderr is not None:
        if isinstance(sys.stderr, TextIOWrapper):
            sys.stderr.reconfigure(encoding="utf-8")
        else:
            sys.stderr.flush()
            try:
                sys.stderr = TextIOWrapper(
                    sys.stderr.buffer, encoding="utf-8", errors="backslashreplace"
                )
            except AttributeError:
                # stderr.bufferがない場合は無視
                pass


def generate_app(
    tts_engines: Dict[str, TTSEngine],
    cores: Dict[str, CoreAdapter],
    latest_core_version: str,
    setting_loader: SettingLoader,
    preset_manager: PresetManager,
    cancellable_engine: CancellableEngine | None = None,
    root_dir: Optional[Path] = None,
    cors_policy_mode: CorsPolicyMode = CorsPolicyMode.localapps,
    allow_origin: Optional[List[str]] = None,
    disable_mutable_api: bool = False,
) -> FastAPI:
    if root_dir is None:
        root_dir = engine_root()

    app = FastAPI(
        title="VOICEVOX Engine",
        description="VOICEVOXの音声合成エンジンです。",
        version=__version__,
    )

    # CORS用のヘッダを生成するミドルウェア
    localhost_regex = "^https?://(localhost|127\\.0\\.0\\.1)(:[0-9]+)?$"
    compiled_localhost_regex = re.compile(localhost_regex)
    allowed_origins = ["*"]
    if cors_policy_mode == "localapps":
        allowed_origins = ["app://."]
        if allow_origin is not None:
            allowed_origins += allow_origin
            if "*" in allow_origin:
                print(
                    'WARNING: Deprecated use of argument "*" in allow_origin. '
                    'Use option "--cors_policy_mod all" instead. See "--help" for more.',
                    file=sys.stderr,
                )

    app.add_middleware(
        CORSMiddleware,
        allow_origins=allowed_origins,
        allow_credentials=True,
        allow_origin_regex=localhost_regex,
        allow_methods=["*"],
        allow_headers=["*"],
    )

    # 許可されていないOriginを遮断するミドルウェア
    @app.middleware("http")
    async def block_origin_middleware(
        request: Request, call_next: Callable[[Request], Awaitable[Response]]
    ) -> Response | JSONResponse:
        isValidOrigin: bool = False
        if "Origin" not in request.headers:  # Originのない純粋なリクエストの場合
            isValidOrigin = True
        elif "*" in allowed_origins:  # すべてを許可する設定の場合
            isValidOrigin = True
        elif request.headers["Origin"] in allowed_origins:  # Originが許可されている場合
            isValidOrigin = True
        elif compiled_localhost_regex.fullmatch(
            request.headers["Origin"]
        ):  # localhostの場合
            isValidOrigin = True

        if isValidOrigin:
            return await call_next(request)
        else:
            return JSONResponse(
                status_code=403, content={"detail": "Origin not allowed"}
            )

    # 許可されていないAPIを無効化する
    def check_disabled_mutable_api():
        if disable_mutable_api:
            raise HTTPException(status_code=403, detail="エンジンの静的なデータを変更するAPIは無効化されています")

    engine_manifest_data = EngineManifestLoader(
        engine_root() / "engine_manifest.json", engine_root()
    ).load_manifest()
    library_manager = LibraryManager(
        get_save_dir() / "installed_libraries",
        engine_manifest_data.supported_vvlib_manifest_version,
        engine_manifest_data.brand_name,
        engine_manifest_data.name,
        engine_manifest_data.uuid,
    )

    metas_store = MetasStore(root_dir / "speaker_info")

    setting_ui_template = Jinja2Templates(directory=internal_root() / "ui_template")

    # キャッシュを有効化
    # モジュール側でlru_cacheを指定するとキャッシュを制御しにくいため、HTTPサーバ側で指定する
    # TODO: キャッシュを管理するモジュール側API・HTTP側APIを用意する
    synthesis_morphing_parameter = lru_cache(maxsize=4)(_synthesis_morphing_parameter)

    # @app.on_event("startup")
    # async def start_catch_disconnection():
    #     if cancellable_engine is not None:
    #         loop = asyncio.get_event_loop()
    #         _ = loop.create_task(cancellable_engine.catch_disconnection())

    @app.on_event("startup")
    def apply_user_dict():
        update_dict()

    def get_engine(core_version: Optional[str]) -> TTSEngine:
        if core_version is None:
            return tts_engines[latest_core_version]
        if core_version in tts_engines:
            return tts_engines[core_version]
        raise HTTPException(status_code=422, detail="不明なバージョンです")

    def get_core(core_version: Optional[str]) -> CoreAdapter:
        """指定したバージョンのコアを取得する"""
        if core_version is None:
            return cores[latest_core_version]
        if core_version in cores:
            return cores[core_version]
        raise HTTPException(status_code=422, detail="不明なバージョンです")

    @app.post(
        "/audio_query",
        response_model=AudioQuery,
        tags=["クエリ作成"],
        summary="音声合成用のクエリを作成する",
    )
    def audio_query(
        text: str,
        style_id: int | None = Query(default=None),  # noqa: B008
        speaker: int | None = Query(default=None, deprecated=True),  # noqa: B008
        core_version: str | None = None,
    ) -> AudioQuery:
        """
        音声合成用のクエリの初期値を得ます。ここで得られたクエリはそのまま音声合成に利用できます。各値の意味は`Schemas`を参照してください。
        """
        style_id = get_style_id_from_deprecated(style_id=style_id, speaker_id=speaker)
        engine = get_engine(core_version)
        core = get_core(core_version)
        accent_phrases = engine.create_accent_phrases(text, style_id)
        return AudioQuery(
            accent_phrases=accent_phrases,
            speedScale=1,
            pitchScale=0,
            intonationScale=1,
            volumeScale=1,
            prePhonemeLength=0.1,
            postPhonemeLength=0.1,
            outputSamplingRate=core.default_sampling_rate,
            outputStereo=False,
            kana=create_kana(accent_phrases),
        )

    @app.post(
        "/audio_query_from_preset",
        response_model=AudioQuery,
        tags=["クエリ作成"],
        summary="音声合成用のクエリをプリセットを用いて作成する",
    )
    def audio_query_from_preset(
        text: str,
        preset_id: int,
        core_version: str | None = None,
    ) -> AudioQuery:
        """
        音声合成用のクエリの初期値を得ます。ここで得られたクエリはそのまま音声合成に利用できます。各値の意味は`Schemas`を参照してください。
        """
        engine = get_engine(core_version)
        core = get_core(core_version)
        try:
            presets = preset_manager.load_presets()
        except PresetError as err:
            raise HTTPException(status_code=422, detail=str(err))
        for preset in presets:
            if preset.id == preset_id:
                selected_preset = preset
                break
        else:
            raise HTTPException(status_code=422, detail="該当するプリセットIDが見つかりません")

        accent_phrases = engine.create_accent_phrases(
            text, StyleId(selected_preset.style_id)
        )
        return AudioQuery(
            accent_phrases=accent_phrases,
            speedScale=selected_preset.speedScale,
            pitchScale=selected_preset.pitchScale,
            intonationScale=selected_preset.intonationScale,
            volumeScale=selected_preset.volumeScale,
            prePhonemeLength=selected_preset.prePhonemeLength,
            postPhonemeLength=selected_preset.postPhonemeLength,
            outputSamplingRate=core.default_sampling_rate,
            outputStereo=False,
            kana=create_kana(accent_phrases),
        )

    @app.post(
        "/accent_phrases",
        response_model=list[AccentPhrase],
        tags=["クエリ編集"],
        summary="テキストからアクセント句を得る",
        responses={
            400: {
                "description": "読み仮名のパースに失敗",
                "model": ParseKanaBadRequest,
            }
        },
    )
    def accent_phrases(
        text: str,
        style_id: int | None = Query(default=None),  # noqa: B008
        speaker: int | None = Query(default=None, deprecated=True),  # noqa: B008
        is_kana: bool = False,
        core_version: str | None = None,
    ) -> list[AccentPhrase]:
        """
        テキストからアクセント句を得ます。
        is_kanaが`true`のとき、テキストは次のAquesTalk 風記法で解釈されます。デフォルトは`false`です。
        * 全てのカナはカタカナで記述される
        * アクセント句は`/`または`、`で区切る。`、`で区切った場合に限り無音区間が挿入される。
        * カナの手前に`_`を入れるとそのカナは無声化される
        * アクセント位置を`'`で指定する。全てのアクセント句にはアクセント位置を1つ指定する必要がある。
        * アクセント句末に`？`(全角)を入れることにより疑問文の発音ができる。
        """
        style_id = get_style_id_from_deprecated(style_id=style_id, speaker_id=speaker)
        engine = get_engine(core_version)
        if is_kana:
            try:
                accent_phrases = parse_kana(text)
            except ParseKanaError as err:
                raise HTTPException(
                    status_code=400,
                    detail=ParseKanaBadRequest(err).dict(),
                )
<<<<<<< HEAD
            accent_phrases = engine.update_length_and_pitch(accent_phrases, style_id)
=======
            accent_phrases = engine.replace_mora_data(accent_phrases, style_id)
>>>>>>> 6452c89d

            return accent_phrases
        else:
            return engine.create_accent_phrases(text, style_id)

    @app.post(
        "/mora_data",
        response_model=list[AccentPhrase],
        tags=["クエリ編集"],
        summary="アクセント句から音高・音素長を得る",
    )
    def mora_data(
        accent_phrases: list[AccentPhrase],
        style_id: int | None = Query(default=None),  # noqa: B008
        speaker: int | None = Query(default=None, deprecated=True),  # noqa: B008
        core_version: str | None = None,
    ) -> list[AccentPhrase]:
        style_id = get_style_id_from_deprecated(style_id=style_id, speaker_id=speaker)
        engine = get_engine(core_version)
<<<<<<< HEAD
        return engine.update_length_and_pitch(accent_phrases, style_id)
=======
        return engine.replace_mora_data(accent_phrases, style_id)
>>>>>>> 6452c89d

    @app.post(
        "/mora_length",
        response_model=list[AccentPhrase],
        tags=["クエリ編集"],
        summary="アクセント句から音素長を得る",
    )
    def mora_length(
        accent_phrases: list[AccentPhrase],
        style_id: int | None = Query(default=None),  # noqa: B008
        speaker: int | None = Query(default=None, deprecated=True),  # noqa: B008
        core_version: str | None = None,
    ) -> list[AccentPhrase]:
        style_id = get_style_id_from_deprecated(style_id=style_id, speaker_id=speaker)
        engine = get_engine(core_version)
<<<<<<< HEAD
        return engine.update_length(accent_phrases, style_id)
=======
        return engine.replace_phoneme_length(accent_phrases, style_id)
>>>>>>> 6452c89d

    @app.post(
        "/mora_pitch",
        response_model=list[AccentPhrase],
        tags=["クエリ編集"],
        summary="アクセント句から音高を得る",
    )
    def mora_pitch(
        accent_phrases: list[AccentPhrase],
        style_id: int | None = Query(default=None),  # noqa: B008
        speaker: int | None = Query(default=None, deprecated=True),  # noqa: B008
        core_version: str | None = None,
    ) -> list[AccentPhrase]:
        style_id = get_style_id_from_deprecated(style_id=style_id, speaker_id=speaker)
        engine = get_engine(core_version)
<<<<<<< HEAD
        return engine.update_pitch(accent_phrases, style_id)
=======
        return engine.replace_mora_pitch(accent_phrases, style_id)
>>>>>>> 6452c89d

    @app.post(
        "/synthesis",
        response_class=FileResponse,
        responses={
            200: {
                "content": {
                    "audio/wav": {"schema": {"type": "string", "format": "binary"}}
                },
            }
        },
        tags=["音声合成"],
        summary="音声合成する",
    )
    def synthesis(
        query: AudioQuery,
        style_id: int | None = Query(default=None),  # noqa: B008
        speaker: int | None = Query(default=None, deprecated=True),  # noqa: B008
        enable_interrogative_upspeak: bool = Query(  # noqa: B008
            default=True,
            description="疑問系のテキストが与えられたら語尾を自動調整する",
        ),
        core_version: str | None = None,
    ) -> FileResponse:
        style_id = get_style_id_from_deprecated(style_id=style_id, speaker_id=speaker)
        engine = get_engine(core_version)
<<<<<<< HEAD
        wave = engine.synthesize_wave(query, style_id, enable_interrogative_upspeak)
=======
        wave = engine.synthesis(
            query, style_id, enable_interrogative_upspeak=enable_interrogative_upspeak
        )
>>>>>>> 6452c89d

        with NamedTemporaryFile(delete=False) as f:
            soundfile.write(
                file=f, data=wave, samplerate=query.outputSamplingRate, format="WAV"
            )

        return FileResponse(
            f.name,
            media_type="audio/wav",
            background=BackgroundTask(delete_file, f.name),
        )

    @app.post(
        "/cancellable_synthesis",
        response_class=FileResponse,
        responses={
            200: {
                "content": {
                    "audio/wav": {"schema": {"type": "string", "format": "binary"}}
                },
            }
        },
        tags=["音声合成"],
        summary="音声合成する（キャンセル可能）",
    )
    def cancellable_synthesis(
        query: AudioQuery,
        request: Request,
        style_id: int | None = Query(default=None),  # noqa: B008
        speaker: int | None = Query(default=None, deprecated=True),  # noqa: B008
        core_version: str | None = None,
    ) -> FileResponse:
        style_id = get_style_id_from_deprecated(style_id=style_id, speaker_id=speaker)
        if cancellable_engine is None:
            raise HTTPException(
                status_code=404,
                detail="実験的機能はデフォルトで無効になっています。使用するには引数を指定してください。",
            )
        f_name = cancellable_engine._synthesis_impl(
            query, style_id, request, core_version=core_version
        )
        if f_name == "":
            raise HTTPException(status_code=422, detail="不明なバージョンです")

        return FileResponse(
            f_name,
            media_type="audio/wav",
            background=BackgroundTask(delete_file, f_name),
        )

    @app.post(
        "/multi_synthesis",
        response_class=FileResponse,
        responses={
            200: {
                "content": {
                    "application/zip": {
                        "schema": {"type": "string", "format": "binary"}
                    }
                },
            }
        },
        tags=["音声合成"],
        summary="複数まとめて音声合成する",
    )
    def multi_synthesis(
        queries: list[AudioQuery],
        style_id: int | None = Query(default=None),  # noqa: B008
        speaker: int | None = Query(default=None, deprecated=True),  # noqa: B008
        core_version: str | None = None,
    ) -> FileResponse:
        style_id = get_style_id_from_deprecated(style_id=style_id, speaker_id=speaker)
        engine = get_engine(core_version)
        sampling_rate = queries[0].outputSamplingRate

        with NamedTemporaryFile(delete=False) as f:
            with zipfile.ZipFile(f, mode="a") as zip_file:
                for i in range(len(queries)):
                    if queries[i].outputSamplingRate != sampling_rate:
                        raise HTTPException(
                            status_code=422, detail="サンプリングレートが異なるクエリがあります"
                        )

                    with TemporaryFile() as wav_file:
<<<<<<< HEAD
                        wave = engine.synthesize_wave(queries[i], style_id)
=======
                        wave = engine.synthesis(queries[i], style_id)
>>>>>>> 6452c89d
                        soundfile.write(
                            file=wav_file,
                            data=wave,
                            samplerate=sampling_rate,
                            format="WAV",
                        )
                        wav_file.seek(0)
                        zip_file.writestr(f"{str(i + 1).zfill(3)}.wav", wav_file.read())

        return FileResponse(
            f.name,
            media_type="application/zip",
            background=BackgroundTask(delete_file, f.name),
        )

    @app.post(
        "/morphable_targets",
        response_model=list[dict[str, MorphableTargetInfo]],
        tags=["音声合成"],
        summary="指定した話者に対してエンジン内の話者がモーフィングが可能か判定する",
    )
    def morphable_targets(
        base_speakers: list[int],
        core_version: str | None = None,
    ) -> list[dict[str, MorphableTargetInfo]]:
        """
        指定されたベース話者に対してエンジン内の各話者がモーフィング機能を利用可能か返します。
        モーフィングの許可/禁止は`/speakers`の`speaker.supported_features.synthesis_morphing`に記載されています。
        プロパティが存在しない場合は、モーフィングが許可されているとみなします。
        返り値の話者はstring型なので注意。
        """
        core = get_core(core_version)

        try:
            speakers = metas_store.load_combined_metas(core=core)
            morphable_targets = get_morphable_targets(
                speakers=speakers, base_speakers=base_speakers
            )
            # jsonはint型のキーを持てないので、string型に変換する
            return [
                {str(k): v for k, v in morphable_target.items()}
                for morphable_target in morphable_targets
            ]
        except StyleIdNotFoundError as e:
            raise HTTPException(
                status_code=404, detail=f"該当するスタイル(style_id={e.style_id})が見つかりません"
            )

    @app.post(
        "/synthesis_morphing",
        response_class=FileResponse,
        responses={
            200: {
                "content": {
                    "audio/wav": {"schema": {"type": "string", "format": "binary"}}
                },
            }
        },
        tags=["音声合成"],
        summary="2人の話者でモーフィングした音声を合成する",
    )
    def _synthesis_morphing(
        query: AudioQuery,
        base_speaker: int,
        target_speaker: int,
        morph_rate: float = Query(..., ge=0.0, le=1.0),  # noqa: B008
        core_version: str | None = None,
    ) -> FileResponse:
        """
        指定された2人の話者で音声を合成、指定した割合でモーフィングした音声を得ます。
        モーフィングの割合は`morph_rate`で指定でき、0.0でベースの話者、1.0でターゲットの話者に近づきます。
        """
        engine = get_engine(core_version)
        core = get_core(core_version)

        try:
            speakers = metas_store.load_combined_metas(core=core)
            speaker_lookup = construct_lookup(speakers=speakers)
            is_permitted = is_synthesis_morphing_permitted(
                speaker_lookup, base_speaker, target_speaker
            )
            if not is_permitted:
                raise HTTPException(
                    status_code=400,
                    detail="指定された話者ペアでのモーフィングはできません",
                )
        except StyleIdNotFoundError as e:
            raise HTTPException(
                status_code=404, detail=f"該当するスタイル(style_id={e.style_id})が見つかりません"
            )

        # 生成したパラメータはキャッシュされる
        morph_param = synthesis_morphing_parameter(
            engine=engine,
            core=core,
            query=query,
            base_speaker=base_speaker,
            target_speaker=target_speaker,
        )

        morph_wave = synthesis_morphing(
            morph_param=morph_param,
            morph_rate=morph_rate,
            output_fs=query.outputSamplingRate,
            output_stereo=query.outputStereo,
        )

        with NamedTemporaryFile(delete=False) as f:
            soundfile.write(
                file=f,
                data=morph_wave,
                samplerate=query.outputSamplingRate,
                format="WAV",
            )

        return FileResponse(
            f.name,
            media_type="audio/wav",
            background=BackgroundTask(delete_file, f.name),
        )

    @app.post(
        "/connect_waves",
        response_class=FileResponse,
        responses={
            200: {
                "content": {
                    "audio/wav": {"schema": {"type": "string", "format": "binary"}}
                },
            }
        },
        tags=["その他"],
        summary="base64エンコードされた複数のwavデータを一つに結合する",
    )
    def connect_waves(waves: list[str]) -> FileResponse:
        """
        base64エンコードされたwavデータを一纏めにし、wavファイルで返します。
        """
        try:
            waves_nparray, sampling_rate = connect_base64_waves(waves)
        except ConnectBase64WavesException as err:
            raise HTTPException(status_code=422, detail=str(err))

        with NamedTemporaryFile(delete=False) as f:
            soundfile.write(
                file=f,
                data=waves_nparray,
                samplerate=sampling_rate,
                format="WAV",
            )

        return FileResponse(
            f.name,
            media_type="audio/wav",
            background=BackgroundTask(delete_file, f.name),
        )

    @app.get("/presets", response_model=list[Preset], tags=["その他"])
    def get_presets() -> list[Preset]:
        """
        エンジンが保持しているプリセットの設定を返します

        Returns
        -------
        presets: list[Preset]
            プリセットのリスト
        """
        try:
            presets = preset_manager.load_presets()
        except PresetError as err:
            raise HTTPException(status_code=422, detail=str(err))
        return presets

    @app.post(
        "/add_preset",
        response_model=int,
        tags=["その他"],
        dependencies=[Depends(check_disabled_mutable_api)],
    )
    def add_preset(preset: Preset) -> int:
        """
        新しいプリセットを追加します

        Parameters
        -------
        preset: Preset
            新しいプリセット。
            プリセットIDが既存のものと重複している場合は、新規のプリセットIDが採番されます。

        Returns
        -------
        id: int
            追加したプリセットのプリセットID
        """
        try:
            id = preset_manager.add_preset(preset)
        except PresetError as err:
            raise HTTPException(status_code=422, detail=str(err))
        return id

    @app.post(
        "/update_preset",
        response_model=int,
        tags=["その他"],
        dependencies=[Depends(check_disabled_mutable_api)],
    )
    def update_preset(preset: Preset) -> int:
        """
        既存のプリセットを更新します

        Parameters
        -------
        preset: Preset
            更新するプリセット。
            プリセットIDが更新対象と一致している必要があります。

        Returns
        -------
        id: int
            更新したプリセットのプリセットID
        """
        try:
            id = preset_manager.update_preset(preset)
        except PresetError as err:
            raise HTTPException(status_code=422, detail=str(err))
        return id

    @app.post(
        "/delete_preset",
        status_code=204,
        tags=["その他"],
        dependencies=[Depends(check_disabled_mutable_api)],
    )
    def delete_preset(id: int) -> Response:
        """
        既存のプリセットを削除します

        Parameters
        -------
        id: int
            削除するプリセットのプリセットID

        """
        try:
            preset_manager.delete_preset(id)
        except PresetError as err:
            raise HTTPException(status_code=422, detail=str(err))
        return Response(status_code=204)

    @app.get("/version", tags=["その他"])
    def version() -> str:
        return __version__

    @app.get("/core_versions", response_model=list[str], tags=["その他"])
    def core_versions() -> Response:
        return Response(
            content=json.dumps(list(cores.keys())),
            media_type="application/json",
        )

    @app.get("/speakers", response_model=list[Speaker], tags=["その他"])
    def speakers(
        core_version: str | None = None,
    ) -> list[Speaker]:
        return metas_store.load_combined_metas(get_core(core_version))

    @app.get("/speaker_info", response_model=SpeakerInfo, tags=["その他"])
    def speaker_info(
        speaker_uuid: str,
        core_version: str | None = None,
    ) -> dict[str, Any]:
        """
        指定されたspeaker_uuidに関する情報をjson形式で返します。
        画像や音声はbase64エンコードされたものが返されます。

        Returns
        -------
        ret_data: SpeakerInfo
        """

        # エンジンに含まれる話者メタ情報は、次のディレクトリ構造に従わなければならない：
        # {root_dir}/
        #   speaker_info/
        #       {speaker_uuid_0}/
        #           policy.md
        #           portrait.png
        #           icons/
        #               {id_0}.png
        #               {id_1}.png
        #               ...
        #           portraits/
        #               {id_0}.png
        #               {id_1}.png
        #               ...
        #           voice_samples/
        #               {id_0}_001.wav
        #               {id_0}_002.wav
        #               {id_0}_003.wav
        #               {id_1}_001.wav
        #               ...
        #       {speaker_uuid_1}/
        #           ...

        # 該当話者の検索
        speakers = json.loads(get_core(core_version).speakers)
        for i in range(len(speakers)):
            if speakers[i]["speaker_uuid"] == speaker_uuid:
                speaker = speakers[i]
                break
        else:
            raise HTTPException(status_code=404, detail="該当する話者が見つかりません")

        try:
            speaker_path = root_dir / "speaker_info" / speaker_uuid
            # 話者情報の取得
            # speaker policy
            policy_path = speaker_path / "policy.md"
            policy = policy_path.read_text("utf-8")
            # speaker portrait
            portrait_path = speaker_path / "portrait.png"
            portrait = b64encode_str(portrait_path.read_bytes())
            # スタイル情報の取得
            style_infos = []
            for style in speaker["styles"]:
                id = style["id"]
                # style icon
                style_icon_path = speaker_path / "icons" / f"{id}.png"
                icon = b64encode_str(style_icon_path.read_bytes())
                # style portrait
                style_portrait_path = speaker_path / "portraits" / f"{id}.png"
                style_portrait = None
                if style_portrait_path.exists():
                    style_portrait = b64encode_str(style_portrait_path.read_bytes())
                # voice samples
                voice_samples = [
                    b64encode_str(
                        (
                            speaker_path
                            / "voice_samples/{}_{}.wav".format(id, str(j + 1).zfill(3))
                        ).read_bytes()
                    )
                    for j in range(3)
                ]
                style_infos.append(
                    {
                        "id": id,
                        "icon": icon,
                        "portrait": style_portrait,
                        "voice_samples": voice_samples,
                    }
                )
        except FileNotFoundError:
            import traceback

            traceback.print_exc()
            raise HTTPException(status_code=500, detail="追加情報が見つかりませんでした")

        ret_data = {"policy": policy, "portrait": portrait, "style_infos": style_infos}

        return ret_data

    if engine_manifest_data.supported_features.manage_library:

        @app.get(
            "/downloadable_libraries",
            response_model=list[DownloadableLibraryInfo],
            tags=["音声ライブラリ管理"],
        )
        def downloadable_libraries() -> list[DownloadableLibraryInfo]:
            """
            ダウンロード可能な音声ライブラリの情報を返します。

            Returns
            -------
            ret_data: list[DownloadableLibrary]
            """
            if not engine_manifest_data.supported_features.manage_library:
                raise HTTPException(status_code=404, detail="この機能は実装されていません")
            return library_manager.downloadable_libraries()

        @app.get(
            "/installed_libraries",
            response_model=dict[str, InstalledLibraryInfo],
            tags=["音声ライブラリ管理"],
        )
        def installed_libraries() -> dict[str, InstalledLibraryInfo]:
            """
            インストールした音声ライブラリの情報を返します。

            Returns
            -------
            ret_data: dict[str, InstalledLibrary]
            """
            if not engine_manifest_data.supported_features.manage_library:
                raise HTTPException(status_code=404, detail="この機能は実装されていません")
            return library_manager.installed_libraries()

        @app.post(
            "/install_library/{library_uuid}",
            status_code=204,
            tags=["音声ライブラリ管理"],
            dependencies=[Depends(check_disabled_mutable_api)],
        )
        async def install_library(
            library_uuid: str,
            request: Request,
        ) -> Response:
            """
            音声ライブラリをインストールします。
            音声ライブラリのZIPファイルをリクエストボディとして送信してください。

            Parameters
            ----------
            library_uuid: str
                音声ライブラリのID
            """
            if not engine_manifest_data.supported_features.manage_library:
                raise HTTPException(status_code=404, detail="この機能は実装されていません")
            archive = BytesIO(await request.body())
            loop = asyncio.get_event_loop()
            await loop.run_in_executor(
                None, library_manager.install_library, library_uuid, archive
            )
            return Response(status_code=204)

        @app.post(
            "/uninstall_library/{library_uuid}",
            status_code=204,
            tags=["音声ライブラリ管理"],
            dependencies=[Depends(check_disabled_mutable_api)],
        )
        def uninstall_library(library_uuid: str) -> Response:
            """
            音声ライブラリをアンインストールします。

            Parameters
            ----------
            library_uuid: str
                音声ライブラリのID
            """
            if not engine_manifest_data.supported_features.manage_library:
                raise HTTPException(status_code=404, detail="この機能は実装されていません")
            library_manager.uninstall_library(library_uuid)
            return Response(status_code=204)

    @app.post("/initialize_style_id", status_code=204, tags=["その他"])
    def initialize_style_id(
        style_id: int,
        skip_reinit: bool = Query(  # noqa: B008
            False, description="既に初期化済みのスタイルの再初期化をスキップするかどうか"
        ),
        core_version: str | None = None,
    ) -> Response:
        """
        指定されたstyle_idのスタイルを初期化します。
        実行しなくても他のAPIは使用できますが、初回実行時に時間がかかることがあります。
        """
        core = get_core(core_version)
        core.initialize_style_id_synthesis(StyleId(style_id), skip_reinit=skip_reinit)
        return Response(status_code=204)

    @app.get("/is_initialized_style_id", response_model=bool, tags=["その他"])
    def is_initialized_style_id(
        style_id: int,
        core_version: str | None = None,
    ) -> bool:
        """
        指定されたstyle_idのスタイルが初期化されているかどうかを返します。
        """
        core = get_core(core_version)
        return core.is_initialized_style_id_synthesis(StyleId(style_id))

    @app.post("/initialize_speaker", status_code=204, tags=["その他"], deprecated=True)
    def initialize_speaker(
        speaker: int,
        skip_reinit: bool = Query(  # noqa: B008
            False, description="既に初期化済みの話者の再初期化をスキップするかどうか"
        ),
        core_version: str | None = None,
    ) -> Response:
        """
        こちらのAPIは非推奨です。`initialize_style_id`を利用してください。\n
        指定されたspeaker_idの話者を初期化します。
        実行しなくても他のAPIは使用できますが、初回実行時に時間がかかることがあります。
        """
        warnings.warn(
            "使用しているAPI(/initialize_speaker)は非推奨です。/initialized_style_idを利用してください。",
            stacklevel=1,
        )
        return initialize_style_id(
            StyleId(speaker), skip_reinit=skip_reinit, core_version=core_version
        )

    @app.get(
        "/is_initialized_speaker", response_model=bool, tags=["その他"], deprecated=True
    )
    def is_initialized_speaker(
        speaker: int,
        core_version: str | None = None,
    ) -> bool:
        """
        こちらのAPIは非推奨です。`is_initialize_style_id`を利用してください。\n
        指定されたspeaker_idの話者が初期化されているかどうかを返します。
        """
        warnings.warn(
            "使用しているAPI(/is_initialize_speaker)は非推奨です。/is_initialized_style_idを利用してください。",
            stacklevel=1,
        )
        return is_initialized_style_id(StyleId(speaker), core_version=core_version)

    @app.get("/user_dict", response_model=dict[str, UserDictWord], tags=["ユーザー辞書"])
    def get_user_dict_words() -> dict[str, UserDictWord]:
        """
        ユーザー辞書に登録されている単語の一覧を返します。
        単語の表層形(surface)は正規化済みの物を返します。

        Returns
        -------
        dict[str, UserDictWord]
            単語のUUIDとその詳細
        """
        try:
            return read_dict()
        except Exception:
            traceback.print_exc()
            raise HTTPException(status_code=422, detail="辞書の読み込みに失敗しました。")

    @app.post(
        "/user_dict_word",
        response_model=str,
        tags=["ユーザー辞書"],
        dependencies=[Depends(check_disabled_mutable_api)],
    )
    def add_user_dict_word(
        surface: str,
        pronunciation: str,
        accent_type: int,
        word_type: WordTypes | None = None,
        priority: Annotated[int | None, Query(ge=MIN_PRIORITY, le=MAX_PRIORITY)] = None,
    ) -> Response:
        """
        ユーザー辞書に言葉を追加します。

        Parameters
        ----------
        surface : str
            言葉の表層形
        pronunciation: str
            言葉の発音（カタカナ）
        accent_type: int
            アクセント型（音が下がる場所を指す）
        word_type: WordTypes, optional
            PROPER_NOUN（固有名詞）、COMMON_NOUN（普通名詞）、VERB（動詞）、ADJECTIVE（形容詞）、SUFFIX（語尾）のいずれか
        priority: int, optional
            単語の優先度（0から10までの整数）
            数字が大きいほど優先度が高くなる
            1から9までの値を指定することを推奨
        """
        try:
            word_uuid = apply_word(
                surface=surface,
                pronunciation=pronunciation,
                accent_type=accent_type,
                word_type=word_type,
                priority=priority,
            )
            return Response(content=word_uuid)
        except ValidationError as e:
            raise HTTPException(status_code=422, detail="パラメータに誤りがあります。\n" + str(e))
        except Exception:
            traceback.print_exc()
            raise HTTPException(status_code=422, detail="ユーザー辞書への追加に失敗しました。")

    @app.put(
        "/user_dict_word/{word_uuid}",
        status_code=204,
        tags=["ユーザー辞書"],
        dependencies=[Depends(check_disabled_mutable_api)],
    )
    def rewrite_user_dict_word(
        surface: str,
        pronunciation: str,
        accent_type: int,
        word_uuid: str,
        word_type: WordTypes | None = None,
        priority: Annotated[int | None, Query(ge=MIN_PRIORITY, le=MAX_PRIORITY)] = None,
    ) -> Response:
        """
        ユーザー辞書に登録されている言葉を更新します。

        Parameters
        ----------
        surface : str
            言葉の表層形
        pronunciation: str
            言葉の発音（カタカナ）
        accent_type: int
            アクセント型（音が下がる場所を指す）
        word_uuid: str
            更新する言葉のUUID
        word_type: WordTypes, optional
            PROPER_NOUN（固有名詞）、COMMON_NOUN（普通名詞）、VERB（動詞）、ADJECTIVE（形容詞）、SUFFIX（語尾）のいずれか
        priority: int, optional
            単語の優先度（0から10までの整数）
            数字が大きいほど優先度が高くなる
            1から9までの値を指定することを推奨
        """
        try:
            rewrite_word(
                surface=surface,
                pronunciation=pronunciation,
                accent_type=accent_type,
                word_uuid=word_uuid,
                word_type=word_type,
                priority=priority,
            )
            return Response(status_code=204)
        except HTTPException:
            raise
        except ValidationError as e:
            raise HTTPException(status_code=422, detail="パラメータに誤りがあります。\n" + str(e))
        except Exception:
            traceback.print_exc()
            raise HTTPException(status_code=422, detail="ユーザー辞書の更新に失敗しました。")

    @app.delete(
        "/user_dict_word/{word_uuid}",
        status_code=204,
        tags=["ユーザー辞書"],
        dependencies=[Depends(check_disabled_mutable_api)],
    )
    def delete_user_dict_word(word_uuid: str) -> Response:
        """
        ユーザー辞書に登録されている言葉を削除します。

        Parameters
        ----------
        word_uuid: str
            削除する言葉のUUID
        """
        try:
            delete_word(word_uuid=word_uuid)
            return Response(status_code=204)
        except HTTPException:
            raise
        except Exception:
            traceback.print_exc()
            raise HTTPException(status_code=422, detail="ユーザー辞書の更新に失敗しました。")

    @app.post(
        "/import_user_dict",
        status_code=204,
        tags=["ユーザー辞書"],
        dependencies=[Depends(check_disabled_mutable_api)],
    )
    def import_user_dict_words(
        import_dict_data: dict[str, UserDictWord],
        override: bool,
    ) -> Response:
        """
        他のユーザー辞書をインポートします。

        Parameters
        ----------
        import_dict_data: dict[str, UserDictWord]
            インポートするユーザー辞書のデータ
        override: bool
            重複したエントリがあった場合、上書きするかどうか
        """
        try:
            import_user_dict(dict_data=import_dict_data, override=override)
            return Response(status_code=204)
        except Exception:
            traceback.print_exc()
            raise HTTPException(status_code=422, detail="ユーザー辞書のインポートに失敗しました。")

    @app.get("/supported_devices", response_model=SupportedDevicesInfo, tags=["その他"])
    def supported_devices(
        core_version: str | None = None,
    ) -> Response:
        supported_devices = get_core(core_version).supported_devices
        if supported_devices is None:
            raise HTTPException(status_code=422, detail="非対応の機能です。")
        return Response(
            content=supported_devices,
            media_type="application/json",
        )

    @app.get("/engine_manifest", response_model=EngineManifest, tags=["その他"])
    def engine_manifest() -> EngineManifest:
        return engine_manifest_data

    @app.post(
        "/validate_kana",
        response_model=bool,
        tags=["その他"],
        summary="テキストがAquesTalk 風記法に従っているか判定する",
        responses={
            400: {
                "description": "テキストが不正です",
                "model": ParseKanaBadRequest,
            }
        },
    )
    def validate_kana(text: str) -> bool:
        """
        テキストがAquesTalk 風記法に従っているかどうかを判定します。
        従っていない場合はエラーが返ります。

        Parameters
        ----------
        text: str
            判定する対象の文字列
        """
        try:
            parse_kana(text)
            return True
        except ParseKanaError as err:
            raise HTTPException(
                status_code=400,
                detail=ParseKanaBadRequest(err).dict(),
            )

    @app.get("/setting", response_class=Response, tags=["設定"])
    def setting_get(request: Request) -> Response:
        settings = setting_loader.load_setting_file()

        cors_policy_mode = settings.cors_policy_mode
        allow_origin = settings.allow_origin

        if allow_origin is None:
            allow_origin = ""

        return setting_ui_template.TemplateResponse(
            "ui.html",
            {
                "request": request,
                "cors_policy_mode": cors_policy_mode,
                "allow_origin": allow_origin,
            },
        )

    @app.post(
        "/setting",
        response_class=Response,
        tags=["設定"],
        dependencies=[Depends(check_disabled_mutable_api)],
    )
    def setting_post(
        request: Request,
        cors_policy_mode: str | None = Form(None),  # noqa: B008
        allow_origin: str | None = Form(None),  # noqa: B008
    ) -> Response:
        settings = Setting(
            cors_policy_mode=cors_policy_mode,
            allow_origin=allow_origin,
        )

        # 更新した設定へ上書き
        setting_loader.dump_setting_file(settings)

        message = "設定を保存しました。"

        if allow_origin is None:
            allow_origin = ""

        return setting_ui_template.TemplateResponse(
            "ui.html",
            {
                "request": request,
                "cors_policy_mode": cors_policy_mode,
                "allow_origin": allow_origin,
                "message": message,
            },
        )

    # BaseLibraryInfo/VvlibManifestモデルはAPIとして表には出ないが、エディタ側で利用したいので、手動で追加する
    # ref: https://fastapi.tiangolo.com/advanced/extending-openapi/#modify-the-openapi-schema
    def custom_openapi():
        if app.openapi_schema:
            return app.openapi_schema
        openapi_schema = get_openapi(
            title=app.title,
            version=app.version,
            description=app.description,
            routes=app.routes,
            tags=app.openapi_tags,
            servers=app.servers,
            terms_of_service=app.terms_of_service,
            contact=app.contact,
            license_info=app.license_info,
        )
        openapi_schema["components"]["schemas"][
            "VvlibManifest"
        ] = VvlibManifest.schema()
        # ref_templateを指定しない場合、definitionsを参照してしまうので、手動で指定する
        base_library_info = BaseLibraryInfo.schema(
            ref_template="#/components/schemas/{model}"
        )
        # definitionsは既存のモデルを重複して定義するため、不要なので削除
        del base_library_info["definitions"]
        openapi_schema["components"]["schemas"]["BaseLibraryInfo"] = base_library_info
        app.openapi_schema = openapi_schema
        return openapi_schema

    app.openapi = custom_openapi  # type: ignore[method-assign]

    return app


def main() -> None:
    multiprocessing.freeze_support()

    output_log_utf8 = decide_boolean_from_env("VV_OUTPUT_LOG_UTF8")
    if output_log_utf8:
        set_output_log_utf8()

    parser = argparse.ArgumentParser(description="VOICEVOX のエンジンです。")
    parser.add_argument(
        "--host", type=str, default="127.0.0.1", help="接続を受け付けるホストアドレスです。"
    )
    parser.add_argument("--port", type=int, default=50021, help="接続を受け付けるポート番号です。")
    parser.add_argument("--use_gpu", action="store_true", help="GPUを使って音声合成するようになります。")
    parser.add_argument(
        "--voicevox_dir", type=Path, default=None, help="VOICEVOXのディレクトリパスです。"
    )
    parser.add_argument(
        "--voicelib_dir",
        type=Path,
        default=None,
        action="append",
        help="VOICEVOX COREのディレクトリパスです。",
    )
    parser.add_argument(
        "--runtime_dir",
        type=Path,
        default=None,
        action="append",
        help="VOICEVOX COREで使用するライブラリのディレクトリパスです。",
    )
    parser.add_argument(
        "--enable_mock",
        action="store_true",
        help="VOICEVOX COREを使わずモックで音声合成を行います。",
    )
    parser.add_argument(
        "--enable_cancellable_synthesis",
        action="store_true",
        help="音声合成を途中でキャンセルできるようになります。",
    )
    parser.add_argument(
        "--init_processes",
        type=int,
        default=2,
        help="cancellable_synthesis機能の初期化時に生成するプロセス数です。",
    )
    parser.add_argument(
        "--load_all_models", action="store_true", help="起動時に全ての音声合成モデルを読み込みます。"
    )

    # 引数へcpu_num_threadsの指定がなければ、環境変数をロールします。
    # 環境変数にもない場合は、Noneのままとします。
    # VV_CPU_NUM_THREADSが空文字列でなく数値でもない場合、エラー終了します。
    parser.add_argument(
        "--cpu_num_threads",
        type=int,
        default=os.getenv("VV_CPU_NUM_THREADS") or None,
        help=(
            "音声合成を行うスレッド数です。指定しない場合、代わりに環境変数 VV_CPU_NUM_THREADS の値が使われます。"
            "VV_CPU_NUM_THREADS が空文字列でなく数値でもない場合はエラー終了します。"
        ),
    )

    parser.add_argument(
        "--output_log_utf8",
        action="store_true",
        help=(
            "ログ出力をUTF-8でおこないます。指定しない場合、代わりに環境変数 VV_OUTPUT_LOG_UTF8 の値が使われます。"
            "VV_OUTPUT_LOG_UTF8 の値が1の場合はUTF-8で、0または空文字、値がない場合は環境によって自動的に決定されます。"
        ),
    )

    parser.add_argument(
        "--cors_policy_mode",
        type=CorsPolicyMode,
        choices=list(CorsPolicyMode),
        default=None,
        help=(
            "CORSの許可モード。allまたはlocalappsが指定できます。allはすべてを許可します。"
            "localappsはオリジン間リソース共有ポリシーを、app://.とlocalhost関連に限定します。"
            "その他のオリジンはallow_originオプションで追加できます。デフォルトはlocalapps。"
        ),
    )

    parser.add_argument(
        "--allow_origin", nargs="*", help="許可するオリジンを指定します。スペースで区切ることで複数指定できます。"
    )

    parser.add_argument(
        "--setting_file", type=Path, default=USER_SETTING_PATH, help="設定ファイルを指定できます。"
    )

    parser.add_argument(
        "--preset_file",
        type=Path,
        default=None,
        help=(
            "プリセットファイルを指定できます。"
            "指定がない場合、環境変数 VV_PRESET_FILE、--voicevox_dirのpresets.yaml、"
            "実行ファイルのディレクトリのpresets.yamlを順に探します。"
        ),
    )

    parser.add_argument(
        "--disable_mutable_api",
        action="store_true",
        help=(
            "辞書登録や設定変更など、エンジンの静的なデータを変更するAPIを無効化します。"
            "指定しない場合、代わりに環境変数 VV_DISABLE_MUTABLE_API の値が使われます。"
            "VV_DISABLE_MUTABLE_API の値が1の場合は無効化で、0または空文字、値がない場合は無視されます。"
        ),
    )

    args = parser.parse_args()

    if args.output_log_utf8:
        set_output_log_utf8()

    # Synthesis Engine
    use_gpu: bool = args.use_gpu
    voicevox_dir: Path | None = args.voicevox_dir
    voicelib_dirs: list[Path] | None = args.voicelib_dir
    runtime_dirs: list[Path] | None = args.runtime_dir
    enable_mock: bool = args.enable_mock
    cpu_num_threads: int | None = args.cpu_num_threads
    load_all_models: bool = args.load_all_models

    cores = initialize_cores(
        use_gpu=use_gpu,
        voicelib_dirs=voicelib_dirs,
        voicevox_dir=voicevox_dir,
        runtime_dirs=runtime_dirs,
        cpu_num_threads=cpu_num_threads,
        enable_mock=enable_mock,
        load_all_models=load_all_models,
    )
    tts_engines = make_tts_engines_from_cores(cores)
    assert len(tts_engines) != 0, "音声合成エンジンがありません。"
    latest_core_version = get_latest_core_version(versions=list(tts_engines.keys()))

    # Cancellable Engine
    enable_cancellable_synthesis: bool = args.enable_cancellable_synthesis
    init_processes: int = args.init_processes

    cancellable_engine: CancellableEngine | None = None
    if enable_cancellable_synthesis:
        cancellable_engine = CancellableEngine(
            init_processes=init_processes,
            use_gpu=use_gpu,
            voicelib_dirs=voicelib_dirs,
            voicevox_dir=voicevox_dir,
            runtime_dirs=runtime_dirs,
            cpu_num_threads=cpu_num_threads,
            enable_mock=enable_mock,
        )

    root_dir: Path | None = voicevox_dir
    if root_dir is None:
        root_dir = engine_root()

    setting_loader = SettingLoader(args.setting_file)

    settings = setting_loader.load_setting_file()

    cors_policy_mode: CorsPolicyMode | None = args.cors_policy_mode
    if cors_policy_mode is None:
        cors_policy_mode = settings.cors_policy_mode

    allow_origin = None
    if args.allow_origin is not None:
        allow_origin = args.allow_origin
    elif settings.allow_origin is not None:
        allow_origin = settings.allow_origin.split(" ")

    # Preset Manager
    # preset_pathの優先順: 引数、環境変数、voicevox_dir、実行ファイルのディレクトリ
    # ファイルの存在に関わらず、優先順で最初に指定されたパスをプリセットファイルとして使用する
    preset_path: Path | None = args.preset_file
    if preset_path is None:
        # 引数 --preset_file の指定がない場合
        env_preset_path = os.getenv("VV_PRESET_FILE")
        if env_preset_path is not None and len(env_preset_path) != 0:
            # 環境変数 VV_PRESET_FILE の指定がある場合
            preset_path = Path(env_preset_path)
        else:
            # 環境変数 VV_PRESET_FILE の指定がない場合
            preset_path = root_dir / "presets.yaml"

    preset_manager = PresetManager(
        preset_path=preset_path,
    )

    disable_mutable_api: bool = args.disable_mutable_api | decide_boolean_from_env(
        "VV_DISABLE_MUTABLE_API"
    )

    uvicorn.run(
        generate_app(
            tts_engines,
            cores,
            latest_core_version,
            setting_loader,
            preset_manager=preset_manager,
            cancellable_engine=cancellable_engine,
            root_dir=root_dir,
            cors_policy_mode=cors_policy_mode,
            allow_origin=allow_origin,
            disable_mutable_api=disable_mutable_api,
        ),
        host=args.host,
        port=args.port,
    )


if __name__ == "__main__":
    main()<|MERGE_RESOLUTION|>--- conflicted
+++ resolved
@@ -376,11 +376,7 @@
                     status_code=400,
                     detail=ParseKanaBadRequest(err).dict(),
                 )
-<<<<<<< HEAD
             accent_phrases = engine.update_length_and_pitch(accent_phrases, style_id)
-=======
-            accent_phrases = engine.replace_mora_data(accent_phrases, style_id)
->>>>>>> 6452c89d
 
             return accent_phrases
         else:
@@ -400,11 +396,7 @@
     ) -> list[AccentPhrase]:
         style_id = get_style_id_from_deprecated(style_id=style_id, speaker_id=speaker)
         engine = get_engine(core_version)
-<<<<<<< HEAD
         return engine.update_length_and_pitch(accent_phrases, style_id)
-=======
-        return engine.replace_mora_data(accent_phrases, style_id)
->>>>>>> 6452c89d
 
     @app.post(
         "/mora_length",
@@ -420,11 +412,7 @@
     ) -> list[AccentPhrase]:
         style_id = get_style_id_from_deprecated(style_id=style_id, speaker_id=speaker)
         engine = get_engine(core_version)
-<<<<<<< HEAD
         return engine.update_length(accent_phrases, style_id)
-=======
-        return engine.replace_phoneme_length(accent_phrases, style_id)
->>>>>>> 6452c89d
 
     @app.post(
         "/mora_pitch",
@@ -440,11 +428,7 @@
     ) -> list[AccentPhrase]:
         style_id = get_style_id_from_deprecated(style_id=style_id, speaker_id=speaker)
         engine = get_engine(core_version)
-<<<<<<< HEAD
         return engine.update_pitch(accent_phrases, style_id)
-=======
-        return engine.replace_mora_pitch(accent_phrases, style_id)
->>>>>>> 6452c89d
 
     @app.post(
         "/synthesis",
@@ -471,13 +455,9 @@
     ) -> FileResponse:
         style_id = get_style_id_from_deprecated(style_id=style_id, speaker_id=speaker)
         engine = get_engine(core_version)
-<<<<<<< HEAD
-        wave = engine.synthesize_wave(query, style_id, enable_interrogative_upspeak)
-=======
-        wave = engine.synthesis(
+        wave = engine.synthesize_wave(
             query, style_id, enable_interrogative_upspeak=enable_interrogative_upspeak
         )
->>>>>>> 6452c89d
 
         with NamedTemporaryFile(delete=False) as f:
             soundfile.write(
@@ -562,11 +542,7 @@
                         )
 
                     with TemporaryFile() as wav_file:
-<<<<<<< HEAD
                         wave = engine.synthesize_wave(queries[i], style_id)
-=======
-                        wave = engine.synthesis(queries[i], style_id)
->>>>>>> 6452c89d
                         soundfile.write(
                             file=wav_file,
                             data=wave,
