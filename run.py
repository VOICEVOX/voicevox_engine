"""VOICEVOX ENGINE の実行"""

import argparse
import multiprocessing
import os
import sys
import warnings
from dataclasses import dataclass
from io import TextIOWrapper
from pathlib import Path
from typing import TextIO, TypeVar

import uvicorn
from pydantic import TypeAdapter

from voicevox_engine.app.application import generate_app
from voicevox_engine.cancellable_engine import CancellableEngine
from voicevox_engine.core.core_initializer import initialize_cores
from voicevox_engine.engine_manifest import load_manifest
from voicevox_engine.library.library_manager import LibraryManager
from voicevox_engine.preset.preset_manager import PresetManager
from voicevox_engine.setting.model import CorsPolicyMode
from voicevox_engine.setting.setting_manager import USER_SETTING_PATH, SettingHandler
from voicevox_engine.tts_pipeline.tts_engine import make_tts_engines_from_cores
from voicevox_engine.user_dict.user_dict_manager import UserDictionary
from voicevox_engine.utility.path_utility import (
    engine_manifest_path,
    engine_root,
    get_save_dir,
)


def decide_boolean_from_env(env_name: str) -> bool:
    """
    環境変数からbool値を返す。

    * 環境変数が"1"ならTrueを返す
    * 環境変数が"0"か空白か存在しないならFalseを返す
    * それ以外はwarningを出してFalseを返す
    """
    env = os.getenv(env_name, default="")
    if env == "1":
        return True
    elif env == "" or env == "0":
        return False
    else:
        warnings.warn(
            f"Invalid environment variable value: {env_name}={env}",
            stacklevel=1,
        )
        return False


def set_output_log_utf8() -> None:
    """標準出力と標準エラー出力の出力形式を UTF-8 ベースに切り替える"""

    # NOTE: for 文で回せないため関数内関数で実装している
    def _prepare_utf8_stdio(stdio: TextIO) -> TextIO:
        """UTF-8 ベースの標準入出力インターフェイスを用意する"""

        CODEC = "utf-8"  # locale に依存せず UTF-8 コーデックを用いる
        ERR = "backslashreplace"  # 不正な形式のデータをバックスラッシュ付きのエスケープシーケンスに置換する

        # 既定の `TextIOWrapper` 入出力インターフェイスを UTF-8 へ再設定して返す
        if isinstance(stdio, TextIOWrapper):
            stdio.reconfigure(encoding=CODEC)
            return stdio
        else:
            # 既定インターフェイスのバッファを全て出力しきった上で UTF-8 設定の `TextIOWrapper` を生成して返す
            stdio.flush()
            try:
                return TextIOWrapper(stdio.buffer, encoding=CODEC, errors=ERR)
            except AttributeError:
                # バッファへのアクセスに失敗した場合、設定変更をおこなわず返す
                return stdio

    # NOTE:
    # `sys.std*` はコンソールがない環境だと `None` をとる (出典: https://docs.python.org/ja/3/library/sys.html#sys.__stdin__ )  # noqa: B950
    # これは Python インタープリタが標準入出力へ接続されていないことを意味するため、設定不要とみなす

    if sys.stdout is None:
        pass
    else:
        sys.stdout = _prepare_utf8_stdio(sys.stdout)

    if sys.stderr is None:
        pass
    else:
        sys.stderr = _prepare_utf8_stdio(sys.stderr)


T = TypeVar("T")


def select_first_not_none(candidates: list[T | None]) -> T:
    """None でない最初の値を取り出す。全て None の場合はエラーを送出する。"""
    for candidate in candidates:
        if candidate is not None:
            return candidate
    raise RuntimeError("すべての候補値が None です")


S = TypeVar("S")


def select_first_not_none_or_none(candidates: list[S | None]) -> S | None:
    """None でない最初の値を取り出そうとし、全て None の場合は None を返す。"""
    for candidate in candidates:
        if candidate is not None:
            return candidate
    return None


@dataclass(frozen=True)
class CLIArgs:
    host: str
    port: int
    use_gpu: bool
    voicevox_dir: Path | None
    voicelib_dirs: list[Path] | None
    runtime_dirs: list[Path] | None
    enable_mock: bool
    enable_cancellable_synthesis: bool
    init_processes: int
    load_all_models: bool
    cpu_num_threads: int | None
    output_log_utf8: bool
    cors_policy_mode: CorsPolicyMode | None
    allow_origins: list[str] | None
    setting_file: Path
    preset_file: Path | None
    disable_mutable_api: bool


_cli_args_adapter = TypeAdapter(CLIArgs)


def read_cli_arguments() -> CLIArgs:
    parser = argparse.ArgumentParser(description="VOICEVOX のエンジンです。")
    # Uvicorn でバインドするアドレスを "localhost" にすることで IPv4 (127.0.0.1) と IPv6 ([::1]) の両方でリッスンできます.
    # これは Uvicorn のドキュメントに記載されていない挙動です; 将来のアップデートにより動作しなくなる可能性があります.
    # ref: https://github.com/VOICEVOX/voicevox_engine/pull/647#issuecomment-1540204653
    parser.add_argument(
        "--host",
        type=str,
        default="localhost",
        help="接続を受け付けるホストアドレスです。",
    )
    parser.add_argument(
        "--port", type=int, default=50021, help="接続を受け付けるポート番号です。"
    )
    parser.add_argument(
        "--use_gpu", action="store_true", help="GPUを使って音声合成するようになります。"
    )
    parser.add_argument(
        "--voicevox_dir",
        type=Path,
        default=None,
        help="VOICEVOXのディレクトリパスです。",
    )
    parser.add_argument(
        "--voicelib_dir",
        type=Path,
        default=None,
        action="append",
        help="VOICEVOX COREのディレクトリパスです。",
    )
    parser.add_argument(
        "--runtime_dir",
        type=Path,
        default=None,
        action="append",
        help="VOICEVOX COREで使用するライブラリのディレクトリパスです。",
    )
    parser.add_argument(
        "--enable_mock",
        action="store_true",
        help="VOICEVOX COREを使わずモックで音声合成を行います。",
    )
    parser.add_argument(
        "--enable_cancellable_synthesis",
        action="store_true",
        help="音声合成を途中でキャンセルできるようになります。",
    )
    parser.add_argument(
        "--init_processes",
        type=int,
        default=2,
        help="cancellable_synthesis機能の初期化時に生成するプロセス数です。",
    )
    parser.add_argument(
        "--load_all_models",
        action="store_true",
        help="起動時に全ての音声合成モデルを読み込みます。",
    )

    # 引数へcpu_num_threadsの指定がなければ、環境変数をロールします。
    # 環境変数にもない場合は、Noneのままとします。
    # VV_CPU_NUM_THREADSが空文字列でなく数値でもない場合、エラー終了します。
    parser.add_argument(
        "--cpu_num_threads",
        type=int,
        default=os.getenv("VV_CPU_NUM_THREADS") or None,
        help=(
            "音声合成を行うスレッド数です。指定しない場合、代わりに環境変数 VV_CPU_NUM_THREADS の値が使われます。"
            "VV_CPU_NUM_THREADS が空文字列でなく数値でもない場合はエラー終了します。"
        ),
    )

    parser.add_argument(
        "--output_log_utf8",
        action="store_true",
        help=(
            "ログ出力をUTF-8でおこないます。指定しない場合、代わりに環境変数 VV_OUTPUT_LOG_UTF8 の値が使われます。"
            "VV_OUTPUT_LOG_UTF8 の値が1の場合はUTF-8で、0または空文字、値がない場合は環境によって自動的に決定されます。"
        ),
    )

    parser.add_argument(
        "--cors_policy_mode",
        type=CorsPolicyMode,
        choices=list(CorsPolicyMode),
        default=None,
        help=(
            "CORSの許可モード。allまたはlocalappsが指定できます。allはすべてを許可します。"
            "localappsはオリジン間リソース共有ポリシーを、app://.とlocalhost関連に限定します。"
            "その他のオリジンはallow_originオプションで追加できます。デフォルトはlocalapps。"
            "このオプションは--setting_fileで指定される設定ファイルよりも優先されます。"
        ),
    )

    parser.add_argument(
        "--allow_origin",
        nargs="*",
        help=(
            "許可するオリジンを指定します。スペースで区切ることで複数指定できます。"
            "このオプションは--setting_fileで指定される設定ファイルよりも優先されます。"
        ),
    )

    parser.add_argument(
        "--setting_file",
        type=Path,
        default=USER_SETTING_PATH,
        help="設定ファイルを指定できます。",
    )

    parser.add_argument(
        "--preset_file",
        type=Path,
        default=None,
        help=(
            "プリセットファイルを指定できます。"
            "指定がない場合、環境変数 VV_PRESET_FILE、実行ファイルのディレクトリのpresets.yamlを順に探します。"
        ),
    )

    parser.add_argument(
        "--disable_mutable_api",
        action="store_true",
        help=(
            "辞書登録や設定変更など、エンジンの静的なデータを変更するAPIを無効化します。"
            "指定しない場合、代わりに環境変数 VV_DISABLE_MUTABLE_API の値が使われます。"
            "VV_DISABLE_MUTABLE_API の値が1の場合は無効化で、0または空文字、値がない場合は無視されます。"
        ),
    )

    args_dict = vars(parser.parse_args())

    # NOTE: 複数個の同名引数に基づいてリスト化されるため `CLIArgs` で複数形にリネームされている
    args_dict["voicelib_dirs"] = args_dict.pop("voicelib_dir")
    args_dict["runtime_dirs"] = args_dict.pop("runtime_dir")
    args_dict["allow_origins"] = args_dict.pop("allow_origin")

    args = _cli_args_adapter.validate_python(args_dict)

    return args


def main() -> None:
    """VOICEVOX ENGINE を実行する"""

    multiprocessing.freeze_support()

    output_log_utf8 = decide_boolean_from_env("VV_OUTPUT_LOG_UTF8")
    if output_log_utf8:
        set_output_log_utf8()

    args = read_cli_arguments()

    if args.output_log_utf8:
        set_output_log_utf8()

    core_manager = initialize_cores(
        use_gpu=args.use_gpu,
        voicelib_dirs=args.voicelib_dirs,
        voicevox_dir=args.voicevox_dir,
        runtime_dirs=args.runtime_dirs,
        cpu_num_threads=args.cpu_num_threads,
        enable_mock=args.enable_mock,
        load_all_models=args.load_all_models,
    )
    tts_engines = make_tts_engines_from_cores(core_manager)
    assert len(tts_engines.versions()) != 0, "音声合成エンジンがありません。"

    cancellable_engine: CancellableEngine | None = None
    if args.enable_cancellable_synthesis:
        cancellable_engine = CancellableEngine(
            init_processes=args.init_processes,
            use_gpu=args.use_gpu,
            voicelib_dirs=args.voicelib_dirs,
            voicevox_dir=args.voicevox_dir,
            runtime_dirs=args.runtime_dirs,
            cpu_num_threads=args.cpu_num_threads,
            enable_mock=args.enable_mock,
        )

    setting_loader = SettingHandler(args.setting_file)
    settings = setting_loader.load()

    # 複数方式で指定可能な場合、優先度は上から「引数」「環境変数」「設定ファイル」「デフォルト値」

    cors_policy_mode = select_first_not_none(
        [args.cors_policy_mode, settings.cors_policy_mode]
    )

    setting_allow_origins = None
    if settings.allow_origin is not None:
        setting_allow_origins = settings.allow_origin.split(" ")
    allow_origin = select_first_not_none_or_none(
        [args.allow_origins, setting_allow_origins]
    )

    env_preset_path_str = os.getenv("VV_PRESET_FILE")
    if env_preset_path_str is not None and len(env_preset_path_str) != 0:
        env_preset_path = Path(env_preset_path_str)
    else:
        env_preset_path = None
<<<<<<< HEAD
    preset_path = select_first_not_none_or_none([arg_preset_path, env_preset_path])
    if preset_path is not None:
        preset_manager = PresetManager(preset_path)
    else:
        default_preset_path = engine_root() / "presets.yaml"
        preset_manager = PresetManager(default_preset_path, make_file_if_not_exist=True)
=======
    root_preset_path = engine_root() / "presets.yaml"
    preset_path = select_first_not_none(
        [args.preset_file, env_preset_path, root_preset_path]
    )
    # ファイルの存在に関わらず指定されたパスをプリセットファイルとして使用する
    preset_manager = PresetManager(preset_path)
>>>>>>> 3f2685cc

    use_dict = UserDictionary()

    engine_manifest = load_manifest(engine_manifest_path())

    library_manager = LibraryManager(
        get_save_dir() / "installed_libraries",
        engine_manifest.supported_vvlib_manifest_version,
        engine_manifest.brand_name,
        engine_manifest.name,
        engine_manifest.uuid,
    )

    if args.disable_mutable_api:
        disable_mutable_api = True
    else:
        disable_mutable_api = decide_boolean_from_env("VV_DISABLE_MUTABLE_API")

    root_dir = select_first_not_none([args.voicevox_dir, engine_root()])
    speaker_info_dir = root_dir / "resources" / "character_info"
    # NOTE: ENGINE v0.19 以前向けに後方互換性を確保する
    if not speaker_info_dir.exists():
        speaker_info_dir = root_dir / "speaker_info"

    # ASGI に準拠した VOICEVOX ENGINE アプリケーションを生成する
    app = generate_app(
        tts_engines,
        core_manager,
        setting_loader,
        preset_manager,
        use_dict,
        engine_manifest,
        library_manager,
        cancellable_engine,
        speaker_info_dir,
        cors_policy_mode,
        allow_origin,
        disable_mutable_api=disable_mutable_api,
    )

    # VOICEVOX ENGINE サーバーを起動
    # NOTE: デフォルトは ASGI に準拠した HTTP/1.1 サーバー
    try:
        uvicorn.run(app, host=args.host, port=args.port)
    except KeyboardInterrupt:
        print("`KeyboardInterrupt` の検出によりエンジンを停止しました。")
        pass


if __name__ == "__main__":
    main()<|MERGE_RESOLUTION|>--- conflicted
+++ resolved
@@ -336,21 +336,12 @@
         env_preset_path = Path(env_preset_path_str)
     else:
         env_preset_path = None
-<<<<<<< HEAD
-    preset_path = select_first_not_none_or_none([arg_preset_path, env_preset_path])
+    preset_path = select_first_not_none_or_none([args.preset_file, env_preset_path])
     if preset_path is not None:
         preset_manager = PresetManager(preset_path)
     else:
         default_preset_path = engine_root() / "presets.yaml"
         preset_manager = PresetManager(default_preset_path, make_file_if_not_exist=True)
-=======
-    root_preset_path = engine_root() / "presets.yaml"
-    preset_path = select_first_not_none(
-        [args.preset_file, env_preset_path, root_preset_path]
-    )
-    # ファイルの存在に関わらず指定されたパスをプリセットファイルとして使用する
-    preset_manager = PresetManager(preset_path)
->>>>>>> 3f2685cc
 
     use_dict = UserDictionary()
 
