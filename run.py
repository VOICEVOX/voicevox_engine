import argparse
import asyncio
import multiprocessing
import os
import sys
from collections.abc import AsyncIterator
from contextlib import asynccontextmanager
from io import BytesIO, TextIOWrapper
from pathlib import Path
<<<<<<< HEAD
from typing import Annotated, Any, Optional
=======
from tempfile import NamedTemporaryFile
from typing import Annotated, Optional
>>>>>>> 9e7c6779

import uvicorn
from fastapi import Depends, FastAPI, HTTPException
from fastapi import Path as FAPath
from fastapi import Query, Request, Response
from fastapi.templating import Jinja2Templates
<<<<<<< HEAD
from starlette.middleware.errors import ServerErrorMiddleware
=======
from starlette.background import BackgroundTask
from starlette.responses import FileResponse
>>>>>>> 9e7c6779

from voicevox_engine import __version__
from voicevox_engine.app.dependencies import (
    check_disabled_mutable_api,
    deprecated_mutable_api,
)
from voicevox_engine.app.middlewares import configure_middlewares
from voicevox_engine.app.openapi_schema import configure_openapi_schema
from voicevox_engine.app.routers import (
<<<<<<< HEAD
    morphing,
=======
    engine_info,
>>>>>>> 9e7c6779
    preset,
    setting,
    speaker,
    tts_pipeline,
    user_dict,
)
from voicevox_engine.cancellable_engine import CancellableEngine
from voicevox_engine.core.core_adapter import CoreAdapter
from voicevox_engine.core.core_initializer import initialize_cores
from voicevox_engine.engine_manifest.EngineManifestLoader import EngineManifestLoader
from voicevox_engine.library_manager import LibraryManager
from voicevox_engine.metas.Metas import StyleId
from voicevox_engine.metas.MetasStore import MetasStore
from voicevox_engine.model import (
<<<<<<< HEAD
    BaseLibraryInfo,
    DownloadableLibraryInfo,
    InstalledLibraryInfo,
    SupportedDevicesInfo,
    VvlibManifest,
=======
    AudioQuery,
    DownloadableLibraryInfo,
    InstalledLibraryInfo,
    MorphableTargetInfo,
    StyleIdNotFoundError,
>>>>>>> 9e7c6779
)
from voicevox_engine.preset.PresetManager import PresetManager
from voicevox_engine.setting.Setting import CorsPolicyMode
from voicevox_engine.setting.SettingLoader import USER_SETTING_PATH, SettingHandler
from voicevox_engine.tts_pipeline.tts_engine import (
    TTSEngine,
    make_tts_engines_from_cores,
)
from voicevox_engine.user_dict.user_dict import update_dict
from voicevox_engine.utility.core_version_utility import get_latest_core_version
from voicevox_engine.utility.path_utility import engine_root, get_save_dir
from voicevox_engine.utility.run_utility import decide_boolean_from_env


def set_output_log_utf8() -> None:
    """
    stdout/stderrのエンコーディングをUTF-8に切り替える関数
    """
    # コンソールがない環境だとNone https://docs.python.org/ja/3/library/sys.html#sys.__stdin__
    if sys.stdout is not None:
        if isinstance(sys.stdout, TextIOWrapper):
            sys.stdout.reconfigure(encoding="utf-8")
        else:
            # バッファを全て出力する
            sys.stdout.flush()
            try:
                sys.stdout = TextIOWrapper(
                    sys.stdout.buffer, encoding="utf-8", errors="backslashreplace"
                )
            except AttributeError:
                # stdout.bufferがない場合は無視
                pass
    if sys.stderr is not None:
        if isinstance(sys.stderr, TextIOWrapper):
            sys.stderr.reconfigure(encoding="utf-8")
        else:
            sys.stderr.flush()
            try:
                sys.stderr = TextIOWrapper(
                    sys.stderr.buffer, encoding="utf-8", errors="backslashreplace"
                )
            except AttributeError:
                # stderr.bufferがない場合は無視
                pass


def generate_app(
    tts_engines: dict[str, TTSEngine],
    cores: dict[str, CoreAdapter],
    latest_core_version: str,
    setting_loader: SettingHandler,
    preset_manager: PresetManager,
    cancellable_engine: CancellableEngine | None = None,
    root_dir: Optional[Path] = None,
    cors_policy_mode: CorsPolicyMode = CorsPolicyMode.localapps,
    allow_origin: Optional[list[str]] = None,
    disable_mutable_api: bool = False,
) -> FastAPI:
    if root_dir is None:
        root_dir = engine_root()

    @asynccontextmanager
    async def lifespan(app: FastAPI) -> AsyncIterator[None]:
        update_dict()
        yield

    app = FastAPI(
        title="VOICEVOX Engine",
        description="VOICEVOXの音声合成エンジンです。",
        version=__version__,
        lifespan=lifespan,
    )
    app = configure_middlewares(app, cors_policy_mode, allow_origin)

    if disable_mutable_api:
        deprecated_mutable_api.enable = False

    engine_manifest_data = EngineManifestLoader(
        engine_root() / "engine_manifest.json", engine_root()
    ).load_manifest()
    library_manager = LibraryManager(
        get_save_dir() / "installed_libraries",
        engine_manifest_data.supported_vvlib_manifest_version,
        engine_manifest_data.brand_name,
        engine_manifest_data.name,
        engine_manifest_data.uuid,
    )

    metas_store = MetasStore(root_dir / "speaker_info")

    setting_ui_template = Jinja2Templates(
        directory=engine_root() / "ui_template",
        variable_start_string="<JINJA_PRE>",
        variable_end_string="<JINJA_POST>",
    )

    # @app.on_event("startup")
    # async def start_catch_disconnection():
    #     if cancellable_engine is not None:
    #         loop = asyncio.get_event_loop()
    #         _ = loop.create_task(cancellable_engine.catch_disconnection())

    def get_engine(core_version: Optional[str]) -> TTSEngine:
        if core_version is None:
            return tts_engines[latest_core_version]
        if core_version in tts_engines:
            return tts_engines[core_version]
        raise HTTPException(status_code=422, detail="不明なバージョンです")

    def get_core(core_version: Optional[str]) -> CoreAdapter:
        """指定したバージョンのコアを取得する"""
        if core_version is None:
            return cores[latest_core_version]
        if core_version in cores:
            return cores[core_version]
        raise HTTPException(status_code=422, detail="不明なバージョンです")

    app.include_router(
        tts_pipeline.generate_router(
            get_engine, get_core, preset_manager, cancellable_engine
        )
    )

    app.include_router(morphing.generate_router(get_engine, get_core, metas_store))
    app.include_router(preset.generate_router(preset_manager))

    app.include_router(speaker.generate_router(get_core, metas_store, root_dir))

    if engine_manifest_data.supported_features.manage_library:

        @app.get(
            "/downloadable_libraries",
            response_model=list[DownloadableLibraryInfo],
            response_description="ダウンロード可能な音声ライブラリの情報リスト",
            tags=["音声ライブラリ管理"],
        )
        def downloadable_libraries() -> list[DownloadableLibraryInfo]:
            """
            ダウンロード可能な音声ライブラリの情報を返します。
            """
            if not engine_manifest_data.supported_features.manage_library:
                raise HTTPException(
                    status_code=404, detail="この機能は実装されていません"
                )
            return library_manager.downloadable_libraries()

        @app.get(
            "/installed_libraries",
            response_model=dict[str, InstalledLibraryInfo],
            response_description="インストールした音声ライブラリの情報",
            tags=["音声ライブラリ管理"],
        )
        def installed_libraries() -> dict[str, InstalledLibraryInfo]:
            """
            インストールした音声ライブラリの情報を返します。
            """
            if not engine_manifest_data.supported_features.manage_library:
                raise HTTPException(
                    status_code=404, detail="この機能は実装されていません"
                )
            return library_manager.installed_libraries()

        @app.post(
            "/install_library/{library_uuid}",
            status_code=204,
            tags=["音声ライブラリ管理"],
            dependencies=[Depends(check_disabled_mutable_api)],
        )
        async def install_library(
            library_uuid: Annotated[str, FAPath(description="音声ライブラリのID")],
            request: Request,
        ) -> Response:
            """
            音声ライブラリをインストールします。
            音声ライブラリのZIPファイルをリクエストボディとして送信してください。
            """
            if not engine_manifest_data.supported_features.manage_library:
                raise HTTPException(
                    status_code=404, detail="この機能は実装されていません"
                )
            archive = BytesIO(await request.body())
            loop = asyncio.get_event_loop()
            await loop.run_in_executor(
                None, library_manager.install_library, library_uuid, archive
            )
            return Response(status_code=204)

        @app.post(
            "/uninstall_library/{library_uuid}",
            status_code=204,
            tags=["音声ライブラリ管理"],
            dependencies=[Depends(check_disabled_mutable_api)],
        )
        def uninstall_library(
            library_uuid: Annotated[str, FAPath(description="音声ライブラリのID")]
        ) -> Response:
            """
            音声ライブラリをアンインストールします。
            """
            if not engine_manifest_data.supported_features.manage_library:
                raise HTTPException(
                    status_code=404, detail="この機能は実装されていません"
                )
            library_manager.uninstall_library(library_uuid)
            return Response(status_code=204)

    app.include_router(user_dict.generate_router())

    app.include_router(
        engine_info.generate_router(get_core, cores, engine_manifest_data)
    )

    app.include_router(
        setting.generate_router(
            setting_loader, engine_manifest_data, setting_ui_template
        )
    )

    app = configure_openapi_schema(app)

    return app


def main() -> None:
    multiprocessing.freeze_support()

    output_log_utf8 = decide_boolean_from_env("VV_OUTPUT_LOG_UTF8")
    if output_log_utf8:
        set_output_log_utf8()

    parser = argparse.ArgumentParser(description="VOICEVOX のエンジンです。")
    # Uvicorn でバインドするアドレスを "localhost" にすることで IPv4 (127.0.0.1) と IPv6 ([::1]) の両方でリッスンできます.
    # これは Uvicorn のドキュメントに記載されていない挙動です; 将来のアップデートにより動作しなくなる可能性があります.
    # ref: https://github.com/VOICEVOX/voicevox_engine/pull/647#issuecomment-1540204653
    parser.add_argument(
        "--host",
        type=str,
        default="localhost",
        help="接続を受け付けるホストアドレスです。",
    )
    parser.add_argument(
        "--port", type=int, default=50021, help="接続を受け付けるポート番号です。"
    )
    parser.add_argument(
        "--use_gpu", action="store_true", help="GPUを使って音声合成するようになります。"
    )
    parser.add_argument(
        "--voicevox_dir",
        type=Path,
        default=None,
        help="VOICEVOXのディレクトリパスです。",
    )
    parser.add_argument(
        "--voicelib_dir",
        type=Path,
        default=None,
        action="append",
        help="VOICEVOX COREのディレクトリパスです。",
    )
    parser.add_argument(
        "--runtime_dir",
        type=Path,
        default=None,
        action="append",
        help="VOICEVOX COREで使用するライブラリのディレクトリパスです。",
    )
    parser.add_argument(
        "--enable_mock",
        action="store_true",
        help="VOICEVOX COREを使わずモックで音声合成を行います。",
    )
    parser.add_argument(
        "--enable_cancellable_synthesis",
        action="store_true",
        help="音声合成を途中でキャンセルできるようになります。",
    )
    parser.add_argument(
        "--init_processes",
        type=int,
        default=2,
        help="cancellable_synthesis機能の初期化時に生成するプロセス数です。",
    )
    parser.add_argument(
        "--load_all_models",
        action="store_true",
        help="起動時に全ての音声合成モデルを読み込みます。",
    )

    # 引数へcpu_num_threadsの指定がなければ、環境変数をロールします。
    # 環境変数にもない場合は、Noneのままとします。
    # VV_CPU_NUM_THREADSが空文字列でなく数値でもない場合、エラー終了します。
    parser.add_argument(
        "--cpu_num_threads",
        type=int,
        default=os.getenv("VV_CPU_NUM_THREADS") or None,
        help=(
            "音声合成を行うスレッド数です。指定しない場合、代わりに環境変数 VV_CPU_NUM_THREADS の値が使われます。"
            "VV_CPU_NUM_THREADS が空文字列でなく数値でもない場合はエラー終了します。"
        ),
    )

    parser.add_argument(
        "--output_log_utf8",
        action="store_true",
        help=(
            "ログ出力をUTF-8でおこないます。指定しない場合、代わりに環境変数 VV_OUTPUT_LOG_UTF8 の値が使われます。"
            "VV_OUTPUT_LOG_UTF8 の値が1の場合はUTF-8で、0または空文字、値がない場合は環境によって自動的に決定されます。"
        ),
    )

    parser.add_argument(
        "--cors_policy_mode",
        type=CorsPolicyMode,
        choices=list(CorsPolicyMode),
        default=None,
        help=(
            "CORSの許可モード。allまたはlocalappsが指定できます。allはすべてを許可します。"
            "localappsはオリジン間リソース共有ポリシーを、app://.とlocalhost関連に限定します。"
            "その他のオリジンはallow_originオプションで追加できます。デフォルトはlocalapps。"
            "このオプションは--setting_fileで指定される設定ファイルよりも優先されます。"
        ),
    )

    parser.add_argument(
        "--allow_origin",
        nargs="*",
        help=(
            "許可するオリジンを指定します。スペースで区切ることで複数指定できます。"
            "このオプションは--setting_fileで指定される設定ファイルよりも優先されます。"
        ),
    )

    parser.add_argument(
        "--setting_file",
        type=Path,
        default=USER_SETTING_PATH,
        help="設定ファイルを指定できます。",
    )

    parser.add_argument(
        "--preset_file",
        type=Path,
        default=None,
        help=(
            "プリセットファイルを指定できます。"
            "指定がない場合、環境変数 VV_PRESET_FILE、--voicevox_dirのpresets.yaml、"
            "実行ファイルのディレクトリのpresets.yamlを順に探します。"
        ),
    )

    parser.add_argument(
        "--disable_mutable_api",
        action="store_true",
        help=(
            "辞書登録や設定変更など、エンジンの静的なデータを変更するAPIを無効化します。"
            "指定しない場合、代わりに環境変数 VV_DISABLE_MUTABLE_API の値が使われます。"
            "VV_DISABLE_MUTABLE_API の値が1の場合は無効化で、0または空文字、値がない場合は無視されます。"
        ),
    )

    args = parser.parse_args()

    if args.output_log_utf8:
        set_output_log_utf8()

    # Synthesis Engine
    use_gpu: bool = args.use_gpu
    voicevox_dir: Path | None = args.voicevox_dir
    voicelib_dirs: list[Path] | None = args.voicelib_dir
    runtime_dirs: list[Path] | None = args.runtime_dir
    enable_mock: bool = args.enable_mock
    cpu_num_threads: int | None = args.cpu_num_threads
    load_all_models: bool = args.load_all_models

    cores = initialize_cores(
        use_gpu=use_gpu,
        voicelib_dirs=voicelib_dirs,
        voicevox_dir=voicevox_dir,
        runtime_dirs=runtime_dirs,
        cpu_num_threads=cpu_num_threads,
        enable_mock=enable_mock,
        load_all_models=load_all_models,
    )
    tts_engines = make_tts_engines_from_cores(cores)
    assert len(tts_engines) != 0, "音声合成エンジンがありません。"
    latest_core_version = get_latest_core_version(versions=list(tts_engines.keys()))

    # Cancellable Engine
    enable_cancellable_synthesis: bool = args.enable_cancellable_synthesis
    init_processes: int = args.init_processes

    cancellable_engine: CancellableEngine | None = None
    if enable_cancellable_synthesis:
        cancellable_engine = CancellableEngine(
            init_processes=init_processes,
            use_gpu=use_gpu,
            voicelib_dirs=voicelib_dirs,
            voicevox_dir=voicevox_dir,
            runtime_dirs=runtime_dirs,
            cpu_num_threads=cpu_num_threads,
            enable_mock=enable_mock,
        )

    root_dir: Path | None = voicevox_dir
    if root_dir is None:
        root_dir = engine_root()

    setting_loader = SettingHandler(args.setting_file)

    settings = setting_loader.load()

    cors_policy_mode: CorsPolicyMode | None = args.cors_policy_mode
    if cors_policy_mode is None:
        cors_policy_mode = settings.cors_policy_mode

    allow_origin = None
    if args.allow_origin is not None:
        allow_origin = args.allow_origin
    elif settings.allow_origin is not None:
        allow_origin = settings.allow_origin.split(" ")

    # Preset Manager
    # preset_pathの優先順: 引数、環境変数、voicevox_dir、実行ファイルのディレクトリ
    # ファイルの存在に関わらず、優先順で最初に指定されたパスをプリセットファイルとして使用する
    preset_path: Path | None = args.preset_file
    if preset_path is None:
        # 引数 --preset_file の指定がない場合
        env_preset_path = os.getenv("VV_PRESET_FILE")
        if env_preset_path is not None and len(env_preset_path) != 0:
            # 環境変数 VV_PRESET_FILE の指定がある場合
            preset_path = Path(env_preset_path)
        else:
            # 環境変数 VV_PRESET_FILE の指定がない場合
            preset_path = root_dir / "presets.yaml"

    preset_manager = PresetManager(
        preset_path=preset_path,
    )

    disable_mutable_api: bool = args.disable_mutable_api | decide_boolean_from_env(
        "VV_DISABLE_MUTABLE_API"
    )

    uvicorn.run(
        generate_app(
            tts_engines,
            cores,
            latest_core_version,
            setting_loader,
            preset_manager=preset_manager,
            cancellable_engine=cancellable_engine,
            root_dir=root_dir,
            cors_policy_mode=cors_policy_mode,
            allow_origin=allow_origin,
            disable_mutable_api=disable_mutable_api,
        ),
        host=args.host,
        port=args.port,
    )


if __name__ == "__main__":
    main()<|MERGE_RESOLUTION|>--- conflicted
+++ resolved
@@ -7,24 +7,13 @@
 from contextlib import asynccontextmanager
 from io import BytesIO, TextIOWrapper
 from pathlib import Path
-<<<<<<< HEAD
-from typing import Annotated, Any, Optional
-=======
-from tempfile import NamedTemporaryFile
 from typing import Annotated, Optional
->>>>>>> 9e7c6779
 
 import uvicorn
 from fastapi import Depends, FastAPI, HTTPException
 from fastapi import Path as FAPath
-from fastapi import Query, Request, Response
+from fastapi import Request, Response
 from fastapi.templating import Jinja2Templates
-<<<<<<< HEAD
-from starlette.middleware.errors import ServerErrorMiddleware
-=======
-from starlette.background import BackgroundTask
-from starlette.responses import FileResponse
->>>>>>> 9e7c6779
 
 from voicevox_engine import __version__
 from voicevox_engine.app.dependencies import (
@@ -34,11 +23,8 @@
 from voicevox_engine.app.middlewares import configure_middlewares
 from voicevox_engine.app.openapi_schema import configure_openapi_schema
 from voicevox_engine.app.routers import (
-<<<<<<< HEAD
+    engine_info,
     morphing,
-=======
-    engine_info,
->>>>>>> 9e7c6779
     preset,
     setting,
     speaker,
@@ -50,23 +36,8 @@
 from voicevox_engine.core.core_initializer import initialize_cores
 from voicevox_engine.engine_manifest.EngineManifestLoader import EngineManifestLoader
 from voicevox_engine.library_manager import LibraryManager
-from voicevox_engine.metas.Metas import StyleId
 from voicevox_engine.metas.MetasStore import MetasStore
-from voicevox_engine.model import (
-<<<<<<< HEAD
-    BaseLibraryInfo,
-    DownloadableLibraryInfo,
-    InstalledLibraryInfo,
-    SupportedDevicesInfo,
-    VvlibManifest,
-=======
-    AudioQuery,
-    DownloadableLibraryInfo,
-    InstalledLibraryInfo,
-    MorphableTargetInfo,
-    StyleIdNotFoundError,
->>>>>>> 9e7c6779
-)
+from voicevox_engine.model import DownloadableLibraryInfo, InstalledLibraryInfo
 from voicevox_engine.preset.PresetManager import PresetManager
 from voicevox_engine.setting.Setting import CorsPolicyMode
 from voicevox_engine.setting.SettingLoader import USER_SETTING_PATH, SettingHandler
