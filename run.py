import argparse
import asyncio
import base64
import json
import multiprocessing
import os
import re
import sys
import traceback
import warnings
import zipfile
from functools import lru_cache
from io import BytesIO, TextIOWrapper
from pathlib import Path
from tempfile import NamedTemporaryFile, TemporaryFile
from typing import Any, Dict, List, Optional

import soundfile
import uvicorn
from fastapi import Depends, FastAPI, Form, HTTPException, Query, Request, Response
from fastapi.middleware.cors import CORSMiddleware
from fastapi.openapi.utils import get_openapi
from fastapi.responses import JSONResponse
from fastapi.templating import Jinja2Templates
from pydantic import ValidationError, conint
from starlette.background import BackgroundTask
from starlette.responses import FileResponse

from voicevox_engine import __version__
from voicevox_engine.cancellable_engine import CancellableEngine
from voicevox_engine.core_adapter import CoreAdapter
from voicevox_engine.engine_manifest import EngineManifestLoader
from voicevox_engine.engine_manifest.EngineManifest import EngineManifest
from voicevox_engine.library_manager import LibraryManager
from voicevox_engine.metas.MetasStore import MetasStore, construct_lookup
from voicevox_engine.model import (
    AccentPhrase,
    AudioQuery,
    BaseLibraryInfo,
    DownloadableLibraryInfo,
    InstalledLibraryInfo,
    MorphableTargetInfo,
    ParseKanaBadRequest,
    ParseKanaError,
    Speaker,
    SpeakerInfo,
    StyleIdNotFoundError,
    SupportedDevicesInfo,
    UserDictWord,
    VvlibManifest,
    WordTypes,
)
from voicevox_engine.morphing import (
    get_morphable_targets,
    is_synthesis_morphing_permitted,
    synthesis_morphing,
)
from voicevox_engine.morphing import (
    synthesis_morphing_parameter as _synthesis_morphing_parameter,
)
from voicevox_engine.part_of_speech_data import MAX_PRIORITY, MIN_PRIORITY
from voicevox_engine.preset import Preset, PresetError, PresetManager
from voicevox_engine.setting import (
    USER_SETTING_PATH,
    CorsPolicyMode,
    Setting,
    SettingLoader,
)
from voicevox_engine.tts_pipeline import TTSEngineBase, make_synthesis_engines_and_cores
from voicevox_engine.tts_pipeline.kana_converter import create_kana, parse_kana
from voicevox_engine.user_dict import (
    apply_word,
    delete_word,
    import_user_dict,
    read_dict,
    rewrite_word,
    update_dict,
)
from voicevox_engine.utility import (
    ConnectBase64WavesException,
    connect_base64_waves,
    delete_file,
    engine_root,
    get_latest_core_version,
    get_save_dir,
    internal_root,
)
from voicevox_engine.utility.run_utility import decide_boolean_from_env


def get_style_id_from_deprecated(style_id: int | None, speaker_id: int | None) -> int:
    """
    style_idとspeaker_id両方ともNoneかNoneでないかをチェックし、
    どちらか片方しかNoneが存在しなければstyle_idを返す
    """
    if speaker_id is not None and style_id is None:
        warnings.warn("speakerは非推奨です。style_idを利用してください。", stacklevel=1)
        return speaker_id
    elif style_id is not None and speaker_id is None:
        return style_id
    raise HTTPException(
        status_code=400, detail="speakerとstyle_idが両方とも存在しないか、両方とも存在しています。"
    )


def b64encode_str(s):
    return base64.b64encode(s).decode("utf-8")


def set_output_log_utf8() -> None:
    """
    stdout/stderrのエンコーディングをUTF-8に切り替える関数
    """
    # コンソールがない環境だとNone https://docs.python.org/ja/3/library/sys.html#sys.__stdin__
    if sys.stdout is not None:
        # 必ずしもreconfigure()が実装されているとは限らない
        try:
            sys.stdout.reconfigure(encoding="utf-8")
        except AttributeError:
            # バッファを全て出力する
            sys.stdout.flush()
            sys.stdout = TextIOWrapper(
                sys.stdout.buffer, encoding="utf-8", errors="backslashreplace"
            )
    if sys.stderr is not None:
        try:
            sys.stderr.reconfigure(encoding="utf-8")
        except AttributeError:
            sys.stderr.flush()
            sys.stderr = TextIOWrapper(
                sys.stderr.buffer, encoding="utf-8", errors="backslashreplace"
            )


def generate_app(
    synthesis_engines: Dict[str, TTSEngineBase],
    cores: Dict[str, CoreAdapter],  # NOTE: synthesis_engines の機能を一部代替予定
    latest_core_version: str,
    setting_loader: SettingLoader,
    preset_manager: PresetManager,
    cancellable_engine: CancellableEngine | None = None,
    root_dir: Optional[Path] = None,
    cors_policy_mode: CorsPolicyMode = CorsPolicyMode.localapps,
    allow_origin: Optional[List[str]] = None,
    disable_mutable_api: bool = False,
) -> FastAPI:
    if root_dir is None:
        root_dir = engine_root()

    app = FastAPI(
        title="VOICEVOX Engine",
        description="VOICEVOXの音声合成エンジンです。",
        version=__version__,
    )

    # CORS用のヘッダを生成するミドルウェア
    localhost_regex = "^https?://(localhost|127\\.0\\.0\\.1)(:[0-9]+)?$"
    compiled_localhost_regex = re.compile(localhost_regex)
    allowed_origins = ["*"]
    if cors_policy_mode == "localapps":
        allowed_origins = ["app://."]
        if allow_origin is not None:
            allowed_origins += allow_origin
            if "*" in allow_origin:
                print(
                    'WARNING: Deprecated use of argument "*" in allow_origin. '
                    'Use option "--cors_policy_mod all" instead. See "--help" for more.',
                    file=sys.stderr,
                )

    app.add_middleware(
        CORSMiddleware,
        allow_origins=allowed_origins,
        allow_credentials=True,
        allow_origin_regex=localhost_regex,
        allow_methods=["*"],
        allow_headers=["*"],
    )

    # 許可されていないOriginを遮断するミドルウェア
    @app.middleware("http")
    async def block_origin_middleware(request: Request, call_next):
        isValidOrigin: bool = False
        if "Origin" not in request.headers:  # Originのない純粋なリクエストの場合
            isValidOrigin = True
        elif "*" in allowed_origins:  # すべてを許可する設定の場合
            isValidOrigin = True
        elif request.headers["Origin"] in allowed_origins:  # Originが許可されている場合
            isValidOrigin = True
        elif compiled_localhost_regex.fullmatch(
            request.headers["Origin"]
        ):  # localhostの場合
            isValidOrigin = True

        if isValidOrigin:
            return await call_next(request)
        else:
            return JSONResponse(
                status_code=403, content={"detail": "Origin not allowed"}
            )

    # 許可されていないAPIを無効化する
    def check_disabled_mutable_api():
        if disable_mutable_api:
            raise HTTPException(status_code=403, detail="エンジンの静的なデータを変更するAPIは無効化されています")

    engine_manifest_data = EngineManifestLoader(
        engine_root() / "engine_manifest.json", engine_root()
    ).load_manifest()
    library_manager = LibraryManager(
        get_save_dir() / "installed_libraries",
        engine_manifest_data.supported_vvlib_manifest_version,
        engine_manifest_data.brand_name,
        engine_manifest_data.name,
        engine_manifest_data.uuid,
    )

    metas_store = MetasStore(root_dir / "speaker_info")

    setting_ui_template = Jinja2Templates(directory=internal_root() / "ui_template")

    # キャッシュを有効化
    # モジュール側でlru_cacheを指定するとキャッシュを制御しにくいため、HTTPサーバ側で指定する
    # TODO: キャッシュを管理するモジュール側API・HTTP側APIを用意する
    synthesis_morphing_parameter = lru_cache(maxsize=4)(_synthesis_morphing_parameter)

    # @app.on_event("startup")
    # async def start_catch_disconnection():
    #     if cancellable_engine is not None:
    #         loop = asyncio.get_event_loop()
    #         _ = loop.create_task(cancellable_engine.catch_disconnection())

    @app.on_event("startup")
    def apply_user_dict():
        update_dict()

    def get_engine(core_version: Optional[str]) -> TTSEngineBase:
        if core_version is None:
            return synthesis_engines[latest_core_version]
        if core_version in synthesis_engines:
            return synthesis_engines[core_version]
        raise HTTPException(status_code=422, detail="不明なバージョンです")

    def get_core(core_version: Optional[str]) -> CoreAdapter:
        """指定したバージョンのコアを取得する"""
        if core_version is None:
            return synthesis_engines[latest_core_version].core
        if core_version in synthesis_engines:
            return synthesis_engines[core_version].core
        raise HTTPException(status_code=422, detail="不明なバージョンです")

    @app.post(
        "/audio_query",
        response_model=AudioQuery,
        tags=["クエリ作成"],
        summary="音声合成用のクエリを作成する",
    )
    def audio_query(
        text: str,
        style_id: int | None = Query(default=None),  # noqa: B008
        speaker: int | None = Query(default=None, deprecated=True),  # noqa: B008
        core_version: str | None = None,
    ) -> AudioQuery:
        """
        音声合成用のクエリの初期値を得ます。ここで得られたクエリはそのまま音声合成に利用できます。各値の意味は`Schemas`を参照してください。
        """
        style_id = get_style_id_from_deprecated(style_id=style_id, speaker_id=speaker)
        engine = get_engine(core_version)
        core = get_core(core_version)
        accent_phrases = engine.create_accent_phrases(text, style_id=style_id)
        return AudioQuery(
            accent_phrases=accent_phrases,
            speedScale=1,
            pitchScale=0,
            intonationScale=1,
            volumeScale=1,
            prePhonemeLength=0.1,
            postPhonemeLength=0.1,
            outputSamplingRate=core.default_sampling_rate,
            outputStereo=False,
            kana=create_kana(accent_phrases),
        )

    @app.post(
        "/audio_query_from_preset",
        response_model=AudioQuery,
        tags=["クエリ作成"],
        summary="音声合成用のクエリをプリセットを用いて作成する",
    )
    def audio_query_from_preset(
        text: str,
        preset_id: int,
        core_version: str | None = None,
    ) -> AudioQuery:
        """
        音声合成用のクエリの初期値を得ます。ここで得られたクエリはそのまま音声合成に利用できます。各値の意味は`Schemas`を参照してください。
        """
        engine = get_engine(core_version)
        core = get_core(core_version)
        try:
            presets = preset_manager.load_presets()
        except PresetError as err:
            raise HTTPException(status_code=422, detail=str(err))
        for preset in presets:
            if preset.id == preset_id:
                selected_preset = preset
                break
        else:
            raise HTTPException(status_code=422, detail="該当するプリセットIDが見つかりません")

        accent_phrases = engine.create_accent_phrases(
            text, style_id=selected_preset.style_id
        )
        return AudioQuery(
            accent_phrases=accent_phrases,
            speedScale=selected_preset.speedScale,
            pitchScale=selected_preset.pitchScale,
            intonationScale=selected_preset.intonationScale,
            volumeScale=selected_preset.volumeScale,
            prePhonemeLength=selected_preset.prePhonemeLength,
            postPhonemeLength=selected_preset.postPhonemeLength,
            outputSamplingRate=core.default_sampling_rate,
            outputStereo=False,
            kana=create_kana(accent_phrases),
        )

    @app.post(
        "/accent_phrases",
        response_model=list[AccentPhrase],
        tags=["クエリ編集"],
        summary="テキストからアクセント句を得る",
        responses={
            400: {
                "description": "読み仮名のパースに失敗",
                "model": ParseKanaBadRequest,
            }
        },
    )
    def accent_phrases(
        text: str,
        style_id: int | None = Query(default=None),  # noqa: B008
        speaker: int | None = Query(default=None, deprecated=True),  # noqa: B008
        is_kana: bool = False,
        core_version: str | None = None,
    ) -> list[AccentPhrase]:
        """
        テキストからアクセント句を得ます。
        is_kanaが`true`のとき、テキストは次のAquesTalk 風記法で解釈されます。デフォルトは`false`です。
        * 全てのカナはカタカナで記述される
        * アクセント句は`/`または`、`で区切る。`、`で区切った場合に限り無音区間が挿入される。
        * カナの手前に`_`を入れるとそのカナは無声化される
        * アクセント位置を`'`で指定する。全てのアクセント句にはアクセント位置を1つ指定する必要がある。
        * アクセント句末に`？`(全角)を入れることにより疑問文の発音ができる。
        """
        style_id = get_style_id_from_deprecated(style_id=style_id, speaker_id=speaker)
        engine = get_engine(core_version)
        if is_kana:
            try:
                accent_phrases = parse_kana(text)
            except ParseKanaError as err:
                raise HTTPException(
                    status_code=400,
                    detail=ParseKanaBadRequest(err).dict(),
                )
            accent_phrases = engine.replace_mora_data(
                accent_phrases=accent_phrases, style_id=style_id
            )

            return accent_phrases
        else:
            return engine.create_accent_phrases(text, style_id=style_id)

    @app.post(
        "/mora_data",
        response_model=list[AccentPhrase],
        tags=["クエリ編集"],
        summary="アクセント句から音高・音素長を得る",
    )
    def mora_data(
        accent_phrases: list[AccentPhrase],
        style_id: int | None = Query(default=None),  # noqa: B008
        speaker: int | None = Query(default=None, deprecated=True),  # noqa: B008
        core_version: str | None = None,
    ) -> list[AccentPhrase]:
        style_id = get_style_id_from_deprecated(style_id=style_id, speaker_id=speaker)
        engine = get_engine(core_version)
        return engine.replace_mora_data(accent_phrases, style_id=style_id)

    @app.post(
        "/mora_length",
        response_model=list[AccentPhrase],
        tags=["クエリ編集"],
        summary="アクセント句から音素長を得る",
    )
    def mora_length(
        accent_phrases: list[AccentPhrase],
        style_id: int | None = Query(default=None),  # noqa: B008
        speaker: int | None = Query(default=None, deprecated=True),  # noqa: B008
        core_version: str | None = None,
    ) -> list[AccentPhrase]:
        style_id = get_style_id_from_deprecated(style_id=style_id, speaker_id=speaker)
        engine = get_engine(core_version)
        return engine.replace_phoneme_length(
            accent_phrases=accent_phrases, style_id=style_id
        )

    @app.post(
        "/mora_pitch",
        response_model=list[AccentPhrase],
        tags=["クエリ編集"],
        summary="アクセント句から音高を得る",
    )
    def mora_pitch(
        accent_phrases: list[AccentPhrase],
        style_id: int | None = Query(default=None),  # noqa: B008
        speaker: int | None = Query(default=None, deprecated=True),  # noqa: B008
        core_version: str | None = None,
    ) -> list[AccentPhrase]:
        style_id = get_style_id_from_deprecated(style_id=style_id, speaker_id=speaker)
        engine = get_engine(core_version)
        return engine.replace_mora_pitch(
            accent_phrases=accent_phrases, style_id=style_id
        )

    @app.post(
        "/synthesis",
        response_class=FileResponse,
        responses={
            200: {
                "content": {
                    "audio/wav": {"schema": {"type": "string", "format": "binary"}}
                },
            }
        },
        tags=["音声合成"],
        summary="音声合成する",
    )
    def synthesis(
        query: AudioQuery,
        style_id: int | None = Query(default=None),  # noqa: B008
        speaker: int | None = Query(default=None, deprecated=True),  # noqa: B008
        enable_interrogative_upspeak: bool = Query(  # noqa: B008
            default=True,
            description="疑問系のテキストが与えられたら語尾を自動調整する",
        ),
        core_version: str | None = None,
    ) -> FileResponse:
        style_id = get_style_id_from_deprecated(style_id=style_id, speaker_id=speaker)
        engine = get_engine(core_version)
        wave = engine.synthesis(
            query=query,
            style_id=style_id,
            enable_interrogative_upspeak=enable_interrogative_upspeak,
        )

        with NamedTemporaryFile(delete=False) as f:
            soundfile.write(
                file=f, data=wave, samplerate=query.outputSamplingRate, format="WAV"
            )

        return FileResponse(
            f.name,
            media_type="audio/wav",
            background=BackgroundTask(delete_file, f.name),
        )

    @app.post(
        "/cancellable_synthesis",
        response_class=FileResponse,
        responses={
            200: {
                "content": {
                    "audio/wav": {"schema": {"type": "string", "format": "binary"}}
                },
            }
        },
        tags=["音声合成"],
        summary="音声合成する（キャンセル可能）",
    )
    def cancellable_synthesis(
        query: AudioQuery,
        request: Request,
        style_id: int | None = Query(default=None),  # noqa: B008
        speaker: int | None = Query(default=None, deprecated=True),  # noqa: B008
        core_version: str | None = None,
    ) -> FileResponse:
        style_id = get_style_id_from_deprecated(style_id=style_id, speaker_id=speaker)
        if cancellable_engine is None:
            raise HTTPException(
                status_code=404,
                detail="実験的機能はデフォルトで無効になっています。使用するには引数を指定してください。",
            )
        f_name = cancellable_engine._synthesis_impl(
            query=query,
            style_id=style_id,
            request=request,
            core_version=core_version,
        )
        if f_name == "":
            raise HTTPException(status_code=422, detail="不明なバージョンです")

        return FileResponse(
            f_name,
            media_type="audio/wav",
            background=BackgroundTask(delete_file, f_name),
        )

    @app.post(
        "/multi_synthesis",
        response_class=FileResponse,
        responses={
            200: {
                "content": {
                    "application/zip": {
                        "schema": {"type": "string", "format": "binary"}
                    }
                },
            }
        },
        tags=["音声合成"],
        summary="複数まとめて音声合成する",
    )
    def multi_synthesis(
        queries: list[AccentPhrase],
        style_id: int | None = Query(default=None),  # noqa: B008
        speaker: int | None = Query(default=None, deprecated=True),  # noqa: B008
        core_version: str | None = None,
    ) -> FileResponse:
        style_id = get_style_id_from_deprecated(style_id=style_id, speaker_id=speaker)
        engine = get_engine(core_version)
        sampling_rate = queries[0].outputSamplingRate

        with NamedTemporaryFile(delete=False) as f:
            with zipfile.ZipFile(f, mode="a") as zip_file:
                for i in range(len(queries)):
                    if queries[i].outputSamplingRate != sampling_rate:
                        raise HTTPException(
                            status_code=422, detail="サンプリングレートが異なるクエリがあります"
                        )

                    with TemporaryFile() as wav_file:
                        wave = engine.synthesis(query=queries[i], style_id=style_id)
                        soundfile.write(
                            file=wav_file,
                            data=wave,
                            samplerate=sampling_rate,
                            format="WAV",
                        )
                        wav_file.seek(0)
                        zip_file.writestr(f"{str(i + 1).zfill(3)}.wav", wav_file.read())

        return FileResponse(
            f.name,
            media_type="application/zip",
            background=BackgroundTask(delete_file, f.name),
        )

    @app.post(
        "/morphable_targets",
        response_model=list[dict[str, MorphableTargetInfo]],
        tags=["音声合成"],
        summary="指定した話者に対してエンジン内の話者がモーフィングが可能か判定する",
    )
    def morphable_targets(
        base_speakers: list[int],
        core_version: str | None = None,
    ) -> list[dict[str, MorphableTargetInfo]]:
        """
        指定されたベース話者に対してエンジン内の各話者がモーフィング機能を利用可能か返します。
        モーフィングの許可/禁止は`/speakers`の`speaker.supported_features.synthesis_morphing`に記載されています。
        プロパティが存在しない場合は、モーフィングが許可されているとみなします。
        返り値の話者はstring型なので注意。
        """
        core = get_core(core_version)

        try:
            speakers = metas_store.load_combined_metas(core=core)
            morphable_targets = get_morphable_targets(
                speakers=speakers, base_speakers=base_speakers
            )
            # jsonはint型のキーを持てないので、string型に変換する
            return [
                {str(k): v for k, v in morphable_target.items()}
                for morphable_target in morphable_targets
            ]
        except StyleIdNotFoundError as e:
            raise HTTPException(
                status_code=404, detail=f"該当するスタイル(style_id={e.style_id})が見つかりません"
            )

    @app.post(
        "/synthesis_morphing",
        response_class=FileResponse,
        responses={
            200: {
                "content": {
                    "audio/wav": {"schema": {"type": "string", "format": "binary"}}
                },
            }
        },
        tags=["音声合成"],
        summary="2人の話者でモーフィングした音声を合成する",
    )
    def _synthesis_morphing(
        query: AudioQuery,
        base_speaker: int,
        target_speaker: int,
        morph_rate: float = Query(..., ge=0.0, le=1.0),  # noqa: B008
        core_version: str | None = None,
    ) -> FileResponse:
        """
        指定された2人の話者で音声を合成、指定した割合でモーフィングした音声を得ます。
        モーフィングの割合は`morph_rate`で指定でき、0.0でベースの話者、1.0でターゲットの話者に近づきます。
        """
        engine = get_engine(core_version)
        core = get_core(core_version)

        try:
            speakers = metas_store.load_combined_metas(core=core)
            speaker_lookup = construct_lookup(speakers=speakers)
            is_permitted = is_synthesis_morphing_permitted(
                speaker_lookup, base_speaker, target_speaker
            )
            if not is_permitted:
                raise HTTPException(
                    status_code=400,
                    detail="指定された話者ペアでのモーフィングはできません",
                )
        except StyleIdNotFoundError as e:
            raise HTTPException(
                status_code=404, detail=f"該当するスタイル(style_id={e.style_id})が見つかりません"
            )

        # 生成したパラメータはキャッシュされる
        morph_param = synthesis_morphing_parameter(
            engine=engine,
            core=core,
            query=query,
            base_speaker=base_speaker,
            target_speaker=target_speaker,
        )

        morph_wave = synthesis_morphing(
            morph_param=morph_param,
            morph_rate=morph_rate,
            output_fs=query.outputSamplingRate,
            output_stereo=query.outputStereo,
        )

        with NamedTemporaryFile(delete=False) as f:
            soundfile.write(
                file=f,
                data=morph_wave,
                samplerate=query.outputSamplingRate,
                format="WAV",
            )

        return FileResponse(
            f.name,
            media_type="audio/wav",
            background=BackgroundTask(delete_file, f.name),
        )

    @app.post(
        "/connect_waves",
        response_class=FileResponse,
        responses={
            200: {
                "content": {
                    "audio/wav": {"schema": {"type": "string", "format": "binary"}}
                },
            }
        },
        tags=["その他"],
        summary="base64エンコードされた複数のwavデータを一つに結合する",
    )
    def connect_waves(waves: list[str]) -> FileResponse:
        """
        base64エンコードされたwavデータを一纏めにし、wavファイルで返します。
        """
        try:
            waves_nparray, sampling_rate = connect_base64_waves(waves)
        except ConnectBase64WavesException as err:
            raise HTTPException(status_code=422, detail=str(err))

        with NamedTemporaryFile(delete=False) as f:
            soundfile.write(
                file=f,
                data=waves_nparray,
                samplerate=sampling_rate,
                format="WAV",
            )

        return FileResponse(
            f.name,
            media_type="audio/wav",
            background=BackgroundTask(delete_file, f.name),
        )

    @app.get("/presets", response_model=list[Preset], tags=["その他"])
    def get_presets() -> list[Preset]:
        """
        エンジンが保持しているプリセットの設定を返します

        Returns
        -------
        presets: list[Preset]
            プリセットのリスト
        """
        try:
            presets = preset_manager.load_presets()
        except PresetError as err:
            raise HTTPException(status_code=422, detail=str(err))
        return presets

    @app.post(
        "/add_preset",
        response_model=int,
        tags=["その他"],
        dependencies=[Depends(check_disabled_mutable_api)],
    )
    def add_preset(preset: Preset) -> int:
        """
        新しいプリセットを追加します

        Parameters
        -------
        preset: Preset
            新しいプリセット。
            プリセットIDが既存のものと重複している場合は、新規のプリセットIDが採番されます。

        Returns
        -------
        id: int
            追加したプリセットのプリセットID
        """
        try:
            id = preset_manager.add_preset(preset)
        except PresetError as err:
            raise HTTPException(status_code=422, detail=str(err))
        return id

    @app.post(
        "/update_preset",
        response_model=int,
        tags=["その他"],
        dependencies=[Depends(check_disabled_mutable_api)],
    )
    def update_preset(preset: Preset) -> int:
        """
        既存のプリセットを更新します

        Parameters
        -------
        preset: Preset
            更新するプリセット。
            プリセットIDが更新対象と一致している必要があります。

        Returns
        -------
        id: int
            更新したプリセットのプリセットID
        """
        try:
            id = preset_manager.update_preset(preset)
        except PresetError as err:
            raise HTTPException(status_code=422, detail=str(err))
        return id

    @app.post(
        "/delete_preset",
        status_code=204,
        tags=["その他"],
        dependencies=[Depends(check_disabled_mutable_api)],
    )
    def delete_preset(id: int) -> Response:
        """
        既存のプリセットを削除します

        Parameters
        -------
        id: int
            削除するプリセットのプリセットID

        """
        try:
            preset_manager.delete_preset(id)
        except PresetError as err:
            raise HTTPException(status_code=422, detail=str(err))
        return Response(status_code=204)

    @app.get("/version", tags=["その他"])
    def version() -> str:
        return __version__

    @app.get("/core_versions", response_model=list[str], tags=["その他"])
    def core_versions() -> Response:
        return Response(
            content=json.dumps(list(synthesis_engines.keys())),
            media_type="application/json",
        )

    @app.get("/speakers", response_model=list[Speaker], tags=["その他"])
    def speakers(
        core_version: str | None = None,
    ) -> list[Speaker]:
        return metas_store.load_combined_metas(get_core(core_version))

    @app.get("/speaker_info", response_model=SpeakerInfo, tags=["その他"])
    def speaker_info(
        speaker_uuid: str,
        core_version: str | None = None,
    ) -> dict[str, Any]:
        """
        指定されたspeaker_uuidに関する情報をjson形式で返します。
        画像や音声はbase64エンコードされたものが返されます。

        Returns
        -------
        ret_data: SpeakerInfo
        """

        # エンジンに含まれる話者メタ情報は、次のディレクトリ構造に従わなければならない：
        # {root_dir}/
        #   speaker_info/
        #       {speaker_uuid_0}/
        #           policy.md
        #           portrait.png
        #           icons/
        #               {id_0}.png
        #               {id_1}.png
        #               ...
        #           portraits/
        #               {id_0}.png
        #               {id_1}.png
        #               ...
        #           voice_samples/
        #               {id_0}_001.wav
        #               {id_0}_002.wav
        #               {id_0}_003.wav
        #               {id_1}_001.wav
        #               ...
        #       {speaker_uuid_1}/
        #           ...

        # 該当話者の検索
        speakers = json.loads(get_core(core_version).speakers)
        for i in range(len(speakers)):
            if speakers[i]["speaker_uuid"] == speaker_uuid:
                speaker = speakers[i]
                break
        else:
            raise HTTPException(status_code=404, detail="該当する話者が見つかりません")

        try:
            speaker_path = root_dir / "speaker_info" / speaker_uuid
            # 話者情報の取得
            # speaker policy
            policy_path = speaker_path / "policy.md"
            policy = policy_path.read_text("utf-8")
            # speaker portrait
            portrait_path = speaker_path / "portrait.png"
            portrait = b64encode_str(portrait_path.read_bytes())
            # スタイル情報の取得
            style_infos = []
            for style in speaker["styles"]:
                id = style["id"]
                # style icon
                style_icon_path = speaker_path / "icons" / f"{id}.png"
                icon = b64encode_str(style_icon_path.read_bytes())
                # style portrait
                style_portrait_path = speaker_path / "portraits" / f"{id}.png"
                style_portrait = None
                if style_portrait_path.exists():
                    style_portrait = b64encode_str(style_portrait_path.read_bytes())
                # voice samples
                voice_samples = [
                    b64encode_str(
                        (
                            speaker_path
                            / "voice_samples/{}_{}.wav".format(id, str(j + 1).zfill(3))
                        ).read_bytes()
                    )
                    for j in range(3)
                ]
                style_infos.append(
                    {
                        "id": id,
                        "icon": icon,
                        "portrait": style_portrait,
                        "voice_samples": voice_samples,
                    }
                )
        except FileNotFoundError:
            import traceback

            traceback.print_exc()
            raise HTTPException(status_code=500, detail="追加情報が見つかりませんでした")

        ret_data = {"policy": policy, "portrait": portrait, "style_infos": style_infos}

        return ret_data

<<<<<<< HEAD
    @app.get(
        "/downloadable_libraries",
        response_model=list[DownloadableLibraryInfo],
        tags=["音声ライブラリ管理"],
    )
    def downloadable_libraries() -> list[DownloadableLibraryInfo]:
        """
        ダウンロード可能な音声ライブラリの情報を返します。

        Returns
        -------
        ret_data: list[DownloadableLibrary]
        """
        if not engine_manifest_data.supported_features.manage_library:
            raise HTTPException(status_code=404, detail="この機能は実装されていません")
        return library_manager.downloadable_libraries()

    @app.get(
        "/installed_libraries",
        response_model=dict[str, InstalledLibraryInfo],
        tags=["音声ライブラリ管理"],
    )
    def installed_libraries() -> dict[str, InstalledLibraryInfo]:
        """
        インストールした音声ライブラリの情報を返します。

        Returns
        -------
        ret_data: dict[str, InstalledLibrary]
        """
        if not engine_manifest_data.supported_features.manage_library:
            raise HTTPException(status_code=404, detail="この機能は実装されていません")
        return library_manager.installed_libraries()

    @app.post(
        "/install_library/{library_uuid}",
        status_code=204,
        tags=["音声ライブラリ管理"],
        dependencies=[Depends(check_disabled_mutable_api)],
    )
    async def install_library(
        library_uuid: str,
        request: Request,
    ) -> Response:
        """
        音声ライブラリをインストールします。
        音声ライブラリのZIPファイルをリクエストボディとして送信してください。
=======
    if engine_manifest_data.supported_features.manage_library:
>>>>>>> 9b96d207

        @app.get(
            "/downloadable_libraries",
            response_model=list[DownloadableLibraryInfo],
            tags=["音声ライブラリ管理"],
        )
<<<<<<< HEAD
        return Response(status_code=204)

    @app.post(
        "/uninstall_library/{library_uuid}",
        status_code=204,
        tags=["音声ライブラリ管理"],
        dependencies=[Depends(check_disabled_mutable_api)],
    )
    def uninstall_library(library_uuid: str) -> Response:
        """
        音声ライブラリをアンインストールします。
=======
        def downloadable_libraries() -> list[DownloadableLibraryInfo]:
            """
            ダウンロード可能な音声ライブラリの情報を返します。

            Returns
            -------
            ret_data: list[DownloadableLibrary]
            """
            if not engine_manifest_data.supported_features.manage_library:
                raise HTTPException(status_code=404, detail="この機能は実装されていません")
            return library_manager.downloadable_libraries()

        @app.get(
            "/installed_libraries",
            response_model=dict[str, InstalledLibraryInfo],
            tags=["音声ライブラリ管理"],
        )
        def installed_libraries() -> dict[str, InstalledLibraryInfo]:
            """
            インストールした音声ライブラリの情報を返します。

            Returns
            -------
            ret_data: dict[str, InstalledLibrary]
            """
            if not engine_manifest_data.supported_features.manage_library:
                raise HTTPException(status_code=404, detail="この機能は実装されていません")
            return library_manager.installed_libraries()

        @app.post(
            "/install_library/{library_uuid}",
            status_code=204,
            tags=["音声ライブラリ管理"],
        )
        async def install_library(
            library_uuid: str,
            request: Request,
        ) -> Response:
            """
            音声ライブラリをインストールします。
            音声ライブラリのZIPファイルをリクエストボディとして送信してください。

            Parameters
            ----------
            library_uuid: str
                音声ライブラリのID
            """
            if not engine_manifest_data.supported_features.manage_library:
                raise HTTPException(status_code=404, detail="この機能は実装されていません")
            archive = BytesIO(await request.body())
            loop = asyncio.get_event_loop()
            await loop.run_in_executor(
                None, library_manager.install_library, library_uuid, archive
            )
            return Response(status_code=204)
>>>>>>> 9b96d207

        @app.post(
            "/uninstall_library/{library_uuid}",
            status_code=204,
            tags=["音声ライブラリ管理"],
        )
        def uninstall_library(library_uuid: str) -> Response:
            """
            音声ライブラリをアンインストールします。

            Parameters
            ----------
            library_uuid: str
                音声ライブラリのID
            """
            if not engine_manifest_data.supported_features.manage_library:
                raise HTTPException(status_code=404, detail="この機能は実装されていません")
            library_manager.uninstall_library(library_uuid)
            return Response(status_code=204)

    @app.post("/initialize_style_id", status_code=204, tags=["その他"])
    def initialize_style_id(
        style_id: int,
        skip_reinit: bool = Query(  # noqa: B008
            False, description="既に初期化済みのスタイルの再初期化をスキップするかどうか"
        ),
        core_version: str | None = None,
    ) -> Response:
        """
        指定されたstyle_idのスタイルを初期化します。
        実行しなくても他のAPIは使用できますが、初回実行時に時間がかかることがあります。
        """
        core = get_core(core_version)
        core.initialize_style_id_synthesis(style_id=style_id, skip_reinit=skip_reinit)
        return Response(status_code=204)

    @app.get("/is_initialized_style_id", response_model=bool, tags=["その他"])
    def is_initialized_style_id(
        style_id: int,
        core_version: str | None = None,
    ) -> bool:
        """
        指定されたstyle_idのスタイルが初期化されているかどうかを返します。
        """
        return get_core(core_version).is_initialized_style_id_synthesis(style_id)

    @app.post("/initialize_speaker", status_code=204, tags=["その他"], deprecated=True)
    def initialize_speaker(
        speaker: int,
        skip_reinit: bool = Query(  # noqa: B008
            False, description="既に初期化済みの話者の再初期化をスキップするかどうか"
        ),
        core_version: str | None = None,
    ) -> Response:
        """
        こちらのAPIは非推奨です。`initialize_style_id`を利用してください。\n
        指定されたspeaker_idの話者を初期化します。
        実行しなくても他のAPIは使用できますが、初回実行時に時間がかかることがあります。
        """
        warnings.warn(
            "使用しているAPI(/initialize_speaker)は非推奨です。/initialized_style_idを利用してください。",
            stacklevel=1,
        )
        return initialize_style_id(
            style_id=speaker, skip_reinit=skip_reinit, core_version=core_version
        )

    @app.get(
        "/is_initialized_speaker", response_model=bool, tags=["その他"], deprecated=True
    )
    def is_initialized_speaker(
        speaker: int,
        core_version: str | None = None,
    ) -> bool:
        """
        こちらのAPIは非推奨です。`is_initialize_style_id`を利用してください。\n
        指定されたspeaker_idの話者が初期化されているかどうかを返します。
        """
        warnings.warn(
            "使用しているAPI(/is_initialize_speaker)は非推奨です。/is_initialized_style_idを利用してください。",
            stacklevel=1,
        )
        return is_initialized_style_id(style_id=speaker, core_version=core_version)

    @app.get("/user_dict", response_model=dict[str, UserDictWord], tags=["ユーザー辞書"])
    def get_user_dict_words() -> dict[str, UserDictWord]:
        """
        ユーザー辞書に登録されている単語の一覧を返します。
        単語の表層形(surface)は正規化済みの物を返します。

        Returns
        -------
        dict[str, UserDictWord]
            単語のUUIDとその詳細
        """
        try:
            return read_dict()
        except Exception:
            traceback.print_exc()
            raise HTTPException(status_code=422, detail="辞書の読み込みに失敗しました。")

    @app.post(
        "/user_dict_word",
        response_model=str,
        tags=["ユーザー辞書"],
        dependencies=[Depends(check_disabled_mutable_api)],
    )
    def add_user_dict_word(
        surface: str,
        pronunciation: str,
        accent_type: int,
        word_type: WordTypes | None = None,
        priority: conint(ge=MIN_PRIORITY, le=MAX_PRIORITY) | None = None,
    ) -> Response:
        """
        ユーザー辞書に言葉を追加します。

        Parameters
        ----------
        surface : str
            言葉の表層形
        pronunciation: str
            言葉の発音（カタカナ）
        accent_type: int
            アクセント型（音が下がる場所を指す）
        word_type: WordTypes, optional
            PROPER_NOUN（固有名詞）、COMMON_NOUN（普通名詞）、VERB（動詞）、ADJECTIVE（形容詞）、SUFFIX（語尾）のいずれか
        priority: int, optional
            単語の優先度（0から10までの整数）
            数字が大きいほど優先度が高くなる
            1から9までの値を指定することを推奨
        """
        try:
            word_uuid = apply_word(
                surface=surface,
                pronunciation=pronunciation,
                accent_type=accent_type,
                word_type=word_type,
                priority=priority,
            )
            return Response(content=word_uuid)
        except ValidationError as e:
            raise HTTPException(status_code=422, detail="パラメータに誤りがあります。\n" + str(e))
        except Exception:
            traceback.print_exc()
            raise HTTPException(status_code=422, detail="ユーザー辞書への追加に失敗しました。")

    @app.put(
        "/user_dict_word/{word_uuid}",
        status_code=204,
        tags=["ユーザー辞書"],
        dependencies=[Depends(check_disabled_mutable_api)],
    )
    def rewrite_user_dict_word(
        surface: str,
        pronunciation: str,
        accent_type: int,
        word_uuid: str,
        word_type: WordTypes | None = None,
        priority: conint(ge=MIN_PRIORITY, le=MAX_PRIORITY) | None = None,
    ) -> Response:
        """
        ユーザー辞書に登録されている言葉を更新します。

        Parameters
        ----------
        surface : str
            言葉の表層形
        pronunciation: str
            言葉の発音（カタカナ）
        accent_type: int
            アクセント型（音が下がる場所を指す）
        word_uuid: str
            更新する言葉のUUID
        word_type: WordTypes, optional
            PROPER_NOUN（固有名詞）、COMMON_NOUN（普通名詞）、VERB（動詞）、ADJECTIVE（形容詞）、SUFFIX（語尾）のいずれか
        priority: int, optional
            単語の優先度（0から10までの整数）
            数字が大きいほど優先度が高くなる
            1から9までの値を指定することを推奨
        """
        try:
            rewrite_word(
                surface=surface,
                pronunciation=pronunciation,
                accent_type=accent_type,
                word_uuid=word_uuid,
                word_type=word_type,
                priority=priority,
            )
            return Response(status_code=204)
        except HTTPException:
            raise
        except ValidationError as e:
            raise HTTPException(status_code=422, detail="パラメータに誤りがあります。\n" + str(e))
        except Exception:
            traceback.print_exc()
            raise HTTPException(status_code=422, detail="ユーザー辞書の更新に失敗しました。")

    @app.delete(
        "/user_dict_word/{word_uuid}",
        status_code=204,
        tags=["ユーザー辞書"],
        dependencies=[Depends(check_disabled_mutable_api)],
    )
    def delete_user_dict_word(word_uuid: str) -> Response:
        """
        ユーザー辞書に登録されている言葉を削除します。

        Parameters
        ----------
        word_uuid: str
            削除する言葉のUUID
        """
        try:
            delete_word(word_uuid=word_uuid)
            return Response(status_code=204)
        except HTTPException:
            raise
        except Exception:
            traceback.print_exc()
            raise HTTPException(status_code=422, detail="ユーザー辞書の更新に失敗しました。")

    @app.post(
        "/import_user_dict",
        status_code=204,
        tags=["ユーザー辞書"],
        dependencies=[Depends(check_disabled_mutable_api)],
    )
    def import_user_dict_words(
        import_dict_data: dict[str, UserDictWord],
        override: bool,
    ) -> Response:
        """
        他のユーザー辞書をインポートします。

        Parameters
        ----------
        import_dict_data: dict[str, UserDictWord]
            インポートするユーザー辞書のデータ
        override: bool
            重複したエントリがあった場合、上書きするかどうか
        """
        try:
            import_user_dict(dict_data=import_dict_data, override=override)
            return Response(status_code=204)
        except Exception:
            traceback.print_exc()
            raise HTTPException(status_code=422, detail="ユーザー辞書のインポートに失敗しました。")

    @app.get("/supported_devices", response_model=SupportedDevicesInfo, tags=["その他"])
    def supported_devices(
        core_version: str | None = None,
    ) -> Response:
        supported_devices = get_core(core_version).supported_devices
        if supported_devices is None:
            raise HTTPException(status_code=422, detail="非対応の機能です。")
        return Response(
            content=supported_devices,
            media_type="application/json",
        )

    @app.get("/engine_manifest", response_model=EngineManifest, tags=["その他"])
    def engine_manifest() -> EngineManifest:
        return engine_manifest_data

    @app.post(
        "/validate_kana",
        response_model=bool,
        tags=["その他"],
        summary="テキストがAquesTalk 風記法に従っているか判定する",
        responses={
            400: {
                "description": "テキストが不正です",
                "model": ParseKanaBadRequest,
            }
        },
    )
    def validate_kana(text: str) -> bool:
        """
        テキストがAquesTalk 風記法に従っているかどうかを判定します。
        従っていない場合はエラーが返ります。

        Parameters
        ----------
        text: str
            判定する対象の文字列
        """
        try:
            parse_kana(text)
            return True
        except ParseKanaError as err:
            raise HTTPException(
                status_code=400,
                detail=ParseKanaBadRequest(err).dict(),
            )

    @app.get("/setting", response_class=Response, tags=["設定"])
    def setting_get(request: Request) -> Response:
        settings = setting_loader.load_setting_file()

        cors_policy_mode = settings.cors_policy_mode
        allow_origin = settings.allow_origin

        if allow_origin is None:
            allow_origin = ""

        return setting_ui_template.TemplateResponse(
            "ui.html",
            {
                "request": request,
                "cors_policy_mode": cors_policy_mode,
                "allow_origin": allow_origin,
            },
        )

    @app.post(
        "/setting",
        response_class=Response,
        tags=["設定"],
        dependencies=[Depends(check_disabled_mutable_api)],
    )
    def setting_post(
        request: Request,
        cors_policy_mode: str | None = Form(None),  # noqa: B008
        allow_origin: str | None = Form(None),  # noqa: B008
    ) -> Response:
        settings = Setting(
            cors_policy_mode=cors_policy_mode,
            allow_origin=allow_origin,
        )

        # 更新した設定へ上書き
        setting_loader.dump_setting_file(settings)

        message = "設定を保存しました。"

        if allow_origin is None:
            allow_origin = ""

        return setting_ui_template.TemplateResponse(
            "ui.html",
            {
                "request": request,
                "cors_policy_mode": cors_policy_mode,
                "allow_origin": allow_origin,
                "message": message,
            },
        )

    # BaseLibraryInfo/VvlibManifestモデルはAPIとして表には出ないが、エディタ側で利用したいので、手動で追加する
    # ref: https://fastapi.tiangolo.com/advanced/extending-openapi/#modify-the-openapi-schema
    def custom_openapi():
        if app.openapi_schema:
            return app.openapi_schema
        openapi_schema = get_openapi(
            title=app.title,
            version=app.version,
            description=app.description,
            routes=app.routes,
            tags=app.openapi_tags,
            servers=app.servers,
            terms_of_service=app.terms_of_service,
            contact=app.contact,
            license_info=app.license_info,
        )
        openapi_schema["components"]["schemas"][
            "VvlibManifest"
        ] = VvlibManifest.schema()
        # ref_templateを指定しない場合、definitionsを参照してしまうので、手動で指定する
        base_library_info = BaseLibraryInfo.schema(
            ref_template="#/components/schemas/{model}"
        )
        # definitionsは既存のモデルを重複して定義するため、不要なので削除
        del base_library_info["definitions"]
        openapi_schema["components"]["schemas"]["BaseLibraryInfo"] = base_library_info
        app.openapi_schema = openapi_schema
        return openapi_schema

    app.openapi = custom_openapi

    return app


def main() -> None:
    multiprocessing.freeze_support()

    output_log_utf8 = decide_boolean_from_env("VV_OUTPUT_LOG_UTF8")
    if output_log_utf8:
        set_output_log_utf8()

    parser = argparse.ArgumentParser(description="VOICEVOX のエンジンです。")
    parser.add_argument(
        "--host", type=str, default="127.0.0.1", help="接続を受け付けるホストアドレスです。"
    )
    parser.add_argument("--port", type=int, default=50021, help="接続を受け付けるポート番号です。")
    parser.add_argument("--use_gpu", action="store_true", help="GPUを使って音声合成するようになります。")
    parser.add_argument(
        "--voicevox_dir", type=Path, default=None, help="VOICEVOXのディレクトリパスです。"
    )
    parser.add_argument(
        "--voicelib_dir",
        type=Path,
        default=None,
        action="append",
        help="VOICEVOX COREのディレクトリパスです。",
    )
    parser.add_argument(
        "--runtime_dir",
        type=Path,
        default=None,
        action="append",
        help="VOICEVOX COREで使用するライブラリのディレクトリパスです。",
    )
    parser.add_argument(
        "--enable_mock",
        action="store_true",
        help="VOICEVOX COREを使わずモックで音声合成を行います。",
    )
    parser.add_argument(
        "--enable_cancellable_synthesis",
        action="store_true",
        help="音声合成を途中でキャンセルできるようになります。",
    )
    parser.add_argument(
        "--init_processes",
        type=int,
        default=2,
        help="cancellable_synthesis機能の初期化時に生成するプロセス数です。",
    )
    parser.add_argument(
        "--load_all_models", action="store_true", help="起動時に全ての音声合成モデルを読み込みます。"
    )

    # 引数へcpu_num_threadsの指定がなければ、環境変数をロールします。
    # 環境変数にもない場合は、Noneのままとします。
    # VV_CPU_NUM_THREADSが空文字列でなく数値でもない場合、エラー終了します。
    parser.add_argument(
        "--cpu_num_threads",
        type=int,
        default=os.getenv("VV_CPU_NUM_THREADS") or None,
        help=(
            "音声合成を行うスレッド数です。指定しない場合、代わりに環境変数 VV_CPU_NUM_THREADS の値が使われます。"
            "VV_CPU_NUM_THREADS が空文字列でなく数値でもない場合はエラー終了します。"
        ),
    )

    parser.add_argument(
        "--output_log_utf8",
        action="store_true",
        help=(
            "ログ出力をUTF-8でおこないます。指定しない場合、代わりに環境変数 VV_OUTPUT_LOG_UTF8 の値が使われます。"
            "VV_OUTPUT_LOG_UTF8 の値が1の場合はUTF-8で、0または空文字、値がない場合は環境によって自動的に決定されます。"
        ),
    )

    parser.add_argument(
        "--cors_policy_mode",
        type=CorsPolicyMode,
        choices=list(CorsPolicyMode),
        default=None,
        help=(
            "CORSの許可モード。allまたはlocalappsが指定できます。allはすべてを許可します。"
            "localappsはオリジン間リソース共有ポリシーを、app://.とlocalhost関連に限定します。"
            "その他のオリジンはallow_originオプションで追加できます。デフォルトはlocalapps。"
        ),
    )

    parser.add_argument(
        "--allow_origin", nargs="*", help="許可するオリジンを指定します。スペースで区切ることで複数指定できます。"
    )

    parser.add_argument(
        "--setting_file", type=Path, default=USER_SETTING_PATH, help="設定ファイルを指定できます。"
    )

    parser.add_argument(
        "--preset_file",
        type=Path,
        default=None,
        help=(
            "プリセットファイルを指定できます。"
            "指定がない場合、環境変数 VV_PRESET_FILE、--voicevox_dirのpresets.yaml、"
            "実行ファイルのディレクトリのpresets.yamlを順に探します。"
        ),
    )

    parser.add_argument(
        "--disable_mutable_api",
        action="store_true",
        help=(
            "辞書登録や設定変更など、エンジンの静的なデータを変更するAPIを無効化します。"
            "指定しない場合、代わりに環境変数 VV_DISABLE_MUTABLE_API の値が使われます。"
            "VV_DISABLE_MUTABLE_API の値が1の場合は無効化で、0または空文字、値がない場合は無視されます。"
        ),
    )

    args = parser.parse_args()

    if args.output_log_utf8:
        set_output_log_utf8()

    # Synthesis Engine
    use_gpu: bool = args.use_gpu
    voicevox_dir: Path | None = args.voicevox_dir
    voicelib_dirs: list[Path] | None = args.voicelib_dir
    runtime_dirs: list[Path] | None = args.runtime_dir
    enable_mock: bool = args.enable_mock
    cpu_num_threads: int | None = args.cpu_num_threads
    load_all_models: bool = args.load_all_models

    synthesis_engines, cores = make_synthesis_engines_and_cores(
        use_gpu=use_gpu,
        voicelib_dirs=voicelib_dirs,
        voicevox_dir=voicevox_dir,
        runtime_dirs=runtime_dirs,
        cpu_num_threads=cpu_num_threads,
        enable_mock=enable_mock,
        load_all_models=load_all_models,
    )
    assert len(synthesis_engines) != 0, "音声合成エンジンがありません。"
    latest_core_version = get_latest_core_version(versions=synthesis_engines.keys())

    # Cancellable Engine
    enable_cancellable_synthesis: bool = args.enable_cancellable_synthesis
    init_processes: int = args.init_processes

    cancellable_engine: CancellableEngine | None = None
    if enable_cancellable_synthesis:
        cancellable_engine = CancellableEngine(
            init_processes=init_processes,
            use_gpu=use_gpu,
            voicelib_dirs=voicelib_dirs,
            voicevox_dir=voicevox_dir,
            runtime_dirs=runtime_dirs,
            cpu_num_threads=cpu_num_threads,
            enable_mock=enable_mock,
        )

    root_dir: Path | None = voicevox_dir
    if root_dir is None:
        root_dir = engine_root()

    setting_loader = SettingLoader(args.setting_file)

    settings = setting_loader.load_setting_file()

    cors_policy_mode: CorsPolicyMode | None = args.cors_policy_mode
    if cors_policy_mode is None:
        cors_policy_mode = settings.cors_policy_mode

    allow_origin = None
    if args.allow_origin is not None:
        allow_origin = args.allow_origin
    elif settings.allow_origin is not None:
        allow_origin = settings.allow_origin.split(" ")

    # Preset Manager
    # preset_pathの優先順: 引数、環境変数、voicevox_dir、実行ファイルのディレクトリ
    # ファイルの存在に関わらず、優先順で最初に指定されたパスをプリセットファイルとして使用する
    preset_path: Path | None = args.preset_file
    if preset_path is None:
        # 引数 --preset_file の指定がない場合
        env_preset_path = os.getenv("VV_PRESET_FILE")
        if env_preset_path is not None and len(env_preset_path) != 0:
            # 環境変数 VV_PRESET_FILE の指定がある場合
            preset_path = Path(env_preset_path)
        else:
            # 環境変数 VV_PRESET_FILE の指定がない場合
            preset_path = root_dir / "presets.yaml"

    preset_manager = PresetManager(
        preset_path=preset_path,
    )

    disable_mutable_api: bool = args.disable_mutable_api | decide_boolean_from_env(
        "VV_DISABLE_MUTABLE_API"
    )

    uvicorn.run(
        generate_app(
            synthesis_engines,
            cores,
            latest_core_version,
            setting_loader,
            preset_manager=preset_manager,
            cancellable_engine=cancellable_engine,
            root_dir=root_dir,
            cors_policy_mode=cors_policy_mode,
            allow_origin=allow_origin,
            disable_mutable_api=disable_mutable_api,
        ),
        host=args.host,
        port=args.port,
    )


if __name__ == "__main__":
    main()<|MERGE_RESOLUTION|>--- conflicted
+++ resolved
@@ -901,76 +901,13 @@
 
         return ret_data
 
-<<<<<<< HEAD
-    @app.get(
-        "/downloadable_libraries",
-        response_model=list[DownloadableLibraryInfo],
-        tags=["音声ライブラリ管理"],
-    )
-    def downloadable_libraries() -> list[DownloadableLibraryInfo]:
-        """
-        ダウンロード可能な音声ライブラリの情報を返します。
-
-        Returns
-        -------
-        ret_data: list[DownloadableLibrary]
-        """
-        if not engine_manifest_data.supported_features.manage_library:
-            raise HTTPException(status_code=404, detail="この機能は実装されていません")
-        return library_manager.downloadable_libraries()
-
-    @app.get(
-        "/installed_libraries",
-        response_model=dict[str, InstalledLibraryInfo],
-        tags=["音声ライブラリ管理"],
-    )
-    def installed_libraries() -> dict[str, InstalledLibraryInfo]:
-        """
-        インストールした音声ライブラリの情報を返します。
-
-        Returns
-        -------
-        ret_data: dict[str, InstalledLibrary]
-        """
-        if not engine_manifest_data.supported_features.manage_library:
-            raise HTTPException(status_code=404, detail="この機能は実装されていません")
-        return library_manager.installed_libraries()
-
-    @app.post(
-        "/install_library/{library_uuid}",
-        status_code=204,
-        tags=["音声ライブラリ管理"],
-        dependencies=[Depends(check_disabled_mutable_api)],
-    )
-    async def install_library(
-        library_uuid: str,
-        request: Request,
-    ) -> Response:
-        """
-        音声ライブラリをインストールします。
-        音声ライブラリのZIPファイルをリクエストボディとして送信してください。
-=======
     if engine_manifest_data.supported_features.manage_library:
->>>>>>> 9b96d207
 
         @app.get(
             "/downloadable_libraries",
             response_model=list[DownloadableLibraryInfo],
             tags=["音声ライブラリ管理"],
         )
-<<<<<<< HEAD
-        return Response(status_code=204)
-
-    @app.post(
-        "/uninstall_library/{library_uuid}",
-        status_code=204,
-        tags=["音声ライブラリ管理"],
-        dependencies=[Depends(check_disabled_mutable_api)],
-    )
-    def uninstall_library(library_uuid: str) -> Response:
-        """
-        音声ライブラリをアンインストールします。
-=======
         def downloadable_libraries() -> list[DownloadableLibraryInfo]:
             """
             ダウンロード可能な音声ライブラリの情報を返します。
@@ -1026,7 +963,6 @@
                 None, library_manager.install_library, library_uuid, archive
             )
             return Response(status_code=204)
->>>>>>> 9b96d207
 
         @app.post(
             "/uninstall_library/{library_uuid}",
