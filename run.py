--- conflicted
+++ resolved
@@ -120,23 +120,7 @@
 
     metas_store = MetasStore(root_dir / "speaker_info")
 
-<<<<<<< HEAD
-    setting_ui_template = Jinja2Templates(
-        directory=engine_root() / "ui_template",
-        variable_start_string="<JINJA_PRE>",
-        variable_end_string="<JINJA_POST>",
-    )
-
-    # @app.on_event("startup")
-    # async def start_catch_disconnection():
-    #     if cancellable_engine is not None:
-    #         loop = asyncio.get_event_loop()
-    #         _ = loop.create_task(cancellable_engine.catch_disconnection())
-
     def get_engine(core_version: str | None) -> TTSEngine:
-=======
-    def get_engine(core_version: Optional[str]) -> TTSEngine:
->>>>>>> 2c786421
         if core_version is None:
             return tts_engines[latest_core_version]
         if core_version in tts_engines:
