--- conflicted
+++ resolved
@@ -64,13 +64,8 @@
 from voicevox_engine.morphing import (
     synthesis_morphing_parameter as _synthesis_morphing_parameter,
 )
-<<<<<<< HEAD
-from voicevox_engine.preset.Preset import Preset
+from voicevox_engine.preset.PresetManager import PresetManager
 from voicevox_engine.preset.PresetError import PresetInputError, PresetInternalError
-=======
-from voicevox_engine.preset.PresetError import PresetError
->>>>>>> 00263c2d
-from voicevox_engine.preset.PresetManager import PresetManager
 from voicevox_engine.setting.Setting import CorsPolicyMode
 from voicevox_engine.setting.SettingLoader import USER_SETTING_PATH, SettingHandler
 from voicevox_engine.tts_pipeline.kana_converter import create_kana, parse_kana
@@ -303,17 +298,11 @@
             presets = preset_manager.load_presets()
         except PresetInputError as err:
             raise HTTPException(status_code=422, detail=str(err))
-<<<<<<< HEAD
         except PresetInternalError as err:
             raise HTTPException(status_code=500, detail=str(err))
-        for preset in presets:
-            if preset.id == preset_id:
-                selected_preset = preset
-=======
         for _preset in presets:
             if _preset.id == preset_id:
                 selected_preset = _preset
->>>>>>> 00263c2d
                 break
         else:
             raise HTTPException(
@@ -743,99 +732,7 @@
             background=BackgroundTask(delete_file, f.name),
         )
 
-<<<<<<< HEAD
-    @app.get(
-        "/presets",
-        response_model=list[Preset],
-        response_description="プリセットのリスト",
-        tags=["その他"],
-    )
-    def get_presets() -> list[Preset]:
-        """
-        エンジンが保持しているプリセットの設定を返します
-        """
-        try:
-            presets = preset_manager.load_presets()
-        except PresetInputError as err:
-            raise HTTPException(status_code=422, detail=str(err))
-        except PresetInternalError as err:
-            raise HTTPException(status_code=500, detail=str(err))
-        return presets
-
-    @app.post(
-        "/add_preset",
-        response_model=int,
-        response_description="追加したプリセットのプリセットID",
-        tags=["その他"],
-        dependencies=[Depends(check_disabled_mutable_api)],
-    )
-    def add_preset(
-        preset: Annotated[
-            Preset,
-            Body(
-                description="新しいプリセット。プリセットIDが既存のものと重複している場合は、新規のプリセットIDが採番されます。"
-            ),
-        ]
-    ) -> int:
-        """
-        新しいプリセットを追加します
-        """
-        try:
-            id = preset_manager.add_preset(preset)
-        except PresetInputError as err:
-            raise HTTPException(status_code=422, detail=str(err))
-        except PresetInternalError as err:
-            raise HTTPException(status_code=500, detail=str(err))
-        return id
-
-    @app.post(
-        "/update_preset",
-        response_model=int,
-        response_description="更新したプリセットのプリセットID",
-        tags=["その他"],
-        dependencies=[Depends(check_disabled_mutable_api)],
-    )
-    def update_preset(
-        preset: Annotated[
-            Preset,
-            Body(
-                description="更新するプリセット。プリセットIDが更新対象と一致している必要があります。"
-            ),
-        ]
-    ) -> int:
-        """
-        既存のプリセットを更新します
-        """
-        try:
-            id = preset_manager.update_preset(preset)
-        except PresetInputError as err:
-            raise HTTPException(status_code=422, detail=str(err))
-        except PresetInternalError as err:
-            raise HTTPException(status_code=500, detail=str(err))
-        return id
-
-    @app.post(
-        "/delete_preset",
-        status_code=204,
-        tags=["その他"],
-        dependencies=[Depends(check_disabled_mutable_api)],
-    )
-    def delete_preset(
-        id: Annotated[int, Query(description="削除するプリセットのプリセットID")]
-    ) -> Response:
-        """
-        既存のプリセットを削除します
-        """
-        try:
-            preset_manager.delete_preset(id)
-        except PresetInputError as err:
-            raise HTTPException(status_code=422, detail=str(err))
-        except PresetInternalError as err:
-            raise HTTPException(status_code=500, detail=str(err))
-        return Response(status_code=204)
-=======
     app.include_router(preset.generate_router(preset_manager))
->>>>>>> 00263c2d
 
     @app.get("/version", tags=["その他"])
     async def version() -> str:
