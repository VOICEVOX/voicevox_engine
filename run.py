import argparse
import asyncio
import json
import multiprocessing
import os
import re
import sys
import zipfile
from collections.abc import AsyncIterator, Awaitable, Callable
from contextlib import asynccontextmanager
from functools import lru_cache
from io import BytesIO, TextIOWrapper
from pathlib import Path
from tempfile import NamedTemporaryFile, TemporaryFile
from typing import Annotated, Any, Optional

import soundfile
import uvicorn
from fastapi import Depends, FastAPI, HTTPException
from fastapi import Path as FAPath
from fastapi import Query, Request, Response
from fastapi.middleware.cors import CORSMiddleware
from fastapi.openapi.utils import get_openapi
from fastapi.responses import JSONResponse
from fastapi.templating import Jinja2Templates
from starlette.background import BackgroundTask
from starlette.middleware.errors import ServerErrorMiddleware
from starlette.responses import FileResponse

from voicevox_engine import __version__
from voicevox_engine.app.dependencies import (
    check_disabled_mutable_api,
    deprecated_mutable_api,
)
from voicevox_engine.app.routers import preset, setting, speaker, user_dict
from voicevox_engine.cancellable_engine import CancellableEngine
from voicevox_engine.core.core_adapter import CoreAdapter
from voicevox_engine.core.core_initializer import initialize_cores
from voicevox_engine.engine_manifest.EngineManifest import EngineManifest
from voicevox_engine.engine_manifest.EngineManifestLoader import EngineManifestLoader
from voicevox_engine.library_manager import LibraryManager
from voicevox_engine.metas.Metas import StyleId
from voicevox_engine.metas.MetasStore import MetasStore, construct_lookup
from voicevox_engine.model import (
    AccentPhrase,
    AudioQuery,
    BaseLibraryInfo,
    DownloadableLibraryInfo,
    FrameAudioQuery,
    InstalledLibraryInfo,
    MorphableTargetInfo,
    ParseKanaBadRequest,
    ParseKanaError,
    Score,
    StyleIdNotFoundError,
    SupportedDevicesInfo,
    VvlibManifest,
)
from voicevox_engine.morphing import (
    get_morphable_targets,
    is_synthesis_morphing_permitted,
    synthesis_morphing,
)
from voicevox_engine.morphing import (
    synthesis_morphing_parameter as _synthesis_morphing_parameter,
)
from voicevox_engine.preset.PresetError import PresetError
from voicevox_engine.preset.PresetManager import PresetManager
from voicevox_engine.setting.Setting import CorsPolicyMode
from voicevox_engine.setting.SettingLoader import USER_SETTING_PATH, SettingHandler
from voicevox_engine.tts_pipeline.kana_converter import create_kana, parse_kana
from voicevox_engine.tts_pipeline.tts_engine import (
    TTSEngine,
    make_tts_engines_from_cores,
)
<<<<<<< HEAD
from voicevox_engine.user_dict.part_of_speech_data import MAX_PRIORITY, MIN_PRIORITY
from voicevox_engine.user_dict.user_dict import (
    UserDictInputError,
    apply_word,
    delete_word,
    import_user_dict,
    read_dict,
    rewrite_word,
    update_dict,
)
=======
from voicevox_engine.user_dict.user_dict import update_dict
>>>>>>> 00263c2d
from voicevox_engine.utility.connect_base64_waves import (
    ConnectBase64WavesException,
    connect_base64_waves,
)
from voicevox_engine.utility.core_version_utility import get_latest_core_version
from voicevox_engine.utility.path_utility import delete_file, engine_root, get_save_dir
from voicevox_engine.utility.run_utility import decide_boolean_from_env


def set_output_log_utf8() -> None:
    """
    stdout/stderrのエンコーディングをUTF-8に切り替える関数
    """
    # コンソールがない環境だとNone https://docs.python.org/ja/3/library/sys.html#sys.__stdin__
    if sys.stdout is not None:
        if isinstance(sys.stdout, TextIOWrapper):
            sys.stdout.reconfigure(encoding="utf-8")
        else:
            # バッファを全て出力する
            sys.stdout.flush()
            try:
                sys.stdout = TextIOWrapper(
                    sys.stdout.buffer, encoding="utf-8", errors="backslashreplace"
                )
            except AttributeError:
                # stdout.bufferがない場合は無視
                pass
    if sys.stderr is not None:
        if isinstance(sys.stderr, TextIOWrapper):
            sys.stderr.reconfigure(encoding="utf-8")
        else:
            sys.stderr.flush()
            try:
                sys.stderr = TextIOWrapper(
                    sys.stderr.buffer, encoding="utf-8", errors="backslashreplace"
                )
            except AttributeError:
                # stderr.bufferがない場合は無視
                pass


def generate_app(
    tts_engines: dict[str, TTSEngine],
    cores: dict[str, CoreAdapter],
    latest_core_version: str,
    setting_loader: SettingHandler,
    preset_manager: PresetManager,
    cancellable_engine: CancellableEngine | None = None,
    root_dir: Optional[Path] = None,
    cors_policy_mode: CorsPolicyMode = CorsPolicyMode.localapps,
    allow_origin: Optional[list[str]] = None,
    disable_mutable_api: bool = False,
) -> FastAPI:
    if root_dir is None:
        root_dir = engine_root()

    @asynccontextmanager
    async def lifespan(app: FastAPI) -> AsyncIterator[None]:
        update_dict()
        yield

    app = FastAPI(
        title="VOICEVOX Engine",
        description="VOICEVOXの音声合成エンジンです。",
        version=__version__,
        lifespan=lifespan,
    )

    # 未処理の例外が発生するとCORSMiddlewareが適用されない問題に対するワークアラウンド
    # ref: https://github.com/VOICEVOX/voicevox_engine/issues/91
    async def global_execution_handler(request: Request, exc: Exception) -> Response:
        return JSONResponse(
            status_code=500,
            content="Internal Server Error",
        )

    app.add_middleware(ServerErrorMiddleware, handler=global_execution_handler)

    # CORS用のヘッダを生成するミドルウェア
    localhost_regex = "^https?://(localhost|127\\.0\\.0\\.1)(:[0-9]+)?$"
    compiled_localhost_regex = re.compile(localhost_regex)
    allowed_origins = ["*"]
    if cors_policy_mode == "localapps":
        allowed_origins = ["app://."]
        if allow_origin is not None:
            allowed_origins += allow_origin
            if "*" in allow_origin:
                print(
                    'WARNING: Deprecated use of argument "*" in allow_origin. '
                    'Use option "--cors_policy_mod all" instead. See "--help" for more.',
                    file=sys.stderr,
                )

    app.add_middleware(
        CORSMiddleware,
        allow_origins=allowed_origins,
        allow_credentials=True,
        allow_origin_regex=localhost_regex,
        allow_methods=["*"],
        allow_headers=["*"],
    )

    # 許可されていないOriginを遮断するミドルウェア
    @app.middleware("http")
    async def block_origin_middleware(
        request: Request, call_next: Callable[[Request], Awaitable[Response]]
    ) -> Response | JSONResponse:
        isValidOrigin: bool = False
        if "Origin" not in request.headers:  # Originのない純粋なリクエストの場合
            isValidOrigin = True
        elif "*" in allowed_origins:  # すべてを許可する設定の場合
            isValidOrigin = True
        elif request.headers["Origin"] in allowed_origins:  # Originが許可されている場合
            isValidOrigin = True
        elif compiled_localhost_regex.fullmatch(
            request.headers["Origin"]
        ):  # localhostの場合
            isValidOrigin = True

        if isValidOrigin:
            return await call_next(request)
        else:
            return JSONResponse(
                status_code=403, content={"detail": "Origin not allowed"}
            )

    if disable_mutable_api:
        deprecated_mutable_api.enable = False

    engine_manifest_data = EngineManifestLoader(
        engine_root() / "engine_manifest.json", engine_root()
    ).load_manifest()
    library_manager = LibraryManager(
        get_save_dir() / "installed_libraries",
        engine_manifest_data.supported_vvlib_manifest_version,
        engine_manifest_data.brand_name,
        engine_manifest_data.name,
        engine_manifest_data.uuid,
    )

    metas_store = MetasStore(root_dir / "speaker_info")

    setting_ui_template = Jinja2Templates(
        directory=engine_root() / "ui_template",
        variable_start_string="<JINJA_PRE>",
        variable_end_string="<JINJA_POST>",
    )

    # キャッシュを有効化
    # モジュール側でlru_cacheを指定するとキャッシュを制御しにくいため、HTTPサーバ側で指定する
    # TODO: キャッシュを管理するモジュール側API・HTTP側APIを用意する
    synthesis_morphing_parameter = lru_cache(maxsize=4)(_synthesis_morphing_parameter)

    # @app.on_event("startup")
    # async def start_catch_disconnection():
    #     if cancellable_engine is not None:
    #         loop = asyncio.get_event_loop()
    #         _ = loop.create_task(cancellable_engine.catch_disconnection())

    def get_engine(core_version: Optional[str]) -> TTSEngine:
        if core_version is None:
            return tts_engines[latest_core_version]
        if core_version in tts_engines:
            return tts_engines[core_version]
        raise HTTPException(status_code=422, detail="不明なバージョンです")

    def get_core(core_version: Optional[str]) -> CoreAdapter:
        """指定したバージョンのコアを取得する"""
        if core_version is None:
            return cores[latest_core_version]
        if core_version in cores:
            return cores[core_version]
        raise HTTPException(status_code=422, detail="不明なバージョンです")

    @app.post(
        "/audio_query",
        response_model=AudioQuery,
        tags=["クエリ作成"],
        summary="音声合成用のクエリを作成する",
    )
    def audio_query(
        text: str,
        style_id: StyleId = Query(alias="speaker"),  # noqa: B008
        core_version: str | None = None,
    ) -> AudioQuery:
        """
        音声合成用のクエリの初期値を得ます。ここで得られたクエリはそのまま音声合成に利用できます。各値の意味は`Schemas`を参照してください。
        """
        engine = get_engine(core_version)
        core = get_core(core_version)
        accent_phrases = engine.create_accent_phrases(text, style_id)
        return AudioQuery(
            accent_phrases=accent_phrases,
            speedScale=1,
            pitchScale=0,
            intonationScale=1,
            volumeScale=1,
            prePhonemeLength=0.1,
            postPhonemeLength=0.1,
            outputSamplingRate=core.default_sampling_rate,
            outputStereo=False,
            kana=create_kana(accent_phrases),
        )

    @app.post(
        "/audio_query_from_preset",
        response_model=AudioQuery,
        tags=["クエリ作成"],
        summary="音声合成用のクエリをプリセットを用いて作成する",
    )
    def audio_query_from_preset(
        text: str,
        preset_id: int,
        core_version: str | None = None,
    ) -> AudioQuery:
        """
        音声合成用のクエリの初期値を得ます。ここで得られたクエリはそのまま音声合成に利用できます。各値の意味は`Schemas`を参照してください。
        """
        engine = get_engine(core_version)
        core = get_core(core_version)
        try:
            presets = preset_manager.load_presets()
        except PresetError as err:
            raise HTTPException(status_code=422, detail=str(err))
        for _preset in presets:
            if _preset.id == preset_id:
                selected_preset = _preset
                break
        else:
            raise HTTPException(
                status_code=422, detail="該当するプリセットIDが見つかりません"
            )

        accent_phrases = engine.create_accent_phrases(text, selected_preset.style_id)
        return AudioQuery(
            accent_phrases=accent_phrases,
            speedScale=selected_preset.speedScale,
            pitchScale=selected_preset.pitchScale,
            intonationScale=selected_preset.intonationScale,
            volumeScale=selected_preset.volumeScale,
            prePhonemeLength=selected_preset.prePhonemeLength,
            postPhonemeLength=selected_preset.postPhonemeLength,
            outputSamplingRate=core.default_sampling_rate,
            outputStereo=False,
            kana=create_kana(accent_phrases),
        )

    @app.post(
        "/accent_phrases",
        response_model=list[AccentPhrase],
        tags=["クエリ編集"],
        summary="テキストからアクセント句を得る",
        responses={
            400: {
                "description": "読み仮名のパースに失敗",
                "model": ParseKanaBadRequest,
            }
        },
    )
    def accent_phrases(
        text: str,
        style_id: StyleId = Query(alias="speaker"),  # noqa: B008
        is_kana: bool = False,
        core_version: str | None = None,
    ) -> list[AccentPhrase]:
        """
        テキストからアクセント句を得ます。
        is_kanaが`true`のとき、テキストは次のAquesTalk 風記法で解釈されます。デフォルトは`false`です。
        * 全てのカナはカタカナで記述される
        * アクセント句は`/`または`、`で区切る。`、`で区切った場合に限り無音区間が挿入される。
        * カナの手前に`_`を入れるとそのカナは無声化される
        * アクセント位置を`'`で指定する。全てのアクセント句にはアクセント位置を1つ指定する必要がある。
        * アクセント句末に`？`(全角)を入れることにより疑問文の発音ができる。
        """
        engine = get_engine(core_version)
        if is_kana:
            try:
                return engine.create_accent_phrases_from_kana(text, style_id)
            except ParseKanaError as err:
                raise HTTPException(
                    status_code=400, detail=ParseKanaBadRequest(err).dict()
                )
        else:
            return engine.create_accent_phrases(text, style_id)

    @app.post(
        "/mora_data",
        response_model=list[AccentPhrase],
        tags=["クエリ編集"],
        summary="アクセント句から音高・音素長を得る",
    )
    def mora_data(
        accent_phrases: list[AccentPhrase],
        style_id: StyleId = Query(alias="speaker"),  # noqa: B008
        core_version: str | None = None,
    ) -> list[AccentPhrase]:
        engine = get_engine(core_version)
        return engine.update_length_and_pitch(accent_phrases, style_id)

    @app.post(
        "/mora_length",
        response_model=list[AccentPhrase],
        tags=["クエリ編集"],
        summary="アクセント句から音素長を得る",
    )
    def mora_length(
        accent_phrases: list[AccentPhrase],
        style_id: StyleId = Query(alias="speaker"),  # noqa: B008
        core_version: str | None = None,
    ) -> list[AccentPhrase]:
        engine = get_engine(core_version)
        return engine.update_length(accent_phrases, style_id)

    @app.post(
        "/mora_pitch",
        response_model=list[AccentPhrase],
        tags=["クエリ編集"],
        summary="アクセント句から音高を得る",
    )
    def mora_pitch(
        accent_phrases: list[AccentPhrase],
        style_id: StyleId = Query(alias="speaker"),  # noqa: B008
        core_version: str | None = None,
    ) -> list[AccentPhrase]:
        engine = get_engine(core_version)
        return engine.update_pitch(accent_phrases, style_id)

    @app.post(
        "/synthesis",
        response_class=FileResponse,
        responses={
            200: {
                "content": {
                    "audio/wav": {"schema": {"type": "string", "format": "binary"}}
                },
            }
        },
        tags=["音声合成"],
        summary="音声合成する",
    )
    def synthesis(
        query: AudioQuery,
        style_id: StyleId = Query(alias="speaker"),  # noqa: B008
        enable_interrogative_upspeak: bool = Query(  # noqa: B008
            default=True,
            description="疑問系のテキストが与えられたら語尾を自動調整する",
        ),
        core_version: str | None = None,
    ) -> FileResponse:
        engine = get_engine(core_version)
        wave = engine.synthesize_wave(
            query, style_id, enable_interrogative_upspeak=enable_interrogative_upspeak
        )

        with NamedTemporaryFile(delete=False) as f:
            soundfile.write(
                file=f, data=wave, samplerate=query.outputSamplingRate, format="WAV"
            )

        return FileResponse(
            f.name,
            media_type="audio/wav",
            background=BackgroundTask(delete_file, f.name),
        )

    @app.post(
        "/cancellable_synthesis",
        response_class=FileResponse,
        responses={
            200: {
                "content": {
                    "audio/wav": {"schema": {"type": "string", "format": "binary"}}
                },
            }
        },
        tags=["音声合成"],
        summary="音声合成する（キャンセル可能）",
    )
    def cancellable_synthesis(
        query: AudioQuery,
        request: Request,
        style_id: StyleId = Query(alias="speaker"),  # noqa: B008
        core_version: str | None = None,
    ) -> FileResponse:
        if cancellable_engine is None:
            raise HTTPException(
                status_code=404,
                detail="実験的機能はデフォルトで無効になっています。使用するには引数を指定してください。",
            )
        f_name = cancellable_engine._synthesis_impl(
            query, style_id, request, core_version=core_version
        )
        if f_name == "":
            raise HTTPException(status_code=422, detail="不明なバージョンです")

        return FileResponse(
            f_name,
            media_type="audio/wav",
            background=BackgroundTask(delete_file, f_name),
        )

    @app.post(
        "/multi_synthesis",
        response_class=FileResponse,
        responses={
            200: {
                "content": {
                    "application/zip": {
                        "schema": {"type": "string", "format": "binary"}
                    }
                },
            }
        },
        tags=["音声合成"],
        summary="複数まとめて音声合成する",
    )
    def multi_synthesis(
        queries: list[AudioQuery],
        style_id: StyleId = Query(alias="speaker"),  # noqa: B008
        core_version: str | None = None,
    ) -> FileResponse:
        engine = get_engine(core_version)
        sampling_rate = queries[0].outputSamplingRate

        with NamedTemporaryFile(delete=False) as f:
            with zipfile.ZipFile(f, mode="a") as zip_file:
                for i in range(len(queries)):
                    if queries[i].outputSamplingRate != sampling_rate:
                        raise HTTPException(
                            status_code=422,
                            detail="サンプリングレートが異なるクエリがあります",
                        )

                    with TemporaryFile() as wav_file:
                        wave = engine.synthesize_wave(queries[i], style_id)
                        soundfile.write(
                            file=wav_file,
                            data=wave,
                            samplerate=sampling_rate,
                            format="WAV",
                        )
                        wav_file.seek(0)
                        zip_file.writestr(f"{str(i + 1).zfill(3)}.wav", wav_file.read())

        return FileResponse(
            f.name,
            media_type="application/zip",
            background=BackgroundTask(delete_file, f.name),
        )

    @app.post(
        "/morphable_targets",
        response_model=list[dict[str, MorphableTargetInfo]],
        tags=["音声合成"],
        summary="指定したスタイルに対してエンジン内の話者がモーフィングが可能か判定する",
    )
    def morphable_targets(
        base_style_ids: list[StyleId], core_version: str | None = None
    ) -> list[dict[str, MorphableTargetInfo]]:
        """
        指定されたベーススタイルに対してエンジン内の各話者がモーフィング機能を利用可能か返します。
        モーフィングの許可/禁止は`/speakers`の`speaker.supported_features.synthesis_morphing`に記載されています。
        プロパティが存在しない場合は、モーフィングが許可されているとみなします。
        返り値のスタイルIDはstring型なので注意。
        """
        core = get_core(core_version)

        try:
            speakers = metas_store.load_combined_metas(core=core)
            morphable_targets = get_morphable_targets(
                speakers=speakers, base_style_ids=base_style_ids
            )
            # jsonはint型のキーを持てないので、string型に変換する
            return [
                {str(k): v for k, v in morphable_target.items()}
                for morphable_target in morphable_targets
            ]
        except StyleIdNotFoundError as e:
            raise HTTPException(
                status_code=404,
                detail=f"該当するスタイル(style_id={e.style_id})が見つかりません",
            )

    @app.post(
        "/synthesis_morphing",
        response_class=FileResponse,
        responses={
            200: {
                "content": {
                    "audio/wav": {"schema": {"type": "string", "format": "binary"}}
                },
            }
        },
        tags=["音声合成"],
        summary="2種類のスタイルでモーフィングした音声を合成する",
    )
    def _synthesis_morphing(
        query: AudioQuery,
        base_style_id: StyleId = Query(alias="base_speaker"),  # noqa: B008
        target_style_id: StyleId = Query(alias="target_speaker"),  # noqa: B008
        morph_rate: float = Query(..., ge=0.0, le=1.0),  # noqa: B008
        core_version: str | None = None,
    ) -> FileResponse:
        """
        指定された2種類のスタイルで音声を合成、指定した割合でモーフィングした音声を得ます。
        モーフィングの割合は`morph_rate`で指定でき、0.0でベースのスタイル、1.0でターゲットのスタイルに近づきます。
        """
        engine = get_engine(core_version)
        core = get_core(core_version)

        try:
            speakers = metas_store.load_combined_metas(core=core)
            speaker_lookup = construct_lookup(speakers=speakers)
            is_permitted = is_synthesis_morphing_permitted(
                speaker_lookup, base_style_id, target_style_id
            )
            if not is_permitted:
                raise HTTPException(
                    status_code=400,
                    detail="指定されたスタイルペアでのモーフィングはできません",
                )
        except StyleIdNotFoundError as e:
            raise HTTPException(
                status_code=404,
                detail=f"該当するスタイル(style_id={e.style_id})が見つかりません",
            )

        # 生成したパラメータはキャッシュされる
        morph_param = synthesis_morphing_parameter(
            engine=engine,
            core=core,
            query=query,
            base_style_id=base_style_id,
            target_style_id=target_style_id,
        )

        morph_wave = synthesis_morphing(
            morph_param=morph_param,
            morph_rate=morph_rate,
            output_fs=query.outputSamplingRate,
            output_stereo=query.outputStereo,
        )

        with NamedTemporaryFile(delete=False) as f:
            soundfile.write(
                file=f,
                data=morph_wave,
                samplerate=query.outputSamplingRate,
                format="WAV",
            )

        return FileResponse(
            f.name,
            media_type="audio/wav",
            background=BackgroundTask(delete_file, f.name),
        )

    @app.post(
        "/sing_frame_audio_query",
        response_model=FrameAudioQuery,
        tags=["クエリ作成"],
        summary="歌唱音声合成用のクエリを作成する",
    )
    def sing_frame_audio_query(
        score: Score,
        style_id: StyleId = Query(alias="speaker"),  # noqa: B008
        core_version: str | None = None,
    ) -> FrameAudioQuery:
        """
        歌唱音声合成用のクエリの初期値を得ます。ここで得られたクエリはそのまま歌唱音声合成に利用できます。各値の意味は`Schemas`を参照してください。
        """
        engine = get_engine(core_version)
        core = get_core(core_version)
        phonemes, f0, volume = engine.create_sing_phoneme_and_f0_and_volume(
            score, style_id
        )

        return FrameAudioQuery(
            f0=f0,
            volume=volume,
            phonemes=phonemes,
            volumeScale=1,
            outputSamplingRate=core.default_sampling_rate,
            outputStereo=False,
        )

    @app.post(
        "/frame_synthesis",
        response_class=FileResponse,
        responses={
            200: {
                "content": {
                    "audio/wav": {"schema": {"type": "string", "format": "binary"}}
                },
            }
        },
        tags=["音声合成"],
    )
    def frame_synthesis(
        query: FrameAudioQuery,
        style_id: StyleId = Query(alias="speaker"),  # noqa: B008
        core_version: str | None = None,
    ) -> FileResponse:
        """
        歌唱音声合成を行います。
        """
        engine = get_engine(core_version)
        wave = engine.frame_synthsize_wave(query, style_id)

        with NamedTemporaryFile(delete=False) as f:
            soundfile.write(
                file=f, data=wave, samplerate=query.outputSamplingRate, format="WAV"
            )

        return FileResponse(
            f.name,
            media_type="audio/wav",
            background=BackgroundTask(delete_file, f.name),
        )

    @app.post(
        "/connect_waves",
        response_class=FileResponse,
        responses={
            200: {
                "content": {
                    "audio/wav": {"schema": {"type": "string", "format": "binary"}}
                },
            }
        },
        tags=["その他"],
        summary="base64エンコードされた複数のwavデータを一つに結合する",
    )
    def connect_waves(waves: list[str]) -> FileResponse:
        """
        base64エンコードされたwavデータを一纏めにし、wavファイルで返します。
        """
        try:
            waves_nparray, sampling_rate = connect_base64_waves(waves)
        except ConnectBase64WavesException as err:
            raise HTTPException(status_code=422, detail=str(err))

        with NamedTemporaryFile(delete=False) as f:
            soundfile.write(
                file=f,
                data=waves_nparray,
                samplerate=sampling_rate,
                format="WAV",
            )

        return FileResponse(
            f.name,
            media_type="audio/wav",
            background=BackgroundTask(delete_file, f.name),
        )

    app.include_router(preset.generate_router(preset_manager))

    @app.get("/version", tags=["その他"])
    async def version() -> str:
        return __version__

    @app.get("/core_versions", response_model=list[str], tags=["その他"])
    async def core_versions() -> Response:
        return Response(
            content=json.dumps(list(cores.keys())),
            media_type="application/json",
        )

    app.include_router(speaker.generate_router(get_core, metas_store, root_dir))

    if engine_manifest_data.supported_features.manage_library:

        @app.get(
            "/downloadable_libraries",
            response_model=list[DownloadableLibraryInfo],
            response_description="ダウンロード可能な音声ライブラリの情報リスト",
            tags=["音声ライブラリ管理"],
        )
        def downloadable_libraries() -> list[DownloadableLibraryInfo]:
            """
            ダウンロード可能な音声ライブラリの情報を返します。
            """
            if not engine_manifest_data.supported_features.manage_library:
                raise HTTPException(
                    status_code=404, detail="この機能は実装されていません"
                )
            return library_manager.downloadable_libraries()

        @app.get(
            "/installed_libraries",
            response_model=dict[str, InstalledLibraryInfo],
            response_description="インストールした音声ライブラリの情報",
            tags=["音声ライブラリ管理"],
        )
        def installed_libraries() -> dict[str, InstalledLibraryInfo]:
            """
            インストールした音声ライブラリの情報を返します。
            """
            if not engine_manifest_data.supported_features.manage_library:
                raise HTTPException(
                    status_code=404, detail="この機能は実装されていません"
                )
            return library_manager.installed_libraries()

        @app.post(
            "/install_library/{library_uuid}",
            status_code=204,
            tags=["音声ライブラリ管理"],
            dependencies=[Depends(check_disabled_mutable_api)],
        )
        async def install_library(
            library_uuid: Annotated[str, FAPath(description="音声ライブラリのID")],
            request: Request,
        ) -> Response:
            """
            音声ライブラリをインストールします。
            音声ライブラリのZIPファイルをリクエストボディとして送信してください。
            """
            if not engine_manifest_data.supported_features.manage_library:
                raise HTTPException(
                    status_code=404, detail="この機能は実装されていません"
                )
            archive = BytesIO(await request.body())
            loop = asyncio.get_event_loop()
            await loop.run_in_executor(
                None, library_manager.install_library, library_uuid, archive
            )
            return Response(status_code=204)

        @app.post(
            "/uninstall_library/{library_uuid}",
            status_code=204,
            tags=["音声ライブラリ管理"],
            dependencies=[Depends(check_disabled_mutable_api)],
        )
        def uninstall_library(
            library_uuid: Annotated[str, FAPath(description="音声ライブラリのID")]
        ) -> Response:
            """
            音声ライブラリをアンインストールします。
            """
            if not engine_manifest_data.supported_features.manage_library:
                raise HTTPException(
                    status_code=404, detail="この機能は実装されていません"
                )
            library_manager.uninstall_library(library_uuid)
            return Response(status_code=204)

    @app.post("/initialize_speaker", status_code=204, tags=["その他"])
    def initialize_speaker(
        style_id: StyleId = Query(alias="speaker"),  # noqa: B008
        skip_reinit: bool = Query(  # noqa: B008
            default=False,
            description="既に初期化済みのスタイルの再初期化をスキップするかどうか",
        ),
        core_version: str | None = None,
    ) -> Response:
        """
        指定されたスタイルを初期化します。
        実行しなくても他のAPIは使用できますが、初回実行時に時間がかかることがあります。
        """
        core = get_core(core_version)
        core.initialize_style_id_synthesis(style_id, skip_reinit=skip_reinit)
        return Response(status_code=204)

    @app.get("/is_initialized_speaker", response_model=bool, tags=["その他"])
    def is_initialized_speaker(
        style_id: StyleId = Query(alias="speaker"),  # noqa: B008
        core_version: str | None = None,
    ) -> bool:
        """
        指定されたスタイルが初期化されているかどうかを返します。
        """
        core = get_core(core_version)
        return core.is_initialized_style_id_synthesis(style_id)

<<<<<<< HEAD
    @app.get(
        "/user_dict",
        response_model=dict[str, UserDictWord],
        response_description="単語のUUIDとその詳細",
        tags=["ユーザー辞書"],
    )
    def get_user_dict_words() -> dict[str, UserDictWord]:
        """
        ユーザー辞書に登録されている単語の一覧を返します。
        単語の表層形(surface)は正規化済みの物を返します。
        """
        try:
            return read_dict()
        except UserDictInputError as err:
            raise HTTPException(status_code=422, detail=str(err))
        except Exception:
            traceback.print_exc()
            raise HTTPException(
                status_code=500, detail="辞書の読み込みに失敗しました。"
            )

    @app.post(
        "/user_dict_word",
        response_model=str,
        tags=["ユーザー辞書"],
        dependencies=[Depends(check_disabled_mutable_api)],
    )
    def add_user_dict_word(
        surface: Annotated[str, Query(description="言葉の表層形")],
        pronunciation: Annotated[str, Query(description="言葉の発音（カタカナ）")],
        accent_type: Annotated[
            int, Query(description="アクセント型（音が下がる場所を指す）")
        ],
        word_type: Annotated[
            WordTypes | None,
            Query(
                description="PROPER_NOUN（固有名詞）、COMMON_NOUN（普通名詞）、VERB（動詞）、ADJECTIVE（形容詞）、SUFFIX（語尾）のいずれか"
            ),
        ] = None,
        priority: Annotated[
            int | None,
            Query(
                ge=MIN_PRIORITY,
                le=MAX_PRIORITY,
                description="単語の優先度（0から10までの整数）。数字が大きいほど優先度が高くなる。1から9までの値を指定することを推奨",
            ),
        ] = None,
    ) -> Response:
        """
        ユーザー辞書に言葉を追加します。
        """
        try:
            word_uuid = apply_word(
                surface=surface,
                pronunciation=pronunciation,
                accent_type=accent_type,
                word_type=word_type,
                priority=priority,
            )
            return Response(content=word_uuid)
        except ValidationError as e:
            raise HTTPException(
                status_code=422, detail="パラメータに誤りがあります。\n" + str(e)
            )
        except UserDictInputError as err:
            raise HTTPException(status_code=422, detail=str(err))
        except Exception:
            traceback.print_exc()
            raise HTTPException(
                status_code=500, detail="ユーザー辞書への追加に失敗しました。"
            )

    @app.put(
        "/user_dict_word/{word_uuid}",
        status_code=204,
        tags=["ユーザー辞書"],
        dependencies=[Depends(check_disabled_mutable_api)],
    )
    def rewrite_user_dict_word(
        surface: Annotated[str, Query(description="言葉の表層形")],
        pronunciation: Annotated[str, Query(description="言葉の発音（カタカナ）")],
        accent_type: Annotated[
            int, Query(description="アクセント型（音が下がる場所を指す）")
        ],
        word_uuid: Annotated[str, FAPath(description="更新する言葉のUUID")],
        word_type: Annotated[
            WordTypes | None,
            Query(
                description="PROPER_NOUN（固有名詞）、COMMON_NOUN（普通名詞）、VERB（動詞）、ADJECTIVE（形容詞）、SUFFIX（語尾）のいずれか"
            ),
        ] = None,
        priority: Annotated[
            int | None,
            Query(
                ge=MIN_PRIORITY,
                le=MAX_PRIORITY,
                description="単語の優先度（0から10までの整数）。数字が大きいほど優先度が高くなる。1から9までの値を指定することを推奨。",
            ),
        ] = None,
    ) -> Response:
        """
        ユーザー辞書に登録されている言葉を更新します。
        """
        try:
            rewrite_word(
                surface=surface,
                pronunciation=pronunciation,
                accent_type=accent_type,
                word_uuid=word_uuid,
                word_type=word_type,
                priority=priority,
            )
            return Response(status_code=204)
        except ValidationError as e:
            raise HTTPException(
                status_code=422, detail="パラメータに誤りがあります。\n" + str(e)
            )
        except UserDictInputError as err:
            raise HTTPException(status_code=422, detail=str(err))
        except Exception:
            traceback.print_exc()
            raise HTTPException(
                status_code=500, detail="ユーザー辞書の更新に失敗しました。"
            )

    @app.delete(
        "/user_dict_word/{word_uuid}",
        status_code=204,
        tags=["ユーザー辞書"],
        dependencies=[Depends(check_disabled_mutable_api)],
    )
    def delete_user_dict_word(
        word_uuid: Annotated[str, FAPath(description="削除する言葉のUUID")]
    ) -> Response:
        """
        ユーザー辞書に登録されている言葉を削除します。
        """
        try:
            delete_word(word_uuid=word_uuid)
            return Response(status_code=204)
        except UserDictInputError as err:
            raise HTTPException(status_code=422, detail=str(err))
        except Exception:
            traceback.print_exc()
            raise HTTPException(
                status_code=500, detail="ユーザー辞書の更新に失敗しました。"
            )

    @app.post(
        "/import_user_dict",
        status_code=204,
        tags=["ユーザー辞書"],
        dependencies=[Depends(check_disabled_mutable_api)],
    )
    def import_user_dict_words(
        import_dict_data: Annotated[
            dict[str, UserDictWord],
            Body(description="インポートするユーザー辞書のデータ"),
        ],
        override: Annotated[
            bool, Query(description="重複したエントリがあった場合、上書きするかどうか")
        ],
    ) -> Response:
        """
        他のユーザー辞書をインポートします。
        """
        try:
            import_user_dict(dict_data=import_dict_data, override=override)
            return Response(status_code=204)
        except UserDictInputError as err:
            raise HTTPException(status_code=422, detail=str(err))
        except Exception:
            traceback.print_exc()
            raise HTTPException(
                status_code=500, detail="ユーザー辞書のインポートに失敗しました。"
            )
=======
    app.include_router(user_dict.generate_router())
>>>>>>> 00263c2d

    @app.get("/supported_devices", response_model=SupportedDevicesInfo, tags=["その他"])
    def supported_devices(
        core_version: str | None = None,
    ) -> Response:
        supported_devices = get_core(core_version).supported_devices
        if supported_devices is None:
            raise HTTPException(status_code=422, detail="非対応の機能です。")
        return Response(
            content=supported_devices,
            media_type="application/json",
        )

    @app.get("/engine_manifest", response_model=EngineManifest, tags=["その他"])
    async def engine_manifest() -> EngineManifest:
        return engine_manifest_data

    @app.post(
        "/validate_kana",
        response_model=bool,
        tags=["その他"],
        summary="テキストがAquesTalk 風記法に従っているか判定する",
        responses={
            400: {
                "description": "テキストが不正です",
                "model": ParseKanaBadRequest,
            }
        },
    )
    async def validate_kana(
        text: Annotated[str, Query(description="判定する対象の文字列")]
    ) -> bool:
        """
        テキストがAquesTalk 風記法に従っているかどうかを判定します。
        従っていない場合はエラーが返ります。
        """
        try:
            parse_kana(text)
            return True
        except ParseKanaError as err:
            raise HTTPException(
                status_code=400,
                detail=ParseKanaBadRequest(err).dict(),
            )

    app.include_router(
        setting.generate_router(
            setting_loader, engine_manifest_data, setting_ui_template
        )
    )

    # BaseLibraryInfo/VvlibManifestモデルはAPIとして表には出ないが、エディタ側で利用したいので、手動で追加する
    # ref: https://fastapi.tiangolo.com/advanced/extending-openapi/#modify-the-openapi-schema
    def custom_openapi() -> Any:
        if app.openapi_schema:
            return app.openapi_schema
        openapi_schema = get_openapi(
            title=app.title,
            version=app.version,
            description=app.description,
            routes=app.routes,
            tags=app.openapi_tags,
            servers=app.servers,
            terms_of_service=app.terms_of_service,
            contact=app.contact,
            license_info=app.license_info,
        )
        openapi_schema["components"]["schemas"][
            "VvlibManifest"
        ] = VvlibManifest.schema()
        # ref_templateを指定しない場合、definitionsを参照してしまうので、手動で指定する
        base_library_info = BaseLibraryInfo.schema(
            ref_template="#/components/schemas/{model}"
        )
        # definitionsは既存のモデルを重複して定義するため、不要なので削除
        del base_library_info["definitions"]
        openapi_schema["components"]["schemas"]["BaseLibraryInfo"] = base_library_info
        app.openapi_schema = openapi_schema
        return openapi_schema

    app.openapi = custom_openapi  # type: ignore[method-assign]

    return app


def main() -> None:
    multiprocessing.freeze_support()

    output_log_utf8 = decide_boolean_from_env("VV_OUTPUT_LOG_UTF8")
    if output_log_utf8:
        set_output_log_utf8()

    parser = argparse.ArgumentParser(description="VOICEVOX のエンジンです。")
    # Uvicorn でバインドするアドレスを "localhost" にすることで IPv4 (127.0.0.1) と IPv6 ([::1]) の両方でリッスンできます.
    # これは Uvicorn のドキュメントに記載されていない挙動です; 将来のアップデートにより動作しなくなる可能性があります.
    # ref: https://github.com/VOICEVOX/voicevox_engine/pull/647#issuecomment-1540204653
    parser.add_argument(
        "--host",
        type=str,
        default="localhost",
        help="接続を受け付けるホストアドレスです。",
    )
    parser.add_argument(
        "--port", type=int, default=50021, help="接続を受け付けるポート番号です。"
    )
    parser.add_argument(
        "--use_gpu", action="store_true", help="GPUを使って音声合成するようになります。"
    )
    parser.add_argument(
        "--voicevox_dir",
        type=Path,
        default=None,
        help="VOICEVOXのディレクトリパスです。",
    )
    parser.add_argument(
        "--voicelib_dir",
        type=Path,
        default=None,
        action="append",
        help="VOICEVOX COREのディレクトリパスです。",
    )
    parser.add_argument(
        "--runtime_dir",
        type=Path,
        default=None,
        action="append",
        help="VOICEVOX COREで使用するライブラリのディレクトリパスです。",
    )
    parser.add_argument(
        "--enable_mock",
        action="store_true",
        help="VOICEVOX COREを使わずモックで音声合成を行います。",
    )
    parser.add_argument(
        "--enable_cancellable_synthesis",
        action="store_true",
        help="音声合成を途中でキャンセルできるようになります。",
    )
    parser.add_argument(
        "--init_processes",
        type=int,
        default=2,
        help="cancellable_synthesis機能の初期化時に生成するプロセス数です。",
    )
    parser.add_argument(
        "--load_all_models",
        action="store_true",
        help="起動時に全ての音声合成モデルを読み込みます。",
    )

    # 引数へcpu_num_threadsの指定がなければ、環境変数をロールします。
    # 環境変数にもない場合は、Noneのままとします。
    # VV_CPU_NUM_THREADSが空文字列でなく数値でもない場合、エラー終了します。
    parser.add_argument(
        "--cpu_num_threads",
        type=int,
        default=os.getenv("VV_CPU_NUM_THREADS") or None,
        help=(
            "音声合成を行うスレッド数です。指定しない場合、代わりに環境変数 VV_CPU_NUM_THREADS の値が使われます。"
            "VV_CPU_NUM_THREADS が空文字列でなく数値でもない場合はエラー終了します。"
        ),
    )

    parser.add_argument(
        "--output_log_utf8",
        action="store_true",
        help=(
            "ログ出力をUTF-8でおこないます。指定しない場合、代わりに環境変数 VV_OUTPUT_LOG_UTF8 の値が使われます。"
            "VV_OUTPUT_LOG_UTF8 の値が1の場合はUTF-8で、0または空文字、値がない場合は環境によって自動的に決定されます。"
        ),
    )

    parser.add_argument(
        "--cors_policy_mode",
        type=CorsPolicyMode,
        choices=list(CorsPolicyMode),
        default=None,
        help=(
            "CORSの許可モード。allまたはlocalappsが指定できます。allはすべてを許可します。"
            "localappsはオリジン間リソース共有ポリシーを、app://.とlocalhost関連に限定します。"
            "その他のオリジンはallow_originオプションで追加できます。デフォルトはlocalapps。"
            "このオプションは--setting_fileで指定される設定ファイルよりも優先されます。"
        ),
    )

    parser.add_argument(
        "--allow_origin",
        nargs="*",
        help=(
            "許可するオリジンを指定します。スペースで区切ることで複数指定できます。"
            "このオプションは--setting_fileで指定される設定ファイルよりも優先されます。"
        ),
    )

    parser.add_argument(
        "--setting_file",
        type=Path,
        default=USER_SETTING_PATH,
        help="設定ファイルを指定できます。",
    )

    parser.add_argument(
        "--preset_file",
        type=Path,
        default=None,
        help=(
            "プリセットファイルを指定できます。"
            "指定がない場合、環境変数 VV_PRESET_FILE、--voicevox_dirのpresets.yaml、"
            "実行ファイルのディレクトリのpresets.yamlを順に探します。"
        ),
    )

    parser.add_argument(
        "--disable_mutable_api",
        action="store_true",
        help=(
            "辞書登録や設定変更など、エンジンの静的なデータを変更するAPIを無効化します。"
            "指定しない場合、代わりに環境変数 VV_DISABLE_MUTABLE_API の値が使われます。"
            "VV_DISABLE_MUTABLE_API の値が1の場合は無効化で、0または空文字、値がない場合は無視されます。"
        ),
    )

    args = parser.parse_args()

    if args.output_log_utf8:
        set_output_log_utf8()

    # Synthesis Engine
    use_gpu: bool = args.use_gpu
    voicevox_dir: Path | None = args.voicevox_dir
    voicelib_dirs: list[Path] | None = args.voicelib_dir
    runtime_dirs: list[Path] | None = args.runtime_dir
    enable_mock: bool = args.enable_mock
    cpu_num_threads: int | None = args.cpu_num_threads
    load_all_models: bool = args.load_all_models

    cores = initialize_cores(
        use_gpu=use_gpu,
        voicelib_dirs=voicelib_dirs,
        voicevox_dir=voicevox_dir,
        runtime_dirs=runtime_dirs,
        cpu_num_threads=cpu_num_threads,
        enable_mock=enable_mock,
        load_all_models=load_all_models,
    )
    tts_engines = make_tts_engines_from_cores(cores)
    assert len(tts_engines) != 0, "音声合成エンジンがありません。"
    latest_core_version = get_latest_core_version(versions=list(tts_engines.keys()))

    # Cancellable Engine
    enable_cancellable_synthesis: bool = args.enable_cancellable_synthesis
    init_processes: int = args.init_processes

    cancellable_engine: CancellableEngine | None = None
    if enable_cancellable_synthesis:
        cancellable_engine = CancellableEngine(
            init_processes=init_processes,
            use_gpu=use_gpu,
            voicelib_dirs=voicelib_dirs,
            voicevox_dir=voicevox_dir,
            runtime_dirs=runtime_dirs,
            cpu_num_threads=cpu_num_threads,
            enable_mock=enable_mock,
        )

    root_dir: Path | None = voicevox_dir
    if root_dir is None:
        root_dir = engine_root()

    setting_loader = SettingHandler(args.setting_file)

    settings = setting_loader.load()

    cors_policy_mode: CorsPolicyMode | None = args.cors_policy_mode
    if cors_policy_mode is None:
        cors_policy_mode = settings.cors_policy_mode

    allow_origin = None
    if args.allow_origin is not None:
        allow_origin = args.allow_origin
    elif settings.allow_origin is not None:
        allow_origin = settings.allow_origin.split(" ")

    # Preset Manager
    # preset_pathの優先順: 引数、環境変数、voicevox_dir、実行ファイルのディレクトリ
    # ファイルの存在に関わらず、優先順で最初に指定されたパスをプリセットファイルとして使用する
    preset_path: Path | None = args.preset_file
    if preset_path is None:
        # 引数 --preset_file の指定がない場合
        env_preset_path = os.getenv("VV_PRESET_FILE")
        if env_preset_path is not None and len(env_preset_path) != 0:
            # 環境変数 VV_PRESET_FILE の指定がある場合
            preset_path = Path(env_preset_path)
        else:
            # 環境変数 VV_PRESET_FILE の指定がない場合
            preset_path = root_dir / "presets.yaml"

    preset_manager = PresetManager(
        preset_path=preset_path,
    )

    disable_mutable_api: bool = args.disable_mutable_api | decide_boolean_from_env(
        "VV_DISABLE_MUTABLE_API"
    )

    uvicorn.run(
        generate_app(
            tts_engines,
            cores,
            latest_core_version,
            setting_loader,
            preset_manager=preset_manager,
            cancellable_engine=cancellable_engine,
            root_dir=root_dir,
            cors_policy_mode=cors_policy_mode,
            allow_origin=allow_origin,
            disable_mutable_api=disable_mutable_api,
        ),
        host=args.host,
        port=args.port,
    )


if __name__ == "__main__":
    main()<|MERGE_RESOLUTION|>--- conflicted
+++ resolved
@@ -73,20 +73,7 @@
     TTSEngine,
     make_tts_engines_from_cores,
 )
-<<<<<<< HEAD
-from voicevox_engine.user_dict.part_of_speech_data import MAX_PRIORITY, MIN_PRIORITY
-from voicevox_engine.user_dict.user_dict import (
-    UserDictInputError,
-    apply_word,
-    delete_word,
-    import_user_dict,
-    read_dict,
-    rewrite_word,
-    update_dict,
-)
-=======
 from voicevox_engine.user_dict.user_dict import update_dict
->>>>>>> 00263c2d
 from voicevox_engine.utility.connect_base64_waves import (
     ConnectBase64WavesException,
     connect_base64_waves,
@@ -864,186 +851,7 @@
         core = get_core(core_version)
         return core.is_initialized_style_id_synthesis(style_id)
 
-<<<<<<< HEAD
-    @app.get(
-        "/user_dict",
-        response_model=dict[str, UserDictWord],
-        response_description="単語のUUIDとその詳細",
-        tags=["ユーザー辞書"],
-    )
-    def get_user_dict_words() -> dict[str, UserDictWord]:
-        """
-        ユーザー辞書に登録されている単語の一覧を返します。
-        単語の表層形(surface)は正規化済みの物を返します。
-        """
-        try:
-            return read_dict()
-        except UserDictInputError as err:
-            raise HTTPException(status_code=422, detail=str(err))
-        except Exception:
-            traceback.print_exc()
-            raise HTTPException(
-                status_code=500, detail="辞書の読み込みに失敗しました。"
-            )
-
-    @app.post(
-        "/user_dict_word",
-        response_model=str,
-        tags=["ユーザー辞書"],
-        dependencies=[Depends(check_disabled_mutable_api)],
-    )
-    def add_user_dict_word(
-        surface: Annotated[str, Query(description="言葉の表層形")],
-        pronunciation: Annotated[str, Query(description="言葉の発音（カタカナ）")],
-        accent_type: Annotated[
-            int, Query(description="アクセント型（音が下がる場所を指す）")
-        ],
-        word_type: Annotated[
-            WordTypes | None,
-            Query(
-                description="PROPER_NOUN（固有名詞）、COMMON_NOUN（普通名詞）、VERB（動詞）、ADJECTIVE（形容詞）、SUFFIX（語尾）のいずれか"
-            ),
-        ] = None,
-        priority: Annotated[
-            int | None,
-            Query(
-                ge=MIN_PRIORITY,
-                le=MAX_PRIORITY,
-                description="単語の優先度（0から10までの整数）。数字が大きいほど優先度が高くなる。1から9までの値を指定することを推奨",
-            ),
-        ] = None,
-    ) -> Response:
-        """
-        ユーザー辞書に言葉を追加します。
-        """
-        try:
-            word_uuid = apply_word(
-                surface=surface,
-                pronunciation=pronunciation,
-                accent_type=accent_type,
-                word_type=word_type,
-                priority=priority,
-            )
-            return Response(content=word_uuid)
-        except ValidationError as e:
-            raise HTTPException(
-                status_code=422, detail="パラメータに誤りがあります。\n" + str(e)
-            )
-        except UserDictInputError as err:
-            raise HTTPException(status_code=422, detail=str(err))
-        except Exception:
-            traceback.print_exc()
-            raise HTTPException(
-                status_code=500, detail="ユーザー辞書への追加に失敗しました。"
-            )
-
-    @app.put(
-        "/user_dict_word/{word_uuid}",
-        status_code=204,
-        tags=["ユーザー辞書"],
-        dependencies=[Depends(check_disabled_mutable_api)],
-    )
-    def rewrite_user_dict_word(
-        surface: Annotated[str, Query(description="言葉の表層形")],
-        pronunciation: Annotated[str, Query(description="言葉の発音（カタカナ）")],
-        accent_type: Annotated[
-            int, Query(description="アクセント型（音が下がる場所を指す）")
-        ],
-        word_uuid: Annotated[str, FAPath(description="更新する言葉のUUID")],
-        word_type: Annotated[
-            WordTypes | None,
-            Query(
-                description="PROPER_NOUN（固有名詞）、COMMON_NOUN（普通名詞）、VERB（動詞）、ADJECTIVE（形容詞）、SUFFIX（語尾）のいずれか"
-            ),
-        ] = None,
-        priority: Annotated[
-            int | None,
-            Query(
-                ge=MIN_PRIORITY,
-                le=MAX_PRIORITY,
-                description="単語の優先度（0から10までの整数）。数字が大きいほど優先度が高くなる。1から9までの値を指定することを推奨。",
-            ),
-        ] = None,
-    ) -> Response:
-        """
-        ユーザー辞書に登録されている言葉を更新します。
-        """
-        try:
-            rewrite_word(
-                surface=surface,
-                pronunciation=pronunciation,
-                accent_type=accent_type,
-                word_uuid=word_uuid,
-                word_type=word_type,
-                priority=priority,
-            )
-            return Response(status_code=204)
-        except ValidationError as e:
-            raise HTTPException(
-                status_code=422, detail="パラメータに誤りがあります。\n" + str(e)
-            )
-        except UserDictInputError as err:
-            raise HTTPException(status_code=422, detail=str(err))
-        except Exception:
-            traceback.print_exc()
-            raise HTTPException(
-                status_code=500, detail="ユーザー辞書の更新に失敗しました。"
-            )
-
-    @app.delete(
-        "/user_dict_word/{word_uuid}",
-        status_code=204,
-        tags=["ユーザー辞書"],
-        dependencies=[Depends(check_disabled_mutable_api)],
-    )
-    def delete_user_dict_word(
-        word_uuid: Annotated[str, FAPath(description="削除する言葉のUUID")]
-    ) -> Response:
-        """
-        ユーザー辞書に登録されている言葉を削除します。
-        """
-        try:
-            delete_word(word_uuid=word_uuid)
-            return Response(status_code=204)
-        except UserDictInputError as err:
-            raise HTTPException(status_code=422, detail=str(err))
-        except Exception:
-            traceback.print_exc()
-            raise HTTPException(
-                status_code=500, detail="ユーザー辞書の更新に失敗しました。"
-            )
-
-    @app.post(
-        "/import_user_dict",
-        status_code=204,
-        tags=["ユーザー辞書"],
-        dependencies=[Depends(check_disabled_mutable_api)],
-    )
-    def import_user_dict_words(
-        import_dict_data: Annotated[
-            dict[str, UserDictWord],
-            Body(description="インポートするユーザー辞書のデータ"),
-        ],
-        override: Annotated[
-            bool, Query(description="重複したエントリがあった場合、上書きするかどうか")
-        ],
-    ) -> Response:
-        """
-        他のユーザー辞書をインポートします。
-        """
-        try:
-            import_user_dict(dict_data=import_dict_data, override=override)
-            return Response(status_code=204)
-        except UserDictInputError as err:
-            raise HTTPException(status_code=422, detail=str(err))
-        except Exception:
-            traceback.print_exc()
-            raise HTTPException(
-                status_code=500, detail="ユーザー辞書のインポートに失敗しました。"
-            )
-=======
     app.include_router(user_dict.generate_router())
->>>>>>> 00263c2d
 
     @app.get("/supported_devices", response_model=SupportedDevicesInfo, tags=["その他"])
     def supported_devices(
