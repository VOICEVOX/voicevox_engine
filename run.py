--- conflicted
+++ resolved
@@ -68,15 +68,7 @@
     Setting,
     SettingLoader,
 )
-<<<<<<< HEAD
-from voicevox_engine.tts_pipeline import TTSEngineBase, make_tts_engines_from_cores
-=======
-from voicevox_engine.tts_pipeline import (
-    TTSEngine,
-    make_cores,
-    make_tts_engines_from_cores,
-)
->>>>>>> f203bab8
+from voicevox_engine.tts_pipeline import TTSEngine, make_tts_engines_from_cores
 from voicevox_engine.tts_pipeline.kana_converter import create_kana, parse_kana
 from voicevox_engine.user_dict import (
     apply_word,
