"""VOICEVOX ENGINE の実行"""

import argparse
import multiprocessing
import os
import sys
import warnings
from io import TextIOWrapper
from pathlib import Path
from typing import TypeVar

import uvicorn

from voicevox_engine.app.application import generate_app
from voicevox_engine.cancellable_engine import CancellableEngine
from voicevox_engine.core.core_initializer import initialize_cores
from voicevox_engine.preset.PresetManager import PresetManager
from voicevox_engine.setting.Setting import CorsPolicyMode
from voicevox_engine.setting.SettingLoader import USER_SETTING_PATH, SettingHandler
from voicevox_engine.tts_pipeline.tts_engine import make_tts_engines_from_cores
from voicevox_engine.user_dict.user_dict import UserDictionary
from voicevox_engine.utility.path_utility import engine_root


def decide_boolean_from_env(env_name: str) -> bool:
    """
    環境変数からbool値を返す。

    * 環境変数が"1"ならTrueを返す
    * 環境変数が"0"か空白か存在しないならFalseを返す
    * それ以外はwarningを出してFalseを返す
    """
    env = os.getenv(env_name, default="")
    if env == "1":
        return True
    elif env == "" or env == "0":
        return False
    else:
        warnings.warn(
            f"Invalid environment variable value: {env_name}={env}",
            stacklevel=1,
        )
        return False


def set_output_log_utf8() -> None:
    """
    stdout/stderrのエンコーディングをUTF-8に切り替える関数
    """
    # コンソールがない環境だとNone https://docs.python.org/ja/3/library/sys.html#sys.__stdin__
    if sys.stdout is not None:
        if isinstance(sys.stdout, TextIOWrapper):
            sys.stdout.reconfigure(encoding="utf-8")
        else:
            # バッファを全て出力する
            sys.stdout.flush()
            try:
                sys.stdout = TextIOWrapper(
                    sys.stdout.buffer, encoding="utf-8", errors="backslashreplace"
                )
            except AttributeError:
                # stdout.bufferがない場合は無視
                pass
    if sys.stderr is not None:
        if isinstance(sys.stderr, TextIOWrapper):
            sys.stderr.reconfigure(encoding="utf-8")
        else:
            sys.stderr.flush()
            try:
                sys.stderr = TextIOWrapper(
                    sys.stderr.buffer, encoding="utf-8", errors="backslashreplace"
                )
            except AttributeError:
                # stderr.bufferがない場合は無視
                pass


T = TypeVar("T")


def select_first_not_none(candidates: list[T | None]) -> T:
    """None でない最初の値を取り出す。全て None の場合はエラーを送出する。"""
    for candidate in candidates:
        if candidate is not None:
            return candidate
    raise RuntimeError("すべての候補値が None です")


S = TypeVar("S")


def select_first_not_none_or_none(candidates: list[S | None]) -> S | None:
    """None でない最初の値を取り出そうとし、全て None の場合は None を返す。"""
    for candidate in candidates:
        if candidate is not None:
            return candidate
    return None


def main() -> None:
    """VOICEVOX ENGINE を実行する"""

    multiprocessing.freeze_support()

    output_log_utf8 = decide_boolean_from_env("VV_OUTPUT_LOG_UTF8")
    if output_log_utf8:
        set_output_log_utf8()

    parser = argparse.ArgumentParser(description="VOICEVOX のエンジンです。")
    # Uvicorn でバインドするアドレスを "localhost" にすることで IPv4 (127.0.0.1) と IPv6 ([::1]) の両方でリッスンできます.
    # これは Uvicorn のドキュメントに記載されていない挙動です; 将来のアップデートにより動作しなくなる可能性があります.
    # ref: https://github.com/VOICEVOX/voicevox_engine/pull/647#issuecomment-1540204653
    parser.add_argument(
        "--host",
        type=str,
        default="localhost",
        help="接続を受け付けるホストアドレスです。",
    )
    parser.add_argument(
        "--port", type=int, default=50021, help="接続を受け付けるポート番号です。"
    )
    parser.add_argument(
        "--use_gpu", action="store_true", help="GPUを使って音声合成するようになります。"
    )
    parser.add_argument(
        "--voicevox_dir",
        type=Path,
        default=None,
        help="VOICEVOXのディレクトリパスです。",
    )
    parser.add_argument(
        "--voicelib_dir",
        type=Path,
        default=None,
        action="append",
        help="VOICEVOX COREのディレクトリパスです。",
    )
    parser.add_argument(
        "--runtime_dir",
        type=Path,
        default=None,
        action="append",
        help="VOICEVOX COREで使用するライブラリのディレクトリパスです。",
    )
    parser.add_argument(
        "--enable_mock",
        action="store_true",
        help="VOICEVOX COREを使わずモックで音声合成を行います。",
    )
    parser.add_argument(
        "--enable_cancellable_synthesis",
        action="store_true",
        help="音声合成を途中でキャンセルできるようになります。",
    )
    parser.add_argument(
        "--init_processes",
        type=int,
        default=2,
        help="cancellable_synthesis機能の初期化時に生成するプロセス数です。",
    )
    parser.add_argument(
        "--load_all_models",
        action="store_true",
        help="起動時に全ての音声合成モデルを読み込みます。",
    )

    # 引数へcpu_num_threadsの指定がなければ、環境変数をロールします。
    # 環境変数にもない場合は、Noneのままとします。
    # VV_CPU_NUM_THREADSが空文字列でなく数値でもない場合、エラー終了します。
    parser.add_argument(
        "--cpu_num_threads",
        type=int,
        default=os.getenv("VV_CPU_NUM_THREADS") or None,
        help=(
            "音声合成を行うスレッド数です。指定しない場合、代わりに環境変数 VV_CPU_NUM_THREADS の値が使われます。"
            "VV_CPU_NUM_THREADS が空文字列でなく数値でもない場合はエラー終了します。"
        ),
    )

    parser.add_argument(
        "--output_log_utf8",
        action="store_true",
        help=(
            "ログ出力をUTF-8でおこないます。指定しない場合、代わりに環境変数 VV_OUTPUT_LOG_UTF8 の値が使われます。"
            "VV_OUTPUT_LOG_UTF8 の値が1の場合はUTF-8で、0または空文字、値がない場合は環境によって自動的に決定されます。"
        ),
    )

    parser.add_argument(
        "--cors_policy_mode",
        type=CorsPolicyMode,
        choices=list(CorsPolicyMode),
        default=None,
        help=(
            "CORSの許可モード。allまたはlocalappsが指定できます。allはすべてを許可します。"
            "localappsはオリジン間リソース共有ポリシーを、app://.とlocalhost関連に限定します。"
            "その他のオリジンはallow_originオプションで追加できます。デフォルトはlocalapps。"
            "このオプションは--setting_fileで指定される設定ファイルよりも優先されます。"
        ),
    )

    parser.add_argument(
        "--allow_origin",
        nargs="*",
        help=(
            "許可するオリジンを指定します。スペースで区切ることで複数指定できます。"
            "このオプションは--setting_fileで指定される設定ファイルよりも優先されます。"
        ),
    )

    parser.add_argument(
        "--setting_file",
        type=Path,
        default=USER_SETTING_PATH,
        help="設定ファイルを指定できます。",
    )

    parser.add_argument(
        "--preset_file",
        type=Path,
        default=None,
        help=(
            "プリセットファイルを指定できます。"
            "指定がない場合、環境変数 VV_PRESET_FILE、--voicevox_dirのpresets.yaml、"
            "実行ファイルのディレクトリのpresets.yamlを順に探します。"
        ),
    )

    parser.add_argument(
        "--disable_mutable_api",
        action="store_true",
        help=(
            "辞書登録や設定変更など、エンジンの静的なデータを変更するAPIを無効化します。"
            "指定しない場合、代わりに環境変数 VV_DISABLE_MUTABLE_API の値が使われます。"
            "VV_DISABLE_MUTABLE_API の値が1の場合は無効化で、0または空文字、値がない場合は無視されます。"
        ),
    )

    args = parser.parse_args()

    # NOTE: 型検査のため Any 値に対して明示的に型を付ける
    arg_cors_policy_mode: CorsPolicyMode | None = args.cors_policy_mode
    arg_allow_origin: list[str] | None = args.allow_origin
    arg_preset_path: Path | None = args.preset_file
    arg_disable_mutable_api: bool = args.disable_mutable_api

    if args.output_log_utf8:
        set_output_log_utf8()

    # Synthesis Engine
    use_gpu: bool = args.use_gpu
    voicevox_dir: Path | None = args.voicevox_dir
    voicelib_dirs: list[Path] | None = args.voicelib_dir
    runtime_dirs: list[Path] | None = args.runtime_dir
    enable_mock: bool = args.enable_mock
    cpu_num_threads: int | None = args.cpu_num_threads
    load_all_models: bool = args.load_all_models

    core_manager = initialize_cores(
        use_gpu=use_gpu,
        voicelib_dirs=voicelib_dirs,
        voicevox_dir=voicevox_dir,
        runtime_dirs=runtime_dirs,
        cpu_num_threads=cpu_num_threads,
        enable_mock=enable_mock,
        load_all_models=load_all_models,
    )
<<<<<<< HEAD
    tts_engines = make_tts_engines_from_cores(core_manager)
    assert len(tts_engines) != 0, "音声合成エンジンがありません。"
    latest_core_version = get_latest_version(list(tts_engines.keys()))
=======
    tts_engines = make_tts_engines_from_cores(cores)
    assert len(tts_engines.versions()) != 0, "音声合成エンジンがありません。"
    latest_core_version = tts_engines.latest_version()
>>>>>>> f2811909

    # Cancellable Engine
    enable_cancellable_synthesis: bool = args.enable_cancellable_synthesis
    init_processes: int = args.init_processes

    cancellable_engine: CancellableEngine | None = None
    if enable_cancellable_synthesis:
        cancellable_engine = CancellableEngine(
            init_processes=init_processes,
            use_gpu=use_gpu,
            voicelib_dirs=voicelib_dirs,
            voicevox_dir=voicevox_dir,
            runtime_dirs=runtime_dirs,
            cpu_num_threads=cpu_num_threads,
            enable_mock=enable_mock,
        )

    setting_loader = SettingHandler(args.setting_file)
    settings = setting_loader.load()

    # 複数方式で指定可能な場合、優先度は上から「引数」「環境変数」「設定ファイル」「デフォルト値」

    root_dir = select_first_not_none([voicevox_dir, engine_root()])

    cors_policy_mode = select_first_not_none(
        [arg_cors_policy_mode, settings.cors_policy_mode]
    )

    setting_allow_origin = None
    if settings.allow_origin is not None:
        setting_allow_origin = settings.allow_origin.split(" ")
    allow_origin = select_first_not_none_or_none(
        [arg_allow_origin, setting_allow_origin]
    )

    env_preset_path_str = os.getenv("VV_PRESET_FILE")
    if env_preset_path_str is not None and len(env_preset_path_str) != 0:
        env_preset_path = Path(env_preset_path_str)
    else:
        env_preset_path = None
    root_preset_path = root_dir / "presets.yaml"
    preset_path = select_first_not_none(
        [arg_preset_path, env_preset_path, root_preset_path]
    )
    # ファイルの存在に関わらず指定されたパスをプリセットファイルとして使用する
    preset_manager = PresetManager(preset_path)

    use_dict = UserDictionary()

    if arg_disable_mutable_api:
        disable_mutable_api = True
    else:
        disable_mutable_api = decide_boolean_from_env("VV_DISABLE_MUTABLE_API")

    # ASGI に準拠した VOICEVOX ENGINE アプリケーションを生成する
    app = generate_app(
        tts_engines,
        core_manager,
        latest_core_version,
        setting_loader,
        preset_manager,
        use_dict,
        cancellable_engine,
        root_dir,
        cors_policy_mode,
        allow_origin,
        disable_mutable_api=disable_mutable_api,
    )

    # VOICEVOX ENGINE サーバーを起動
    # NOTE: デフォルトは ASGI に準拠した HTTP/1.1 サーバー
    try:
        uvicorn.run(app, host=args.host, port=args.port)
    except KeyboardInterrupt:
        print("`KeyboardInterrupt` の検出によりエンジンを停止しました。")
        pass


if __name__ == "__main__":
    main()<|MERGE_RESOLUTION|>--- conflicted
+++ resolved
@@ -265,15 +265,9 @@
         enable_mock=enable_mock,
         load_all_models=load_all_models,
     )
-<<<<<<< HEAD
     tts_engines = make_tts_engines_from_cores(core_manager)
-    assert len(tts_engines) != 0, "音声合成エンジンがありません。"
-    latest_core_version = get_latest_version(list(tts_engines.keys()))
-=======
-    tts_engines = make_tts_engines_from_cores(cores)
     assert len(tts_engines.versions()) != 0, "音声合成エンジンがありません。"
     latest_core_version = tts_engines.latest_version()
->>>>>>> f2811909
 
     # Cancellable Engine
     enable_cancellable_synthesis: bool = args.enable_cancellable_synthesis
