import argparse
import asyncio
import base64
import json
import multiprocessing
import os
import re
import sys
import traceback
import zipfile
from functools import lru_cache
from io import BytesIO, TextIOWrapper
from pathlib import Path
from tempfile import NamedTemporaryFile, TemporaryFile
from typing import Any, Dict, List, Optional

import soundfile
import uvicorn
from fastapi import FastAPI, Form, HTTPException, Query, Request, Response
from fastapi.middleware.cors import CORSMiddleware
from fastapi.openapi.utils import get_openapi
from fastapi.responses import JSONResponse
from fastapi.templating import Jinja2Templates
from pydantic import ValidationError, conint
from starlette.background import BackgroundTask
from starlette.responses import FileResponse

from voicevox_engine import __version__
from voicevox_engine.cancellable_engine import CancellableEngine
from voicevox_engine.downloadable_library import LibraryManager
from voicevox_engine.engine_manifest import EngineManifestLoader
from voicevox_engine.engine_manifest.EngineManifest import EngineManifest
from voicevox_engine.kana_parser import create_kana, parse_kana
from voicevox_engine.metas.MetasStore import MetasStore, construct_lookup
from voicevox_engine.model import (
    AccentPhrase,
    AudioQuery,
    DownloadableLibrary,
    InstalledLibrary,
    MorphableTargetInfo,
    ParseKanaBadRequest,
    ParseKanaError,
    Speaker,
    SpeakerInfo,
    StyleIdNotFoundError,
    SupportedDevicesInfo,
    UserDictWord,
    VvlibManifest,
    WordTypes,
)
from voicevox_engine.morphing import (
    get_morphable_targets,
    is_synthesis_morphing_permitted,
    synthesis_morphing,
)
from voicevox_engine.morphing import (
    synthesis_morphing_parameter as _synthesis_morphing_parameter,
)
from voicevox_engine.part_of_speech_data import MAX_PRIORITY, MIN_PRIORITY
from voicevox_engine.preset import Preset, PresetError, PresetManager
from voicevox_engine.setting import (
    USER_SETTING_PATH,
    CorsPolicyMode,
    Setting,
    SettingLoader,
)
from voicevox_engine.synthesis_engine import SynthesisEngineBase, make_synthesis_engines
from voicevox_engine.user_dict import (
    apply_word,
    delete_word,
    import_user_dict,
    read_dict,
    rewrite_word,
    update_dict,
)
from voicevox_engine.utility import (
    ConnectBase64WavesException,
    connect_base64_waves,
    delete_file,
    engine_root,
    get_latest_core_version,
    get_save_dir,
)

import warnings


def get_style_id_from_deprecated(
    style_id: Optional[int], speaker_id: Optional[int]
) -> int:
    """
    style_idとspeaker_id両方ともNoneかNoneでないかをチェックし、
    どちらか片方しかNoneが存在しなければstyle_idを返す
    """
    if (style_id is None and speaker_id is None) or (
        style_id is not None and speaker_id is not None
    ):
        raise HTTPException(
            status_code=400, detail="speakerとstyle_idが両方とも存在しないか、両方とも存在しています。"
        )
    if speaker_id is not None:
        warnings.warn("speakerは非推奨です。style_idの利用を推奨しています。")
        style_id = speaker_id
        speaker_id = None
    return style_id


def b64encode_str(s):
    return base64.b64encode(s).decode("utf-8")


def set_output_log_utf8() -> None:
    """
    stdout/stderrのエンコーディングをUTF-8に切り替える関数
    """
    # コンソールがない環境だとNone https://docs.python.org/ja/3/library/sys.html#sys.__stdin__
    if sys.stdout is not None:
        # 必ずしもreconfigure()が実装されているとは限らない
        try:
            sys.stdout.reconfigure(encoding="utf-8")
        except AttributeError:
            # バッファを全て出力する
            sys.stdout.flush()
            sys.stdout = TextIOWrapper(
                sys.stdout.buffer, encoding="utf-8", errors="backslashreplace"
            )
    if sys.stderr is not None:
        try:
            sys.stderr.reconfigure(encoding="utf-8")
        except AttributeError:
            sys.stderr.flush()
            sys.stderr = TextIOWrapper(
                sys.stderr.buffer, encoding="utf-8", errors="backslashreplace"
            )


def generate_app(
    synthesis_engines: Dict[str, SynthesisEngineBase],
    latest_core_version: str,
    setting_loader: SettingLoader,
    preset_manager: PresetManager,
    cancellable_engine: CancellableEngine | None = None,
    root_dir: Optional[Path] = None,
    cors_policy_mode: CorsPolicyMode = CorsPolicyMode.localapps,
    allow_origin: Optional[List[str]] = None,
) -> FastAPI:
    if root_dir is None:
        root_dir = engine_root()

    default_sampling_rate = synthesis_engines[latest_core_version].default_sampling_rate

    app = FastAPI(
        title="VOICEVOX Engine",
        description="VOICEVOXの音声合成エンジンです。",
        version=__version__,
    )

    # CORS用のヘッダを生成するミドルウェア
    localhost_regex = "^https?://(localhost|127\\.0\\.0\\.1)(:[0-9]+)?$"
    compiled_localhost_regex = re.compile(localhost_regex)
    allowed_origins = ["*"]
    if cors_policy_mode == "localapps":
        allowed_origins = ["app://."]
        if allow_origin is not None:
            allowed_origins += allow_origin
            if "*" in allow_origin:
                print(
                    'WARNING: Deprecated use of argument "*" in allow_origin. '
                    'Use option "--cors_policy_mod all" instead. See "--help" for more.',
                    file=sys.stderr,
                )

    app.add_middleware(
        CORSMiddleware,
        allow_origins=allowed_origins,
        allow_credentials=True,
        allow_origin_regex=localhost_regex,
        allow_methods=["*"],
        allow_headers=["*"],
    )

    # 許可されていないOriginを遮断するミドルウェア
    @app.middleware("http")
    async def block_origin_middleware(request: Request, call_next):
        isValidOrigin: bool = False
        if "Origin" not in request.headers:  # Originのない純粋なリクエストの場合
            isValidOrigin = True
        elif "*" in allowed_origins:  # すべてを許可する設定の場合
            isValidOrigin = True
        elif request.headers["Origin"] in allowed_origins:  # Originが許可されている場合
            isValidOrigin = True
        elif compiled_localhost_regex.fullmatch(
            request.headers["Origin"]
        ):  # localhostの場合
            isValidOrigin = True

        if isValidOrigin:
            return await call_next(request)
        else:
            return JSONResponse(
                status_code=403, content={"detail": "Origin not allowed"}
            )

    engine_manifest_data = EngineManifestLoader(
        engine_root() / "engine_manifest.json", engine_root()
    ).load_manifest()
    library_manager = LibraryManager(
        get_save_dir() / "installed_libraries",
        engine_manifest_data.supported_vvlib_manifest_version,
        engine_manifest_data.brand_name,
        engine_manifest_data.name,
        engine_manifest_data.uuid,
    )

    metas_store = MetasStore(root_dir / "speaker_info")

    setting_ui_template = Jinja2Templates(directory=engine_root() / "ui_template")

    # キャッシュを有効化
    # モジュール側でlru_cacheを指定するとキャッシュを制御しにくいため、HTTPサーバ側で指定する
    # TODO: キャッシュを管理するモジュール側API・HTTP側APIを用意する
    synthesis_morphing_parameter = lru_cache(maxsize=4)(_synthesis_morphing_parameter)

    # @app.on_event("startup")
    # async def start_catch_disconnection():
    #     if cancellable_engine is not None:
    #         loop = asyncio.get_event_loop()
    #         _ = loop.create_task(cancellable_engine.catch_disconnection())

    @app.on_event("startup")
    def apply_user_dict():
        update_dict()

    def get_engine(core_version: Optional[str]) -> SynthesisEngineBase:
        if core_version is None:
            return synthesis_engines[latest_core_version]
        if core_version in synthesis_engines:
            return synthesis_engines[core_version]
        raise HTTPException(status_code=422, detail="不明なバージョンです")

    @app.post(
        "/audio_query",
        response_model=AudioQuery,
        tags=["クエリ作成"],
        summary="音声合成用のクエリを作成する",
    )
    def audio_query(
        text: str,
<<<<<<< HEAD
        style_id: Optional[int] = Query(default=None),
        speaker: Optional[int] = Query(default=None, deprecated=True),
        core_version: Optional[str] = None,
    ):
=======
        speaker: int,
        core_version: str | None = None,
    ) -> AudioQuery:
>>>>>>> 37962e22
        """
        クエリの初期値を得ます。ここで得られたクエリはそのまま音声合成に利用できます。各値の意味は`Schemas`を参照してください。
        """
        style_id = get_style_id_from_deprecated(style_id=style_id, speaker_id=speaker)
        engine = get_engine(core_version)
        accent_phrases = engine.create_accent_phrases(text, style_id=style_id)
        return AudioQuery(
            accent_phrases=accent_phrases,
            speedScale=1,
            pitchScale=0,
            intonationScale=1,
            volumeScale=1,
            prePhonemeLength=0.1,
            postPhonemeLength=0.1,
            outputSamplingRate=default_sampling_rate,
            outputStereo=False,
            kana=create_kana(accent_phrases),
        )

    @app.post(
        "/audio_query_from_preset",
        response_model=AudioQuery,
        tags=["クエリ作成"],
        summary="音声合成用のクエリをプリセットを用いて作成する",
    )
    def audio_query_from_preset(
        text: str,
        preset_id: int,
        core_version: str | None = None,
    ) -> AudioQuery:
        """
        クエリの初期値を得ます。ここで得られたクエリはそのまま音声合成に利用できます。各値の意味は`Schemas`を参照してください。
        """
        engine = get_engine(core_version)
        try:
            presets = preset_manager.load_presets()
        except PresetError as err:
            raise HTTPException(status_code=422, detail=str(err))
        for preset in presets:
            if preset.id == preset_id:
                selected_preset = preset
                break
        else:
            raise HTTPException(status_code=422, detail="該当するプリセットIDが見つかりません")

        accent_phrases = engine.create_accent_phrases(
            text, style_id=selected_preset.style_id
        )
        return AudioQuery(
            accent_phrases=accent_phrases,
            speedScale=selected_preset.speedScale,
            pitchScale=selected_preset.pitchScale,
            intonationScale=selected_preset.intonationScale,
            volumeScale=selected_preset.volumeScale,
            prePhonemeLength=selected_preset.prePhonemeLength,
            postPhonemeLength=selected_preset.postPhonemeLength,
            outputSamplingRate=default_sampling_rate,
            outputStereo=False,
            kana=create_kana(accent_phrases),
        )

    @app.post(
        "/accent_phrases",
        response_model=list[AccentPhrase],
        tags=["クエリ編集"],
        summary="テキストからアクセント句を得る",
        responses={
            400: {
                "description": "読み仮名のパースに失敗",
                "model": ParseKanaBadRequest,
            }
        },
    )
    def accent_phrases(
        text: str,
        style_id: Optional[int] = Query(default=None),
        speaker: Optional[int] = Query(default=None, deprecated=True),
        is_kana: bool = False,
        core_version: str | None = None,
    ) -> list[AccentPhrase]:
        """
        テキストからアクセント句を得ます。
        is_kanaが`true`のとき、テキストは次のようなAquesTalkライクな記法に従う読み仮名として処理されます。デフォルトは`false`です。
        * 全てのカナはカタカナで記述される
        * アクセント句は`/`または`、`で区切る。`、`で区切った場合に限り無音区間が挿入される。
        * カナの手前に`_`を入れるとそのカナは無声化される
        * アクセント位置を`'`で指定する。全てのアクセント句にはアクセント位置を1つ指定する必要がある。
        * アクセント句末に`？`(全角)を入れることにより疑問文の発音ができる。
        """
        style_id = get_style_id_from_deprecated(style_id=style_id, speaker_id=speaker)
        engine = get_engine(core_version)
        if is_kana:
            try:
                accent_phrases = parse_kana(text)
            except ParseKanaError as err:
                raise HTTPException(
                    status_code=400,
                    detail=ParseKanaBadRequest(err).dict(),
                )
            accent_phrases = engine.replace_mora_data(
                accent_phrases=accent_phrases, style_id=style_id
            )

            return accent_phrases
        else:
            return engine.create_accent_phrases(text, style_id=style_id)

    @app.post(
        "/mora_data",
        response_model=list[AccentPhrase],
        tags=["クエリ編集"],
        summary="アクセント句から音高・音素長を得る",
    )
    def mora_data(
<<<<<<< HEAD
        accent_phrases: List[AccentPhrase],
        style_id: Optional[int] = Query(default=None),
        speaker: Optional[int] = Query(default=None, deprecated=True),
        core_version: Optional[str] = None,
    ):
        style_id = get_style_id_from_deprecated(style_id=style_id, speaker_id=speaker)
=======
        accent_phrases: list[AccentPhrase],
        speaker: int,
        core_version: str | None = None,
    ) -> list[AccentPhrase]:
>>>>>>> 37962e22
        engine = get_engine(core_version)
        return engine.replace_mora_data(accent_phrases, style_id=style_id)

    @app.post(
        "/mora_length",
        response_model=list[AccentPhrase],
        tags=["クエリ編集"],
        summary="アクセント句から音素長を得る",
    )
    def mora_length(
<<<<<<< HEAD
        accent_phrases: List[AccentPhrase],
        style_id: Optional[int] = Query(default=None),
        speaker: Optional[int] = Query(default=None, deprecated=True),
        core_version: Optional[str] = None,
    ):
        style_id = get_style_id_from_deprecated(style_id=style_id, speaker_id=speaker)
=======
        accent_phrases: list[AccentPhrase],
        speaker: int,
        core_version: str | None = None,
    ) -> list[AccentPhrase]:
>>>>>>> 37962e22
        engine = get_engine(core_version)
        return engine.replace_phoneme_length(
            accent_phrases=accent_phrases, style_id=style_id
        )

    @app.post(
        "/mora_pitch",
        response_model=list[AccentPhrase],
        tags=["クエリ編集"],
        summary="アクセント句から音高を得る",
    )
    def mora_pitch(
<<<<<<< HEAD
        accent_phrases: List[AccentPhrase],
        style_id: Optional[int] = Query(default=None),
        speaker: Optional[int] = Query(default=None, deprecated=True),
        core_version: Optional[str] = None,
    ):
        style_id = get_style_id_from_deprecated(style_id=style_id, speaker_id=speaker)
=======
        accent_phrases: list[AccentPhrase],
        speaker: int,
        core_version: str | None = None,
    ) -> list[AccentPhrase]:
>>>>>>> 37962e22
        engine = get_engine(core_version)
        return engine.replace_mora_pitch(
            accent_phrases=accent_phrases, style_id=style_id
        )

    @app.post(
        "/synthesis",
        response_class=FileResponse,
        responses={
            200: {
                "content": {
                    "audio/wav": {"schema": {"type": "string", "format": "binary"}}
                },
            }
        },
        tags=["音声合成"],
        summary="音声合成する",
    )
    def synthesis(
        query: AudioQuery,
        style_id: Optional[int] = Query(default=None),
        speaker: Optional[int] = Query(default=None, deprecated=True),
        enable_interrogative_upspeak: bool = Query(  # noqa: B008
            default=True,
            description="疑問系のテキストが与えられたら語尾を自動調整する",
        ),
<<<<<<< HEAD
        core_version: Optional[str] = None,
    ):
        style_id = get_style_id_from_deprecated(style_id=style_id, speaker_id=speaker)
=======
        core_version: str | None = None,
    ) -> FileResponse:
>>>>>>> 37962e22
        engine = get_engine(core_version)
        wave = engine.synthesis(
            query=query,
            style_id=style_id,
            enable_interrogative_upspeak=enable_interrogative_upspeak,
        )

        with NamedTemporaryFile(delete=False) as f:
            soundfile.write(
                file=f, data=wave, samplerate=query.outputSamplingRate, format="WAV"
            )

        return FileResponse(
            f.name,
            media_type="audio/wav",
            background=BackgroundTask(delete_file, f.name),
        )

    @app.post(
        "/cancellable_synthesis",
        response_class=FileResponse,
        responses={
            200: {
                "content": {
                    "audio/wav": {"schema": {"type": "string", "format": "binary"}}
                },
            }
        },
        tags=["音声合成"],
        summary="音声合成する（キャンセル可能）",
    )
    def cancellable_synthesis(
        query: AudioQuery,
        request: Request,
<<<<<<< HEAD
        style_id: Optional[int] = Query(default=None),
        speaker: Optional[int] = Query(default=None, deprecated=True),
        core_version: Optional[str] = None,
    ):
        style_id = get_style_id_from_deprecated(style_id=style_id, speaker_id=speaker)
        if not args.enable_cancellable_synthesis:
=======
        core_version: str | None = None,
    ) -> FileResponse:
        if cancellable_engine is None:
>>>>>>> 37962e22
            raise HTTPException(
                status_code=404,
                detail="実験的機能はデフォルトで無効になっています。使用するには引数を指定してください。",
            )
        f_name = cancellable_engine._synthesis_impl(
            query=query,
            style_id=style_id,
            request=request,
            core_version=core_version,
        )
        if f_name == "":
            raise HTTPException(status_code=422, detail="不明なバージョンです")

        return FileResponse(
            f_name,
            media_type="audio/wav",
            background=BackgroundTask(delete_file, f_name),
        )

    @app.post(
        "/multi_synthesis",
        response_class=FileResponse,
        responses={
            200: {
                "content": {
                    "application/zip": {
                        "schema": {"type": "string", "format": "binary"}
                    }
                },
            }
        },
        tags=["音声合成"],
        summary="複数まとめて音声合成する",
    )
    def multi_synthesis(
<<<<<<< HEAD
        queries: List[AudioQuery],
        style_id: Optional[int] = Query(default=None),
        speaker: Optional[int] = Query(default=None, deprecated=True),
        core_version: Optional[str] = None,
    ):
        style_id = get_style_id_from_deprecated(style_id=style_id, speaker_id=speaker)
=======
        queries: list[AudioQuery],
        speaker: int,
        core_version: str | None = None,
    ) -> FileResponse:
>>>>>>> 37962e22
        engine = get_engine(core_version)
        sampling_rate = queries[0].outputSamplingRate

        with NamedTemporaryFile(delete=False) as f:
            with zipfile.ZipFile(f, mode="a") as zip_file:
                for i in range(len(queries)):
                    if queries[i].outputSamplingRate != sampling_rate:
                        raise HTTPException(
                            status_code=422, detail="サンプリングレートが異なるクエリがあります"
                        )

                    with TemporaryFile() as wav_file:
                        wave = engine.synthesis(query=queries[i], style_id=style_id)
                        soundfile.write(
                            file=wav_file,
                            data=wave,
                            samplerate=sampling_rate,
                            format="WAV",
                        )
                        wav_file.seek(0)
                        zip_file.writestr(f"{str(i + 1).zfill(3)}.wav", wav_file.read())

        return FileResponse(
            f.name,
            media_type="application/zip",
            background=BackgroundTask(delete_file, f.name),
        )

    @app.post(
        "/morphable_targets",
        response_model=list[dict[str, MorphableTargetInfo]],
        tags=["音声合成"],
        summary="指定した話者に対してエンジン内の話者がモーフィングが可能か判定する",
    )
    def morphable_targets(
        base_speakers: list[int],
        core_version: str | None = None,
    ) -> list[dict[str, MorphableTargetInfo]]:
        """
        指定されたベース話者に対してエンジン内の各話者がモーフィング機能を利用可能か返します。
        モーフィングの許可/禁止は`/speakers`の`speaker.supported_features.synthesis_morphing`に記載されています。
        プロパティが存在しない場合は、モーフィングが許可されているとみなします。
        返り値の話者はstring型なので注意。
        """
        engine = get_engine(core_version)

        try:
            speakers = metas_store.load_combined_metas(engine=engine)
            morphable_targets = get_morphable_targets(
                speakers=speakers, base_speakers=base_speakers
            )
            # jsonはint型のキーを持てないので、string型に変換する
            return [
                {str(k): v for k, v in morphable_target.items()}
                for morphable_target in morphable_targets
            ]
        except StyleIdNotFoundError as e:
            raise HTTPException(
                status_code=404, detail=f"該当するスタイル(style_id={e.style_id})が見つかりません"
            )

    @app.post(
        "/synthesis_morphing",
        response_class=FileResponse,
        responses={
            200: {
                "content": {
                    "audio/wav": {"schema": {"type": "string", "format": "binary"}}
                },
            }
        },
        tags=["音声合成"],
        summary="2人の話者でモーフィングした音声を合成する",
    )
    def _synthesis_morphing(
        query: AudioQuery,
        base_speaker: int,
        target_speaker: int,
        morph_rate: float = Query(..., ge=0.0, le=1.0),  # noqa: B008
        core_version: str | None = None,
    ) -> FileResponse:
        """
        指定された2人の話者で音声を合成、指定した割合でモーフィングした音声を得ます。
        モーフィングの割合は`morph_rate`で指定でき、0.0でベースの話者、1.0でターゲットの話者に近づきます。
        """
        engine = get_engine(core_version)

        try:
            speakers = metas_store.load_combined_metas(engine=engine)
            speaker_lookup = construct_lookup(speakers=speakers)
            is_permitted = is_synthesis_morphing_permitted(
                speaker_lookup, base_speaker, target_speaker
            )
            if not is_permitted:
                raise HTTPException(
                    status_code=400,
                    detail="指定された話者ペアでのモーフィングはできません",
                )
        except StyleIdNotFoundError as e:
            raise HTTPException(
                status_code=404, detail=f"該当するスタイル(style_id={e.style_id})が見つかりません"
            )

        # 生成したパラメータはキャッシュされる
        morph_param = synthesis_morphing_parameter(
            engine=engine,
            query=query,
            base_speaker=base_speaker,
            target_speaker=target_speaker,
        )

        morph_wave = synthesis_morphing(
            morph_param=morph_param,
            morph_rate=morph_rate,
            output_fs=query.outputSamplingRate,
            output_stereo=query.outputStereo,
        )

        with NamedTemporaryFile(delete=False) as f:
            soundfile.write(
                file=f,
                data=morph_wave,
                samplerate=query.outputSamplingRate,
                format="WAV",
            )

        return FileResponse(
            f.name,
            media_type="audio/wav",
            background=BackgroundTask(delete_file, f.name),
        )

    @app.post(
        "/connect_waves",
        response_class=FileResponse,
        responses={
            200: {
                "content": {
                    "audio/wav": {"schema": {"type": "string", "format": "binary"}}
                },
            }
        },
        tags=["その他"],
        summary="base64エンコードされた複数のwavデータを一つに結合する",
    )
    def connect_waves(waves: list[str]) -> FileResponse:
        """
        base64エンコードされたwavデータを一纏めにし、wavファイルで返します。
        """
        try:
            waves_nparray, sampling_rate = connect_base64_waves(waves)
        except ConnectBase64WavesException as err:
            raise HTTPException(status_code=422, detail=str(err))

        with NamedTemporaryFile(delete=False) as f:
            soundfile.write(
                file=f,
                data=waves_nparray,
                samplerate=sampling_rate,
                format="WAV",
            )

        return FileResponse(
            f.name,
            media_type="audio/wav",
            background=BackgroundTask(delete_file, f.name),
        )

    @app.get("/presets", response_model=list[Preset], tags=["その他"])
    def get_presets() -> list[Preset]:
        """
        エンジンが保持しているプリセットの設定を返します

        Returns
        -------
        presets: list[Preset]
            プリセットのリスト
        """
        try:
            presets = preset_manager.load_presets()
        except PresetError as err:
            raise HTTPException(status_code=422, detail=str(err))
        return presets

    @app.post("/add_preset", response_model=int, tags=["その他"])
    def add_preset(preset: Preset) -> int:
        """
        新しいプリセットを追加します

        Parameters
        -------
        preset: Preset
            新しいプリセット。
            プリセットIDが既存のものと重複している場合は、新規のプリセットIDが採番されます。

        Returns
        -------
        id: int
            追加したプリセットのプリセットID
        """
        try:
            id = preset_manager.add_preset(preset)
        except PresetError as err:
            raise HTTPException(status_code=422, detail=str(err))
        return id

    @app.post("/update_preset", response_model=int, tags=["その他"])
    def update_preset(preset: Preset) -> int:
        """
        既存のプリセットを更新します

        Parameters
        -------
        preset: Preset
            更新するプリセット。
            プリセットIDが更新対象と一致している必要があります。

        Returns
        -------
        id: int
            更新したプリセットのプリセットID
        """
        try:
            id = preset_manager.update_preset(preset)
        except PresetError as err:
            raise HTTPException(status_code=422, detail=str(err))
        return id

    @app.post("/delete_preset", status_code=204, tags=["その他"])
    def delete_preset(id: int) -> Response:
        """
        既存のプリセットを削除します

        Parameters
        -------
        id: int
            削除するプリセットのプリセットID

        """
        try:
            preset_manager.delete_preset(id)
        except PresetError as err:
            raise HTTPException(status_code=422, detail=str(err))
        return Response(status_code=204)

    @app.get("/version", tags=["その他"])
    def version() -> str:
        return __version__

    @app.get("/core_versions", response_model=list[str], tags=["その他"])
    def core_versions() -> Response:
        return Response(
            content=json.dumps(list(synthesis_engines.keys())),
            media_type="application/json",
        )

    @app.get("/speakers", response_model=list[Speaker], tags=["その他"])
    def speakers(
        core_version: str | None = None,
    ) -> list[Speaker]:
        engine = get_engine(core_version)
        return metas_store.load_combined_metas(engine=engine)

    @app.get("/speaker_info", response_model=SpeakerInfo, tags=["その他"])
    def speaker_info(
        speaker_uuid: str,
        core_version: str | None = None,
    ) -> dict[str, Any]:
        """
        指定されたspeaker_uuidに関する情報をjson形式で返します。
        画像や音声はbase64エンコードされたものが返されます。

        Returns
        -------
        ret_data: SpeakerInfo
        """
        speakers = json.loads(get_engine(core_version).speakers)
        for i in range(len(speakers)):
            if speakers[i]["speaker_uuid"] == speaker_uuid:
                speaker = speakers[i]
                break
        else:
            raise HTTPException(status_code=404, detail="該当する話者が見つかりません")

        try:
            policy = (root_dir / f"speaker_info/{speaker_uuid}/policy.md").read_text(
                "utf-8"
            )
            portrait = b64encode_str(
                (root_dir / f"speaker_info/{speaker_uuid}/portrait.png").read_bytes()
            )
            style_infos = []
            for style in speaker["styles"]:
                id = style["id"]
                icon = b64encode_str(
                    (
                        root_dir / f"speaker_info/{speaker_uuid}/icons/{id}.png"
                    ).read_bytes()
                )
                style_portrait_path = (
                    root_dir / f"speaker_info/{speaker_uuid}/portraits/{id}.png"
                )
                style_portrait = (
                    b64encode_str(style_portrait_path.read_bytes())
                    if style_portrait_path.exists()
                    else None
                )
                voice_samples = [
                    b64encode_str(
                        (
                            root_dir
                            / "speaker_info/{}/voice_samples/{}_{}.wav".format(
                                speaker_uuid, id, str(j + 1).zfill(3)
                            )
                        ).read_bytes()
                    )
                    for j in range(3)
                ]
                style_infos.append(
                    {
                        "id": id,
                        "icon": icon,
                        "portrait": style_portrait,
                        "voice_samples": voice_samples,
                    }
                )
        except FileNotFoundError:
            import traceback

            traceback.print_exc()
            raise HTTPException(status_code=500, detail="追加情報が見つかりませんでした")

        ret_data = {"policy": policy, "portrait": portrait, "style_infos": style_infos}
        return ret_data

    @app.get(
        "/downloadable_libraries",
        response_model=list[DownloadableLibrary],
        tags=["音声ライブラリ管理"],
    )
    def downloadable_libraries() -> list[DownloadableLibrary]:
        """
        ダウンロード可能な音声ライブラリの情報を返します。

        Returns
        -------
        ret_data: list[DownloadableLibrary]
        """
        if not engine_manifest_data.supported_features.manage_library:
            raise HTTPException(status_code=404, detail="この機能は実装されていません")
        return library_manager.downloadable_libraries()

    @app.get(
        "/installed_libraries",
        response_model=dict[str, InstalledLibrary],
        tags=["音声ライブラリ管理"],
    )
    def installed_libraries() -> dict[str, InstalledLibrary]:
        """
        インストールした音声ライブラリの情報を返します。

        Returns
        -------
        ret_data: dict[str, InstalledLibrary]
        """
        if not engine_manifest_data.supported_features.manage_library:
            raise HTTPException(status_code=404, detail="この機能は実装されていません")
        return library_manager.installed_libraries()

    @app.post(
        "/install_library/{library_uuid}",
        status_code=204,
        tags=["音声ライブラリ管理"],
    )
    async def install_library(
        library_uuid: str,
        request: Request,
    ) -> Response:
        """
        音声ライブラリをインストールします。
        音声ライブラリのZIPファイルをリクエストボディとして送信してください。

        Parameters
        ----------
        library_uuid: str
            音声ライブラリのID
        """
        if not engine_manifest_data.supported_features.manage_library:
            raise HTTPException(status_code=404, detail="この機能は実装されていません")
        archive = BytesIO(await request.body())
        loop = asyncio.get_event_loop()
        await loop.run_in_executor(
            None, library_manager.install_library, library_uuid, archive
        )
        return Response(status_code=204)

    @app.post(
        "/uninstall_library/{library_uuid}",
        status_code=204,
        tags=["音声ライブラリ管理"],
    )
    def uninstall_library(library_uuid: str) -> Response:
        """
        音声ライブラリをアンインストールします。

        Parameters
        ----------
        library_uuid: str
            音声ライブラリのID
        """
        if not engine_manifest_data.supported_features.manage_library:
            raise HTTPException(status_code=404, detail="この機能は実装されていません")
        library_manager.uninstall_library(library_uuid)
        return Response(status_code=204)

    @app.post("/initialize_style_id", status_code=204, tags=["その他"])
    def initialize_style_id(
        style_id: int,
        skip_reinit: bool = Query(  # noqa: B008
            False, description="既に初期化済みのスタイルの再初期化をスキップするかどうか"
        ),
        core_version: Optional[str] = None,
    ):
        """
        指定されたstyle_idのスタイルを初期化します。
        実行しなくても他のAPIは使用できますが、初回実行時に時間がかかることがあります。
        """
        engine = get_engine(core_version)
        engine.initialize_style_id_synthesis(style_id=style_id, skip_reinit=skip_reinit)
        return Response(status_code=204)

    @app.get("/is_initialized_style_id", response_model=bool, tags=["その他"])
    def is_initialized_style_id(
        style_id: int,
        core_version: Optional[str] = None,
    ):
        """
        指定されたstyle_idのスタイルが初期化されているかどうかを返します。
        """
        engine = get_engine(core_version)
        return engine.is_initialized_style_id_synthesis(style_id)

    @app.post("/initialize_speaker", status_code=204, tags=["その他"], deprecated=True)
    def initialize_speaker(
        speaker: int,
        skip_reinit: bool = Query(  # noqa: B008
            False, description="既に初期化済みの話者の再初期化をスキップするかどうか"
        ),
        core_version: str | None = None,
    ) -> Response:
        """
        こちらの利用は、非推奨です。`initialize_style_id` の利用を推奨しています。\n
        指定されたspeaker_idの話者を初期化します。
        実行しなくても他のAPIは使用できますが、初回実行時に時間がかかることがあります。
        """
        warnings.warn(
            "使用しているエンドポイント(/initialize_speaker)は非推奨です。/initialized_style_id の利用を推奨しています。"
        )
        return initialize_style_id(
            style_id=speaker, skip_reinit=skip_reinit, core_version=core_version
        )

<<<<<<< HEAD
    @app.get(
        "/is_initialized_speaker", response_model=bool, tags=["その他"], deprecated=True
    )
    def is_initialized_speaker(
        speaker: int,
        core_version: Optional[str] = None,
    ):
=======
    @app.get("/is_initialized_speaker", response_model=bool, tags=["その他"])
    def is_initialized_speaker(
        speaker: int,
        core_version: str | None = None,
    ) -> bool:
>>>>>>> 37962e22
        """
        こちらの利用は、非推奨です。`is_initialize_style_id` の利用を推奨しています。\n
        指定されたspeaker_idの話者が初期化されているかどうかを返します。
        """
        warnings.warn(
            "使用しているエンドポイント(/is_initialize_speaker)は非推奨です。/is_initialized_style_id の利用を推奨しています。"
        )
        return is_initialized_style_id(style_id=speaker, core_version=core_version)

    @app.get("/user_dict", response_model=dict[str, UserDictWord], tags=["ユーザー辞書"])
    def get_user_dict_words() -> dict[str, UserDictWord]:
        """
        ユーザー辞書に登録されている単語の一覧を返します。
        単語の表層形(surface)は正規化済みの物を返します。

        Returns
        -------
        dict[str, UserDictWord]
            単語のUUIDとその詳細
        """
        try:
            return read_dict()
        except Exception:
            traceback.print_exc()
            raise HTTPException(status_code=422, detail="辞書の読み込みに失敗しました。")

    @app.post("/user_dict_word", response_model=str, tags=["ユーザー辞書"])
    def add_user_dict_word(
        surface: str,
        pronunciation: str,
        accent_type: int,
        word_type: WordTypes | None = None,
        priority: conint(ge=MIN_PRIORITY, le=MAX_PRIORITY) | None = None,
    ) -> Response:
        """
        ユーザー辞書に言葉を追加します。

        Parameters
        ----------
        surface : str
            言葉の表層形
        pronunciation: str
            言葉の発音（カタカナ）
        accent_type: int
            アクセント型（音が下がる場所を指す）
        word_type: WordTypes, optional
            PROPER_NOUN（固有名詞）、COMMON_NOUN（普通名詞）、VERB（動詞）、ADJECTIVE（形容詞）、SUFFIX（語尾）のいずれか
        priority: int, optional
            単語の優先度（0から10までの整数）
            数字が大きいほど優先度が高くなる
            1から9までの値を指定することを推奨
        """
        try:
            word_uuid = apply_word(
                surface=surface,
                pronunciation=pronunciation,
                accent_type=accent_type,
                word_type=word_type,
                priority=priority,
            )
            return Response(content=word_uuid)
        except ValidationError as e:
            raise HTTPException(status_code=422, detail="パラメータに誤りがあります。\n" + str(e))
        except Exception:
            traceback.print_exc()
            raise HTTPException(status_code=422, detail="ユーザー辞書への追加に失敗しました。")

    @app.put("/user_dict_word/{word_uuid}", status_code=204, tags=["ユーザー辞書"])
    def rewrite_user_dict_word(
        surface: str,
        pronunciation: str,
        accent_type: int,
        word_uuid: str,
        word_type: WordTypes | None = None,
        priority: conint(ge=MIN_PRIORITY, le=MAX_PRIORITY) | None = None,
    ) -> Response:
        """
        ユーザー辞書に登録されている言葉を更新します。

        Parameters
        ----------
        surface : str
            言葉の表層形
        pronunciation: str
            言葉の発音（カタカナ）
        accent_type: int
            アクセント型（音が下がる場所を指す）
        word_uuid: str
            更新する言葉のUUID
        word_type: WordTypes, optional
            PROPER_NOUN（固有名詞）、COMMON_NOUN（普通名詞）、VERB（動詞）、ADJECTIVE（形容詞）、SUFFIX（語尾）のいずれか
        priority: int, optional
            単語の優先度（0から10までの整数）
            数字が大きいほど優先度が高くなる
            1から9までの値を指定することを推奨
        """
        try:
            rewrite_word(
                surface=surface,
                pronunciation=pronunciation,
                accent_type=accent_type,
                word_uuid=word_uuid,
                word_type=word_type,
                priority=priority,
            )
            return Response(status_code=204)
        except HTTPException:
            raise
        except ValidationError as e:
            raise HTTPException(status_code=422, detail="パラメータに誤りがあります。\n" + str(e))
        except Exception:
            traceback.print_exc()
            raise HTTPException(status_code=422, detail="ユーザー辞書の更新に失敗しました。")

    @app.delete("/user_dict_word/{word_uuid}", status_code=204, tags=["ユーザー辞書"])
    def delete_user_dict_word(word_uuid: str) -> Response:
        """
        ユーザー辞書に登録されている言葉を削除します。

        Parameters
        ----------
        word_uuid: str
            削除する言葉のUUID
        """
        try:
            delete_word(word_uuid=word_uuid)
            return Response(status_code=204)
        except HTTPException:
            raise
        except Exception:
            traceback.print_exc()
            raise HTTPException(status_code=422, detail="ユーザー辞書の更新に失敗しました。")

    @app.post("/import_user_dict", status_code=204, tags=["ユーザー辞書"])
    def import_user_dict_words(
        import_dict_data: dict[str, UserDictWord],
        override: bool,
    ) -> Response:
        """
        他のユーザー辞書をインポートします。

        Parameters
        ----------
        import_dict_data: dict[str, UserDictWord]
            インポートするユーザー辞書のデータ
        override: bool
            重複したエントリがあった場合、上書きするかどうか
        """
        try:
            import_user_dict(dict_data=import_dict_data, override=override)
            return Response(status_code=204)
        except Exception:
            traceback.print_exc()
            raise HTTPException(status_code=422, detail="ユーザー辞書のインポートに失敗しました。")

    @app.get("/supported_devices", response_model=SupportedDevicesInfo, tags=["その他"])
    def supported_devices(
        core_version: str | None = None,
    ) -> Response:
        supported_devices = get_engine(core_version).supported_devices
        if supported_devices is None:
            raise HTTPException(status_code=422, detail="非対応の機能です。")
        return Response(
            content=supported_devices,
            media_type="application/json",
        )

    @app.get("/engine_manifest", response_model=EngineManifest, tags=["その他"])
    def engine_manifest() -> EngineManifest:
        return engine_manifest_data

    @app.post(
        "/validate_kana",
        response_model=bool,
        tags=["その他"],
        summary="テキストがAquesTalkライクな記法に従っているか判定する",
        responses={
            400: {
                "description": "テキストが不正です",
                "model": ParseKanaBadRequest,
            }
        },
    )
    def validate_kana(text: str) -> bool:
        """
        テキストがAquesTalkライクな記法に従っているかどうかを判定します。
        従っていない場合はエラーが返ります。

        Parameters
        ----------
        text: str
            判定する対象の文字列
        """
        try:
            parse_kana(text)
            return True
        except ParseKanaError as err:
            raise HTTPException(
                status_code=400,
                detail=ParseKanaBadRequest(err).dict(),
            )

    @app.get("/setting", response_class=Response, tags=["設定"])
    def setting_get(request: Request) -> Response:
        settings = setting_loader.load_setting_file()

        cors_policy_mode = settings.cors_policy_mode
        allow_origin = settings.allow_origin

        if allow_origin is None:
            allow_origin = ""

        return setting_ui_template.TemplateResponse(
            "ui.html",
            {
                "request": request,
                "cors_policy_mode": cors_policy_mode,
                "allow_origin": allow_origin,
            },
        )

    @app.post("/setting", response_class=Response, tags=["設定"])
    def setting_post(
        request: Request,
        cors_policy_mode: str | None = Form(None),  # noqa: B008
        allow_origin: str | None = Form(None),  # noqa: B008
    ) -> Response:
        settings = Setting(
            cors_policy_mode=cors_policy_mode,
            allow_origin=allow_origin,
        )

        # 更新した設定へ上書き
        setting_loader.dump_setting_file(settings)

        if allow_origin is None:
            allow_origin = ""

        return setting_ui_template.TemplateResponse(
            "ui.html",
            {
                "request": request,
                "cors_policy_mode": cors_policy_mode,
                "allow_origin": allow_origin,
            },
        )

    # VvlibManifestモデルはAPIとして表には出ないが、エディタ側で利用したいので、手動で追加する
    # ref: https://fastapi.tiangolo.com/advanced/extending-openapi/#modify-the-openapi-schema
    def custom_openapi():
        if app.openapi_schema:
            return app.openapi_schema
        openapi_schema = get_openapi(
            title=app.title,
            version=app.version,
            description=app.description,
            routes=app.routes,
            tags=app.openapi_tags,
            servers=app.servers,
            terms_of_service=app.terms_of_service,
            contact=app.contact,
            license_info=app.license_info,
        )
        openapi_schema["components"]["schemas"][
            "VvlibManifest"
        ] = VvlibManifest.schema()
        app.openapi_schema = openapi_schema
        return openapi_schema

    app.openapi = custom_openapi

    return app


def main() -> None:
    multiprocessing.freeze_support()

    output_log_utf8 = os.getenv("VV_OUTPUT_LOG_UTF8", default="")
    if output_log_utf8 == "1":
        set_output_log_utf8()
    elif not (output_log_utf8 == "" or output_log_utf8 == "0"):
        print(
            "WARNING:  invalid VV_OUTPUT_LOG_UTF8 environment variable value",
            file=sys.stderr,
        )

    parser = argparse.ArgumentParser(description="VOICEVOX のエンジンです。")
    parser.add_argument(
        "--host", type=str, default="127.0.0.1", help="接続を受け付けるホストアドレスです。"
    )
    parser.add_argument("--port", type=int, default=50021, help="接続を受け付けるポート番号です。")
    parser.add_argument(
        "--use_gpu", action="store_true", help="指定するとGPUを使って音声合成するようになります。"
    )
    parser.add_argument(
        "--voicevox_dir", type=Path, default=None, help="VOICEVOXのディレクトリパスです。"
    )
    parser.add_argument(
        "--voicelib_dir",
        type=Path,
        default=None,
        action="append",
        help="VOICEVOX COREのディレクトリパスです。",
    )
    parser.add_argument(
        "--runtime_dir",
        type=Path,
        default=None,
        action="append",
        help="VOICEVOX COREで使用するライブラリのディレクトリパスです。",
    )
    parser.add_argument(
        "--enable_mock",
        action="store_true",
        help="指定するとVOICEVOX COREを使わずモックで音声合成を行います。",
    )
    parser.add_argument(
        "--enable_cancellable_synthesis",
        action="store_true",
        help="指定すると音声合成を途中でキャンセルできるようになります。",
    )
    parser.add_argument(
        "--init_processes",
        type=int,
        default=2,
        help="cancellable_synthesis機能の初期化時に生成するプロセス数です。",
    )
    parser.add_argument(
        "--load_all_models", action="store_true", help="指定すると起動時に全ての音声合成モデルを読み込みます。"
    )

    # 引数へcpu_num_threadsの指定がなければ、環境変数をロールします。
    # 環境変数にもない場合は、Noneのままとします。
    # VV_CPU_NUM_THREADSが空文字列でなく数値でもない場合、エラー終了します。
    parser.add_argument(
        "--cpu_num_threads",
        type=int,
        default=os.getenv("VV_CPU_NUM_THREADS") or None,
        help=(
            "音声合成を行うスレッド数です。指定しないと、代わりに環境変数VV_CPU_NUM_THREADSの値が使われます。"
            "VV_CPU_NUM_THREADSが空文字列でなく数値でもない場合はエラー終了します。"
        ),
    )

    parser.add_argument(
        "--output_log_utf8",
        action="store_true",
        help=(
            "指定するとログ出力をUTF-8でおこないます。指定しないと、代わりに環境変数 VV_OUTPUT_LOG_UTF8 の値が使われます。"
            "VV_OUTPUT_LOG_UTF8 の値が1の場合はUTF-8で、0または空文字、値がない場合は環境によって自動的に決定されます。"
        ),
    )

    parser.add_argument(
        "--cors_policy_mode",
        type=CorsPolicyMode,
        choices=list(CorsPolicyMode),
        default=None,
        help=(
            "CORSの許可モード。allまたはlocalappsが指定できます。allはすべてを許可します。"
            "localappsはオリジン間リソース共有ポリシーを、app://.とlocalhost関連に限定します。"
            "その他のオリジンはallow_originオプションで追加できます。デフォルトはlocalapps。"
        ),
    )

    parser.add_argument(
        "--allow_origin", nargs="*", help="許可するオリジンを指定します。スペースで区切ることで複数指定できます。"
    )

    parser.add_argument(
        "--setting_file", type=Path, default=USER_SETTING_PATH, help="設定ファイルを指定できます。"
    )

    parser.add_argument(
        "--preset_file",
        type=Path,
        default=None,
        help=(
            "プリセットファイルを指定できます。"
            "指定がない場合、環境変数 VV_PRESET_FILE、--voicevox_dirのpresets.yaml、"
            "実行ファイルのディレクトリのpresets.yamlを順に探します。"
        ),
    )

    args = parser.parse_args()

    if args.output_log_utf8:
        set_output_log_utf8()

    # Synthesis Engine
    use_gpu: bool = args.use_gpu
    voicevox_dir: Path | None = args.voicevox_dir
    voicelib_dirs: list[Path] | None = args.voicelib_dir
    runtime_dirs: list[Path] | None = args.runtime_dir
    enable_mock: bool = args.enable_mock
    cpu_num_threads: int | None = args.cpu_num_threads
    load_all_models: bool = args.load_all_models

    synthesis_engines = make_synthesis_engines(
        use_gpu=use_gpu,
        voicelib_dirs=voicelib_dirs,
        voicevox_dir=voicevox_dir,
        runtime_dirs=runtime_dirs,
        cpu_num_threads=cpu_num_threads,
        enable_mock=enable_mock,
        load_all_models=load_all_models,
    )
    assert len(synthesis_engines) != 0, "音声合成エンジンがありません。"
    latest_core_version = get_latest_core_version(versions=synthesis_engines.keys())

    # Cancellable Engine
    enable_cancellable_synthesis: bool = args.enable_cancellable_synthesis
    init_processes: int = args.init_processes

    cancellable_engine: CancellableEngine | None = None
    if enable_cancellable_synthesis:
        cancellable_engine = CancellableEngine(
            init_processes=init_processes,
            use_gpu=use_gpu,
            voicelib_dirs=voicelib_dirs,
            voicevox_dir=voicevox_dir,
            runtime_dirs=runtime_dirs,
            cpu_num_threads=cpu_num_threads,
            enable_mock=enable_mock,
        )

    root_dir: Path | None = voicevox_dir
    if root_dir is None:
        root_dir = engine_root()

    setting_loader = SettingLoader(args.setting_file)

    settings = setting_loader.load_setting_file()

    cors_policy_mode: CorsPolicyMode | None = args.cors_policy_mode
    if cors_policy_mode is None:
        cors_policy_mode = settings.cors_policy_mode

    allow_origin = None
    if args.allow_origin is not None:
        allow_origin = args.allow_origin
    elif settings.allow_origin is not None:
        allow_origin = settings.allow_origin.split(" ")

    # Preset Manager
    # preset_pathの優先順: 引数、環境変数、voicevox_dir、実行ファイルのディレクトリ
    # ファイルの存在に関わらず、優先順で最初に指定されたパスをプリセットファイルとして使用する
    preset_path: Path | None = args.preset_file
    if preset_path is None:
        # 引数 --preset_file の指定がない場合
        env_preset_path = os.getenv("VV_PRESET_FILE")
        if env_preset_path is not None and len(env_preset_path) != 0:
            # 環境変数 VV_PRESET_FILE の指定がある場合
            preset_path = Path(env_preset_path)
        else:
            # 環境変数 VV_PRESET_FILE の指定がない場合
            preset_path = root_dir / "presets.yaml"

    preset_manager = PresetManager(
        preset_path=preset_path,
    )

    uvicorn.run(
        generate_app(
            synthesis_engines,
            latest_core_version,
            setting_loader,
            preset_manager=preset_manager,
            cancellable_engine=cancellable_engine,
            root_dir=root_dir,
            cors_policy_mode=cors_policy_mode,
            allow_origin=allow_origin,
        ),
        host=args.host,
        port=args.port,
    )


if __name__ == "__main__":
    main()<|MERGE_RESOLUTION|>--- conflicted
+++ resolved
@@ -246,16 +246,10 @@
     )
     def audio_query(
         text: str,
-<<<<<<< HEAD
         style_id: Optional[int] = Query(default=None),
         speaker: Optional[int] = Query(default=None, deprecated=True),
-        core_version: Optional[str] = None,
-    ):
-=======
-        speaker: int,
         core_version: str | None = None,
     ) -> AudioQuery:
->>>>>>> 37962e22
         """
         クエリの初期値を得ます。ここで得られたクエリはそのまま音声合成に利用できます。各値の意味は`Schemas`を参照してください。
         """
@@ -370,19 +364,12 @@
         summary="アクセント句から音高・音素長を得る",
     )
     def mora_data(
-<<<<<<< HEAD
         accent_phrases: List[AccentPhrase],
         style_id: Optional[int] = Query(default=None),
         speaker: Optional[int] = Query(default=None, deprecated=True),
-        core_version: Optional[str] = None,
-    ):
+        core_version: str | None = None,
+    ) -> list[AccentPhrase]:
         style_id = get_style_id_from_deprecated(style_id=style_id, speaker_id=speaker)
-=======
-        accent_phrases: list[AccentPhrase],
-        speaker: int,
-        core_version: str | None = None,
-    ) -> list[AccentPhrase]:
->>>>>>> 37962e22
         engine = get_engine(core_version)
         return engine.replace_mora_data(accent_phrases, style_id=style_id)
 
@@ -393,19 +380,12 @@
         summary="アクセント句から音素長を得る",
     )
     def mora_length(
-<<<<<<< HEAD
         accent_phrases: List[AccentPhrase],
         style_id: Optional[int] = Query(default=None),
         speaker: Optional[int] = Query(default=None, deprecated=True),
-        core_version: Optional[str] = None,
-    ):
+        core_version: str | None = None,
+    ) -> list[AccentPhrase]:
         style_id = get_style_id_from_deprecated(style_id=style_id, speaker_id=speaker)
-=======
-        accent_phrases: list[AccentPhrase],
-        speaker: int,
-        core_version: str | None = None,
-    ) -> list[AccentPhrase]:
->>>>>>> 37962e22
         engine = get_engine(core_version)
         return engine.replace_phoneme_length(
             accent_phrases=accent_phrases, style_id=style_id
@@ -418,19 +398,12 @@
         summary="アクセント句から音高を得る",
     )
     def mora_pitch(
-<<<<<<< HEAD
         accent_phrases: List[AccentPhrase],
         style_id: Optional[int] = Query(default=None),
         speaker: Optional[int] = Query(default=None, deprecated=True),
-        core_version: Optional[str] = None,
-    ):
+        core_version: str | None = None,
+    ) -> list[AccentPhrase]:
         style_id = get_style_id_from_deprecated(style_id=style_id, speaker_id=speaker)
-=======
-        accent_phrases: list[AccentPhrase],
-        speaker: int,
-        core_version: str | None = None,
-    ) -> list[AccentPhrase]:
->>>>>>> 37962e22
         engine = get_engine(core_version)
         return engine.replace_mora_pitch(
             accent_phrases=accent_phrases, style_id=style_id
@@ -457,14 +430,9 @@
             default=True,
             description="疑問系のテキストが与えられたら語尾を自動調整する",
         ),
-<<<<<<< HEAD
-        core_version: Optional[str] = None,
-    ):
+        core_version: str | None = None,
+    ) -> FileResponse:
         style_id = get_style_id_from_deprecated(style_id=style_id, speaker_id=speaker)
-=======
-        core_version: str | None = None,
-    ) -> FileResponse:
->>>>>>> 37962e22
         engine = get_engine(core_version)
         wave = engine.synthesis(
             query=query,
@@ -499,18 +467,12 @@
     def cancellable_synthesis(
         query: AudioQuery,
         request: Request,
-<<<<<<< HEAD
         style_id: Optional[int] = Query(default=None),
         speaker: Optional[int] = Query(default=None, deprecated=True),
-        core_version: Optional[str] = None,
-    ):
+        core_version: str | None = None,
+    ) -> FileResponse:
         style_id = get_style_id_from_deprecated(style_id=style_id, speaker_id=speaker)
-        if not args.enable_cancellable_synthesis:
-=======
-        core_version: str | None = None,
-    ) -> FileResponse:
         if cancellable_engine is None:
->>>>>>> 37962e22
             raise HTTPException(
                 status_code=404,
                 detail="実験的機能はデフォルトで無効になっています。使用するには引数を指定してください。",
@@ -546,19 +508,12 @@
         summary="複数まとめて音声合成する",
     )
     def multi_synthesis(
-<<<<<<< HEAD
         queries: List[AudioQuery],
         style_id: Optional[int] = Query(default=None),
         speaker: Optional[int] = Query(default=None, deprecated=True),
-        core_version: Optional[str] = None,
-    ):
+        core_version: str | None = None,
+    ) -> FileResponse:
         style_id = get_style_id_from_deprecated(style_id=style_id, speaker_id=speaker)
-=======
-        queries: list[AudioQuery],
-        speaker: int,
-        core_version: str | None = None,
-    ) -> FileResponse:
->>>>>>> 37962e22
         engine = get_engine(core_version)
         sampling_rate = queries[0].outputSamplingRate
 
@@ -1021,21 +976,13 @@
             style_id=speaker, skip_reinit=skip_reinit, core_version=core_version
         )
 
-<<<<<<< HEAD
     @app.get(
         "/is_initialized_speaker", response_model=bool, tags=["その他"], deprecated=True
     )
     def is_initialized_speaker(
         speaker: int,
-        core_version: Optional[str] = None,
-    ):
-=======
-    @app.get("/is_initialized_speaker", response_model=bool, tags=["その他"])
-    def is_initialized_speaker(
-        speaker: int,
-        core_version: str | None = None,
-    ) -> bool:
->>>>>>> 37962e22
+        core_version: str | None = None,
+    )-> bool:
         """
         こちらの利用は、非推奨です。`is_initialize_style_id` の利用を推奨しています。\n
         指定されたspeaker_idの話者が初期化されているかどうかを返します。
