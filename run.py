--- conflicted
+++ resolved
@@ -1291,13 +1291,9 @@
             }
         },
     )
-<<<<<<< HEAD
-    async def validate_kana(text: str) -> bool:
-=======
-    def validate_kana(
+    async def validate_kana(
         text: Annotated[str, Query(description="判定する対象の文字列")]
     ) -> bool:
->>>>>>> 4699124a
         """
         テキストがAquesTalk 風記法に従っているかどうかを判定します。
         従っていない場合はエラーが返ります。
