--- conflicted
+++ resolved
@@ -66,17 +66,8 @@
     Setting,
     SettingLoader,
 )
-<<<<<<< HEAD
-from voicevox_engine.tts_pipeline import (
-    CoreAdapter,
-    TTSEngineBase,
-    make_synthesis_engines,
-)
+from voicevox_engine.tts_pipeline import TTSEngineBase, make_synthesis_engines
 from voicevox_engine.tts_pipeline.kana_converter import create_kana, parse_kana
-=======
-from voicevox_engine.tts_pipeline import TTSEngineBase, make_synthesis_engines
-from voicevox_engine.tts_pipeline.kana_parser import create_kana, parse_kana
->>>>>>> b8b50f21
 from voicevox_engine.user_dict import (
     apply_word,
     delete_word,
