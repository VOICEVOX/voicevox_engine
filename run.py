--- conflicted
+++ resolved
@@ -1306,10 +1306,11 @@
     assert len(synthesis_engines) != 0, "音声合成エンジンがありません。"
     latest_core_version = get_latest_core_version(versions=synthesis_engines.keys())
 
-<<<<<<< HEAD
-    cancellable_engine = None
+    enable_cancellable_synthesis: bool = args.enable_cancellable_synthesis
     init_processes: int = args.init_processes
-    if args.enable_cancellable_synthesis:
+
+    cancellable_engine: CancellableEngine | None = None
+    if enable_cancellable_synthesis:
         cancellable_engine = CancellableEngine(
             init_processes=init_processes,
             use_gpu=use_gpu,
@@ -1319,12 +1320,6 @@
             cpu_num_threads=cpu_num_threads,
             enable_mock=enable_mock,
         )
-=======
-    enable_cancellable_synthesis: bool = args.enable_cancellable_synthesis
-    cancellable_engine: CancellableEngine | None = None
-    if enable_cancellable_synthesis:
-        cancellable_engine = CancellableEngine(args)
->>>>>>> 5ca4c30c
 
     root_dir: Path | None = None
     if voicevox_dir is not None:
