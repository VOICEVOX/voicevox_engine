--- conflicted
+++ resolved
@@ -145,11 +145,7 @@
 
 
 def generate_app(
-<<<<<<< HEAD
-    tts_engines: Dict[str, TTSEngineBase],
-=======
-    synthesis_engines: Dict[str, TTSEngine],
->>>>>>> f203bab8
+    tts_engines: Dict[str, TTSEngine],
     cores: Dict[str, CoreAdapter],
     latest_core_version: str,
     setting_loader: SettingLoader,
