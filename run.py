import argparse

# import asyncio
import base64
import json
import multiprocessing
import os
import traceback

# import sys
import zipfile
from distutils.version import LooseVersion
from functools import lru_cache
from pathlib import Path
from tempfile import NamedTemporaryFile, TemporaryFile
from typing import Dict, List, Optional

import soundfile
import uvicorn
from fastapi import FastAPI, HTTPException, Request, Response
from fastapi.middleware.cors import CORSMiddleware
from fastapi.params import Query
from pydantic import ValidationError
from starlette.responses import FileResponse

# from voicevox_engine.cancellable_engine import CancellableEngine
from voicevox_engine import __version__
from voicevox_engine.kana_parser import create_kana, parse_kana
from voicevox_engine.model import (
    AccentPhrase,
    AudioQuery,
    ParseKanaBadRequest,
    ParseKanaError,
    Speaker,
    SpeakerInfo,
    SupportedDevicesInfo,
)
from voicevox_engine.morphing import synthesis_morphing
from voicevox_engine.morphing import (
    synthesis_morphing_parameter as _synthesis_morphing_parameter,
)
from voicevox_engine.preset import Preset, PresetLoader
from voicevox_engine.synthesis_engine import SynthesisEngineBase, make_synthesis_engines
from voicevox_engine.user_dict import apply_word, user_dict_startup_processing
from voicevox_engine.utility import ConnectBase64WavesException, connect_base64_waves


def b64encode_str(s):
    return base64.b64encode(s).decode("utf-8")


def generate_app(
    synthesis_engines: Dict[str, SynthesisEngineBase], latest_core_version: str
) -> FastAPI:
    root_dir = Path(__file__).parent

    default_sampling_rate = synthesis_engines[latest_core_version].default_sampling_rate

    app = FastAPI(
        title="VOICEVOX ENGINE",
        description="VOICEVOXの音声合成エンジンです。",
        version=__version__,
    )

    app.add_middleware(
        CORSMiddleware,
        allow_origins=["*"],
        allow_credentials=True,
        allow_methods=["*"],
        allow_headers=["*"],
    )

    preset_loader = PresetLoader(
        preset_path=root_dir / "presets.yaml",
    )

    # キャッシュを有効化
    # モジュール側でlru_cacheを指定するとキャッシュを制御しにくいため、HTTPサーバ側で指定する
    # TODO: キャッシュを管理するモジュール側API・HTTP側APIを用意する
    synthesis_morphing_parameter = lru_cache(maxsize=4)(_synthesis_morphing_parameter)

    # @app.on_event("startup")
    # async def start_catch_disconnection():
    #     if args.enable_cancellable_synthesis:
    #         loop = asyncio.get_event_loop()
    #         _ = loop.create_task(cancellable_engine.catch_disconnection())

<<<<<<< HEAD
    @app.on_event("startup")
    def apply_user_dict():
        user_dict_startup_processing()

    def enable_interrogative_query_param() -> Query:
        return Query(
            default=True,
            description="疑問系のテキストが与えられたら自動調整する機能を有効にする。現在は長音を付け足すことで擬似的に実装される",
        )

=======
>>>>>>> c7cda72c
    def get_engine(core_version: Optional[str]) -> SynthesisEngineBase:
        if core_version is None:
            return synthesis_engines[latest_core_version]
        if core_version in synthesis_engines:
            return synthesis_engines[core_version]
        raise HTTPException(status_code=422, detail="不明なバージョンです")

    @app.post(
        "/audio_query",
        response_model=AudioQuery,
        tags=["クエリ作成"],
        summary="音声合成用のクエリを作成する",
    )
    def audio_query(text: str, speaker: int, core_version: Optional[str] = None):
        """
        クエリの初期値を得ます。ここで得られたクエリはそのまま音声合成に利用できます。各値の意味は`Schemas`を参照してください。
        """
        engine = get_engine(core_version)
        accent_phrases = engine.create_accent_phrases(text, speaker_id=speaker)
        return AudioQuery(
            accent_phrases=accent_phrases,
            speedScale=1,
            pitchScale=0,
            intonationScale=1,
            volumeScale=1,
            prePhonemeLength=0.1,
            postPhonemeLength=0.1,
            outputSamplingRate=default_sampling_rate,
            outputStereo=False,
            kana=create_kana(accent_phrases),
        )

    @app.post(
        "/audio_query_from_preset",
        response_model=AudioQuery,
        tags=["クエリ作成"],
        summary="音声合成用のクエリをプリセットを用いて作成する",
    )
    def audio_query_from_preset(
        text: str, preset_id: int, core_version: Optional[str] = None
    ):
        """
        クエリの初期値を得ます。ここで得られたクエリはそのまま音声合成に利用できます。各値の意味は`Schemas`を参照してください。
        """
        engine = get_engine(core_version)
        presets, err_detail = preset_loader.load_presets()
        if err_detail:
            raise HTTPException(status_code=422, detail=err_detail)
        for preset in presets:
            if preset.id == preset_id:
                selected_preset = preset
                break
        else:
            raise HTTPException(status_code=422, detail="該当するプリセットIDが見つかりません")

        accent_phrases = engine.create_accent_phrases(
            text, speaker_id=selected_preset.style_id
        )
        return AudioQuery(
            accent_phrases=accent_phrases,
            speedScale=selected_preset.speedScale,
            pitchScale=selected_preset.pitchScale,
            intonationScale=selected_preset.intonationScale,
            volumeScale=selected_preset.volumeScale,
            prePhonemeLength=selected_preset.prePhonemeLength,
            postPhonemeLength=selected_preset.postPhonemeLength,
            outputSamplingRate=default_sampling_rate,
            outputStereo=False,
            kana=create_kana(accent_phrases),
        )

    @app.post(
        "/accent_phrases",
        response_model=List[AccentPhrase],
        tags=["クエリ編集"],
        summary="テキストからアクセント句を得る",
        responses={
            400: {
                "description": "読み仮名のパースに失敗",
                "model": ParseKanaBadRequest,
            }
        },
    )
    def accent_phrases(
        text: str,
        speaker: int,
        is_kana: bool = False,
        core_version: Optional[str] = None,
    ):
        """
        テキストからアクセント句を得ます。
        is_kanaが`true`のとき、テキストは次のようなAquesTalkライクな記法に従う読み仮名として処理されます。デフォルトは`false`です。
        * 全てのカナはカタカナで記述される
        * アクセント句は`/`または`、`で区切る。`、`で区切った場合に限り無音区間が挿入される。
        * カナの手前に`_`を入れるとそのカナは無声化される
        * アクセント位置を`'`で指定する。全てのアクセント句にはアクセント位置を1つ指定する必要がある。
        * アクセント句末に`？`(全角)を入れることにより疑問文の発音ができる。
        """
        engine = get_engine(core_version)
        if is_kana:
            try:
                accent_phrases = parse_kana(text)
            except ParseKanaError as err:
                raise HTTPException(
                    status_code=400,
                    detail=ParseKanaBadRequest(err).dict(),
                )
            accent_phrases = engine.replace_mora_data(
                accent_phrases=accent_phrases, speaker_id=speaker
            )

            return accent_phrases
        else:
            return engine.create_accent_phrases(text, speaker_id=speaker)

    @app.post(
        "/mora_data",
        response_model=List[AccentPhrase],
        tags=["クエリ編集"],
        summary="アクセント句から音高・音素長を得る",
    )
    def mora_data(
        accent_phrases: List[AccentPhrase],
        speaker: int,
        core_version: Optional[str] = None,
    ):
        engine = get_engine(core_version)
        return engine.replace_mora_data(accent_phrases, speaker_id=speaker)

    @app.post(
        "/mora_length",
        response_model=List[AccentPhrase],
        tags=["クエリ編集"],
        summary="アクセント句から音素長を得る",
    )
    def mora_length(
        accent_phrases: List[AccentPhrase],
        speaker: int,
        core_version: Optional[str] = None,
    ):
        engine = get_engine(core_version)
        return engine.replace_phoneme_length(
            accent_phrases=accent_phrases, speaker_id=speaker
        )

    @app.post(
        "/mora_pitch",
        response_model=List[AccentPhrase],
        tags=["クエリ編集"],
        summary="アクセント句から音高を得る",
    )
    def mora_pitch(
        accent_phrases: List[AccentPhrase],
        speaker: int,
        core_version: Optional[str] = None,
    ):
        engine = get_engine(core_version)
        return engine.replace_mora_pitch(
            accent_phrases=accent_phrases, speaker_id=speaker
        )

    @app.post(
        "/synthesis",
        response_class=FileResponse,
        responses={
            200: {
                "content": {
                    "audio/wav": {"schema": {"type": "string", "format": "binary"}}
                },
            }
        },
        tags=["音声合成"],
        summary="音声合成する",
    )
    def synthesis(
        query: AudioQuery,
        speaker: int,
        enable_interrogative_upspeak: bool = Query(  # noqa: B008
            default=True,
            description="疑問系のテキストが与えられたら語尾を自動調整する",
        ),
        core_version: Optional[str] = None,
    ):
        engine = get_engine(core_version)
        wave = engine.synthesis(
            query=query,
            speaker_id=speaker,
            enable_interrogative_upspeak=enable_interrogative_upspeak,
        )

        with NamedTemporaryFile(delete=False) as f:
            soundfile.write(
                file=f, data=wave, samplerate=query.outputSamplingRate, format="WAV"
            )

        return FileResponse(f.name, media_type="audio/wav")

    @app.post(
        "/cancellable_synthesis",
        response_class=FileResponse,
        responses={
            200: {
                "content": {
                    "audio/wav": {"schema": {"type": "string", "format": "binary"}}
                },
            }
        },
        tags=["音声合成"],
        summary="音声合成する（キャンセル可能）",
    )
    def cancellable_synthesis(query: AudioQuery, speaker: int, request: Request):
        if not args.enable_cancellable_synthesis:
            raise HTTPException(
                status_code=404,
                detail="実験的機能はデフォルトで無効になっています。使用するには引数を指定してください。",
            )
        f_name = cancellable_engine.synthesis(
            query=query, speaker_id=speaker, request=request
        )

        return FileResponse(f_name, media_type="audio/wav")

    @app.post(
        "/multi_synthesis",
        response_class=FileResponse,
        responses={
            200: {
                "content": {
                    "application/zip": {
                        "schema": {"type": "string", "format": "binary"}
                    }
                },
            }
        },
        tags=["音声合成"],
        summary="複数まとめて音声合成する",
    )
    def multi_synthesis(
        queries: List[AudioQuery],
        speaker: int,
        core_version: Optional[str] = None,
    ):
        engine = get_engine(core_version)
        sampling_rate = queries[0].outputSamplingRate

        with NamedTemporaryFile(delete=False) as f:

            with zipfile.ZipFile(f, mode="a") as zip_file:

                for i in range(len(queries)):

                    if queries[i].outputSamplingRate != sampling_rate:
                        raise HTTPException(
                            status_code=422, detail="サンプリングレートが異なるクエリがあります"
                        )

                    with TemporaryFile() as wav_file:

                        wave = engine.synthesis(query=queries[i], speaker_id=speaker)
                        soundfile.write(
                            file=wav_file,
                            data=wave,
                            samplerate=sampling_rate,
                            format="WAV",
                        )
                        wav_file.seek(0)
                        zip_file.writestr(f"{str(i+1).zfill(3)}.wav", wav_file.read())

        return FileResponse(f.name, media_type="application/zip")

    @app.post(
        "/synthesis_morphing",
        response_class=FileResponse,
        responses={
            200: {
                "content": {
                    "audio/wav": {"schema": {"type": "string", "format": "binary"}}
                },
            }
        },
        tags=["音声合成"],
        summary="2人の話者でモーフィングした音声を合成する",
    )
    def _synthesis_morphing(
        query: AudioQuery,
        base_speaker: int,
        target_speaker: int,
        morph_rate: float = Query(..., ge=0.0, le=1.0),  # noqa: B008
        core_version: Optional[str] = None,
    ):
        """
        指定された2人の話者で音声を合成、指定した割合でモーフィングした音声を得ます。
        モーフィングの割合は`morph_rate`で指定でき、0.0でベースの話者、1.0でターゲットの話者に近づきます。
        """
        engine = get_engine(core_version)

        # 生成したパラメータはキャッシュされる
        morph_param = synthesis_morphing_parameter(
            engine=engine,
            query=query,
            base_speaker=base_speaker,
            target_speaker=target_speaker,
        )

        morph_wave = synthesis_morphing(
            morph_param=morph_param,
            morph_rate=morph_rate,
            output_stereo=query.outputStereo,
        )

        with NamedTemporaryFile(delete=False) as f:
            soundfile.write(
                file=f,
                data=morph_wave,
                samplerate=morph_param.fs,
                format="WAV",
            )

        return FileResponse(f.name, media_type="audio/wav")

    @app.post(
        "/connect_waves",
        response_class=FileResponse,
        responses={
            200: {
                "content": {
                    "audio/wav": {"schema": {"type": "string", "format": "binary"}}
                },
            }
        },
        tags=["その他"],
        summary="base64エンコードされた複数のwavデータを一つに結合する",
    )
    def connect_waves(waves: List[str]):
        """
        base64エンコードされたwavデータを一纏めにし、wavファイルで返します。
        """
        try:
            waves_nparray, sampling_rate = connect_base64_waves(waves)
        except ConnectBase64WavesException as err:
            return HTTPException(status_code=422, detail=str(err))

        with NamedTemporaryFile(delete=False) as f:
            soundfile.write(
                file=f,
                data=waves_nparray,
                samplerate=sampling_rate,
                format="WAV",
            )

            return FileResponse(f.name, media_type="audio/wav")

    @app.get("/presets", response_model=List[Preset], tags=["その他"])
    def get_presets():
        """
        エンジンが保持しているプリセットの設定を返します

        Returns
        -------
        presets: List[Preset]
            プリセットのリスト
        """
        presets, err_detail = preset_loader.load_presets()
        if err_detail:
            raise HTTPException(status_code=422, detail=err_detail)
        return presets

    @app.get("/version", tags=["その他"])
    def version() -> str:
        return __version__

    @app.get("/core_versions", response_model=List[str], tags=["その他"])
    def core_versions() -> List[str]:
        return Response(
            content=json.dumps(list(synthesis_engines.keys())),
            media_type="application/json",
        )

    @app.get("/speakers", response_model=List[Speaker], tags=["その他"])
    def speakers(
        core_version: Optional[str] = None,
    ):
        engine = get_engine(core_version)
        return Response(
            content=engine.speakers,
            media_type="application/json",
        )

    @app.get("/speaker_info", response_model=SpeakerInfo, tags=["その他"])
    def speaker_info(speaker_uuid: str, core_version: Optional[str] = None):
        """
        指定されたspeaker_uuidに関する情報をjson形式で返します。
        画像や音声はbase64エンコードされたものが返されます。

        Returns
        -------
        ret_data: SpeakerInfo
        """
        speakers = json.loads(get_engine(core_version).speakers)
        for i in range(len(speakers)):
            if speakers[i]["speaker_uuid"] == speaker_uuid:
                speaker = speakers[i]
                break
        else:
            raise HTTPException(status_code=404, detail="該当する話者が見つかりません")

        try:
            policy = Path(f"speaker_info/{speaker_uuid}/policy.md").read_text("utf-8")
            portrait = b64encode_str(
                Path(f"speaker_info/{speaker_uuid}/portrait.png").read_bytes()
            )
            style_infos = []
            for style in speaker["styles"]:
                id = style["id"]
                icon = b64encode_str(
                    Path(f"speaker_info/{speaker_uuid}/icons/{id}.png").read_bytes()
                )
                voice_samples = [
                    b64encode_str(
                        Path(
                            "speaker_info/{}/voice_samples/{}_{}.wav".format(
                                speaker_uuid, id, str(j + 1).zfill(3)
                            )
                        ).read_bytes()
                    )
                    for j in range(3)
                ]
                style_infos.append(
                    {"id": id, "icon": icon, "voice_samples": voice_samples}
                )
        except FileNotFoundError:
            import traceback

            traceback.print_exc()
            raise HTTPException(status_code=500, detail="追加情報が見つかりませんでした")

        ret_data = {"policy": policy, "portrait": portrait, "style_infos": style_infos}
        return ret_data

    @app.post("/user_dict", tags=["その他"])
    def add_user_dict_word(surface: str, pronunciation: str, accent_type: int):
        """
        ユーザ辞書に言葉を追加します。

        Parameters
        ----------
        surface : str
            言葉の表層形
        pronunciation: str
            言葉の発音（カタカナ）
        accent_type: int
            アクセント型（音が下がる場所を指す）
        """
        try:
            apply_word(
                surface=surface, pronunciation=pronunciation, accent_type=accent_type
            )
            return Response(status_code=204)
        except ValidationError as e:
            raise HTTPException(status_code=422, detail="パラメータに誤りがあります。\n" + str(e))
        except Exception:
            traceback.print_exc()
            raise HTTPException(status_code=422, detail="ユーザ辞書への追加に失敗しました。")

    @app.get("/supported_devices", response_model=SupportedDevicesInfo, tags=["その他"])
    def supported_devices(
        core_version: Optional[str] = None,
    ):
        supported_devices = get_engine(core_version).supported_devices
        if supported_devices is None:
            raise HTTPException(status_code=422, detail="非対応の機能です。")
        return Response(
            content=supported_devices,
            media_type="application/json",
        )

    return app


if __name__ == "__main__":
    multiprocessing.freeze_support()
    parser = argparse.ArgumentParser()
    parser.add_argument("--host", type=str, default="127.0.0.1")
    parser.add_argument("--port", type=int, default=50021)
    parser.add_argument("--use_gpu", action="store_true")
    parser.add_argument("--voicevox_dir", type=Path, default=None)
    parser.add_argument("--voicelib_dir", type=Path, default=None, action="append")
    parser.add_argument("--runtime_dir", type=Path, default=None, action="append")
    parser.add_argument("--enable_mock", action="store_true")
    parser.add_argument("--enable_cancellable_synthesis", action="store_true")
    parser.add_argument("--init_processes", type=int, default=2)

    # 引数へcpu_num_threadsの指定がなければ、環境変数をロールします。
    # 環境変数にもない場合は、Noneのままとします。
    # VV_CPU_NUM_THREADSが空文字列でなく数値でもない場合、エラー終了します。
    parser.add_argument(
        "--cpu_num_threads", type=int, default=os.getenv("VV_CPU_NUM_THREADS") or None
    )

    args = parser.parse_args()

    cpu_num_threads: Optional[int] = args.cpu_num_threads

    synthesis_engines = make_synthesis_engines(
        use_gpu=args.use_gpu,
        voicelib_dirs=args.voicelib_dir,
        voicevox_dir=args.voicevox_dir,
        runtime_dirs=args.runtime_dir,
        enable_mock=args.enable_mock,
    )
    assert len(synthesis_engines) != 0, "音声合成エンジンがありません。"
    latest_core_version = str(max([LooseVersion(ver) for ver in synthesis_engines]))

    cancellable_engine = None
    # make_synthesis_engine周りの仕様が変わったので一旦cancellable機能を停止する
    if args.enable_cancellable_synthesis:
        # cancellable_engine = CancellableEngine(args, voicelib_dir, cpu_num_threads)
        raise RuntimeError("現在のバージョンではcancellable機能を使用することはできません。")

    uvicorn.run(
        generate_app(synthesis_engines, latest_core_version),
        host=args.host,
        port=args.port,
    )<|MERGE_RESOLUTION|>--- conflicted
+++ resolved
@@ -85,19 +85,10 @@
     #         loop = asyncio.get_event_loop()
     #         _ = loop.create_task(cancellable_engine.catch_disconnection())
 
-<<<<<<< HEAD
     @app.on_event("startup")
     def apply_user_dict():
         user_dict_startup_processing()
 
-    def enable_interrogative_query_param() -> Query:
-        return Query(
-            default=True,
-            description="疑問系のテキストが与えられたら自動調整する機能を有効にする。現在は長音を付け足すことで擬似的に実装される",
-        )
-
-=======
->>>>>>> c7cda72c
     def get_engine(core_version: Optional[str]) -> SynthesisEngineBase:
         if core_version is None:
             return synthesis_engines[latest_core_version]
