import argparse
import asyncio
import base64
import json
import multiprocessing
import os
import re
import sys
import traceback
import zipfile
from collections.abc import Awaitable, Callable
from functools import lru_cache
from io import BytesIO, TextIOWrapper
from pathlib import Path
from tempfile import NamedTemporaryFile, TemporaryFile
from typing import Annotated, Literal, Optional

import soundfile
import uvicorn
from fastapi import Depends, FastAPI, Form, HTTPException, Query, Request, Response
from fastapi.middleware.cors import CORSMiddleware
from fastapi.openapi.utils import get_openapi
from fastapi.responses import JSONResponse
from fastapi.templating import Jinja2Templates
from pydantic import ValidationError, parse_obj_as
from starlette.background import BackgroundTask
from starlette.middleware.errors import ServerErrorMiddleware
from starlette.responses import FileResponse

from voicevox_engine import __version__
from voicevox_engine.cancellable_engine import CancellableEngine
from voicevox_engine.core.core_adapter import CoreAdapter
from voicevox_engine.core.core_initializer import initialize_cores
from voicevox_engine.engine_manifest.EngineManifest import EngineManifest
from voicevox_engine.engine_manifest.EngineManifestLoader import EngineManifestLoader
from voicevox_engine.library_manager import LibraryManager
from voicevox_engine.metas.Metas import StyleId
<<<<<<< HEAD
from voicevox_engine.metas.MetasStore import MetasStore, construct_lookup, filter_styles
=======
from voicevox_engine.metas.MetasStore import (
    MetasStore,
    construct_lookup,
    filter_speakers_and_styles,
)
>>>>>>> 843bd762
from voicevox_engine.model import (
    AccentPhrase,
    AudioQuery,
    BaseLibraryInfo,
    DownloadableLibraryInfo,
    FrameAudioQuery,
    InstalledLibraryInfo,
    MorphableTargetInfo,
    ParseKanaBadRequest,
    ParseKanaError,
    Score,
    Speaker,
    SpeakerInfo,
    StyleIdNotFoundError,
    SupportedDevicesInfo,
    UserDictWord,
    VvlibManifest,
    WordTypes,
)
from voicevox_engine.morphing import (
    get_morphable_targets,
    is_synthesis_morphing_permitted,
    synthesis_morphing,
)
from voicevox_engine.morphing import (
    synthesis_morphing_parameter as _synthesis_morphing_parameter,
)
from voicevox_engine.part_of_speech_data import MAX_PRIORITY, MIN_PRIORITY
from voicevox_engine.preset.Preset import Preset
from voicevox_engine.preset.PresetError import PresetError
from voicevox_engine.preset.PresetManager import PresetManager
from voicevox_engine.setting.Setting import CorsPolicyMode, Setting
from voicevox_engine.setting.SettingLoader import USER_SETTING_PATH, SettingLoader
from voicevox_engine.tts_pipeline.kana_converter import create_kana, parse_kana
from voicevox_engine.tts_pipeline.tts_engine import (
    TTSEngine,
    make_tts_engines_from_cores,
)
from voicevox_engine.user_dict import (
    apply_word,
    delete_word,
    import_user_dict,
    read_dict,
    rewrite_word,
    update_dict,
)
from voicevox_engine.utility.connect_base64_waves import (
    ConnectBase64WavesException,
    connect_base64_waves,
)
from voicevox_engine.utility.core_version_utility import get_latest_core_version
from voicevox_engine.utility.path_utility import delete_file, engine_root, get_save_dir
from voicevox_engine.utility.run_utility import decide_boolean_from_env


def b64encode_str(s):
    return base64.b64encode(s).decode("utf-8")


def set_output_log_utf8() -> None:
    """
    stdout/stderrのエンコーディングをUTF-8に切り替える関数
    """
    # コンソールがない環境だとNone https://docs.python.org/ja/3/library/sys.html#sys.__stdin__
    if sys.stdout is not None:
        if isinstance(sys.stdout, TextIOWrapper):
            sys.stdout.reconfigure(encoding="utf-8")
        else:
            # バッファを全て出力する
            sys.stdout.flush()
            try:
                sys.stdout = TextIOWrapper(
                    sys.stdout.buffer, encoding="utf-8", errors="backslashreplace"
                )
            except AttributeError:
                # stdout.bufferがない場合は無視
                pass
    if sys.stderr is not None:
        if isinstance(sys.stderr, TextIOWrapper):
            sys.stderr.reconfigure(encoding="utf-8")
        else:
            sys.stderr.flush()
            try:
                sys.stderr = TextIOWrapper(
                    sys.stderr.buffer, encoding="utf-8", errors="backslashreplace"
                )
            except AttributeError:
                # stderr.bufferがない場合は無視
                pass


def generate_app(
    tts_engines: dict[str, TTSEngine],
    cores: dict[str, CoreAdapter],
    latest_core_version: str,
    setting_loader: SettingLoader,
    preset_manager: PresetManager,
    cancellable_engine: CancellableEngine | None = None,
    root_dir: Optional[Path] = None,
    cors_policy_mode: CorsPolicyMode = CorsPolicyMode.localapps,
    allow_origin: Optional[list[str]] = None,
    disable_mutable_api: bool = False,
) -> FastAPI:
    if root_dir is None:
        root_dir = engine_root()

    app = FastAPI(
        title="VOICEVOX Engine",
        description="VOICEVOXの音声合成エンジンです。",
        version=__version__,
    )

    # 未処理の例外が発生するとCORSMiddlewareが適用されない問題に対するワークアラウンド
    # ref: https://github.com/VOICEVOX/voicevox_engine/issues/91
    async def global_execution_handler(request: Request, exc: Exception) -> Response:
        return JSONResponse(
            status_code=500,
            content="Internal Server Error",
        )

    app.add_middleware(ServerErrorMiddleware, handler=global_execution_handler)

    # CORS用のヘッダを生成するミドルウェア
    localhost_regex = "^https?://(localhost|127\\.0\\.0\\.1)(:[0-9]+)?$"
    compiled_localhost_regex = re.compile(localhost_regex)
    allowed_origins = ["*"]
    if cors_policy_mode == "localapps":
        allowed_origins = ["app://."]
        if allow_origin is not None:
            allowed_origins += allow_origin
            if "*" in allow_origin:
                print(
                    'WARNING: Deprecated use of argument "*" in allow_origin. '
                    'Use option "--cors_policy_mod all" instead. See "--help" for more.',
                    file=sys.stderr,
                )

    app.add_middleware(
        CORSMiddleware,
        allow_origins=allowed_origins,
        allow_credentials=True,
        allow_origin_regex=localhost_regex,
        allow_methods=["*"],
        allow_headers=["*"],
    )

    # 許可されていないOriginを遮断するミドルウェア
    @app.middleware("http")
    async def block_origin_middleware(
        request: Request, call_next: Callable[[Request], Awaitable[Response]]
    ) -> Response | JSONResponse:
        isValidOrigin: bool = False
        if "Origin" not in request.headers:  # Originのない純粋なリクエストの場合
            isValidOrigin = True
        elif "*" in allowed_origins:  # すべてを許可する設定の場合
            isValidOrigin = True
        elif request.headers["Origin"] in allowed_origins:  # Originが許可されている場合
            isValidOrigin = True
        elif compiled_localhost_regex.fullmatch(
            request.headers["Origin"]
        ):  # localhostの場合
            isValidOrigin = True

        if isValidOrigin:
            return await call_next(request)
        else:
            return JSONResponse(
                status_code=403, content={"detail": "Origin not allowed"}
            )

    # 許可されていないAPIを無効化する
    def check_disabled_mutable_api():
        if disable_mutable_api:
            raise HTTPException(status_code=403, detail="エンジンの静的なデータを変更するAPIは無効化されています")

    engine_manifest_data = EngineManifestLoader(
        engine_root() / "engine_manifest.json", engine_root()
    ).load_manifest()
    library_manager = LibraryManager(
        get_save_dir() / "installed_libraries",
        engine_manifest_data.supported_vvlib_manifest_version,
        engine_manifest_data.brand_name,
        engine_manifest_data.name,
        engine_manifest_data.uuid,
    )

    metas_store = MetasStore(root_dir / "speaker_info")

    setting_ui_template = Jinja2Templates(
        directory=engine_root() / "ui_template",
        variable_start_string="<JINJA_PRE>",
        variable_end_string="<JINJA_POST>",
    )

    # キャッシュを有効化
    # モジュール側でlru_cacheを指定するとキャッシュを制御しにくいため、HTTPサーバ側で指定する
    # TODO: キャッシュを管理するモジュール側API・HTTP側APIを用意する
    synthesis_morphing_parameter = lru_cache(maxsize=4)(_synthesis_morphing_parameter)

    # @app.on_event("startup")
    # async def start_catch_disconnection():
    #     if cancellable_engine is not None:
    #         loop = asyncio.get_event_loop()
    #         _ = loop.create_task(cancellable_engine.catch_disconnection())

    @app.on_event("startup")
    def apply_user_dict():
        update_dict()

    def get_engine(core_version: Optional[str]) -> TTSEngine:
        if core_version is None:
            return tts_engines[latest_core_version]
        if core_version in tts_engines:
            return tts_engines[core_version]
        raise HTTPException(status_code=422, detail="不明なバージョンです")

    def get_core(core_version: Optional[str]) -> CoreAdapter:
        """指定したバージョンのコアを取得する"""
        if core_version is None:
            return cores[latest_core_version]
        if core_version in cores:
            return cores[core_version]
        raise HTTPException(status_code=422, detail="不明なバージョンです")

    @app.post(
        "/audio_query",
        response_model=AudioQuery,
        tags=["クエリ作成"],
        summary="音声合成用のクエリを作成する",
    )
    def audio_query(
        text: str,
        style_id: StyleId = Query(alias="speaker"),  # noqa: B008
        core_version: str | None = None,
    ) -> AudioQuery:
        """
        音声合成用のクエリの初期値を得ます。ここで得られたクエリはそのまま音声合成に利用できます。各値の意味は`Schemas`を参照してください。
        """
        engine = get_engine(core_version)
        core = get_core(core_version)
        accent_phrases = engine.create_accent_phrases(text, style_id)
        return AudioQuery(
            accent_phrases=accent_phrases,
            speedScale=1,
            pitchScale=0,
            intonationScale=1,
            volumeScale=1,
            prePhonemeLength=0.1,
            postPhonemeLength=0.1,
            outputSamplingRate=core.default_sampling_rate,
            outputStereo=False,
            kana=create_kana(accent_phrases),
        )

    @app.post(
        "/audio_query_from_preset",
        response_model=AudioQuery,
        tags=["クエリ作成"],
        summary="音声合成用のクエリをプリセットを用いて作成する",
    )
    def audio_query_from_preset(
        text: str,
        preset_id: int,
        core_version: str | None = None,
    ) -> AudioQuery:
        """
        音声合成用のクエリの初期値を得ます。ここで得られたクエリはそのまま音声合成に利用できます。各値の意味は`Schemas`を参照してください。
        """
        engine = get_engine(core_version)
        core = get_core(core_version)
        try:
            presets = preset_manager.load_presets()
        except PresetError as err:
            raise HTTPException(status_code=422, detail=str(err))
        for preset in presets:
            if preset.id == preset_id:
                selected_preset = preset
                break
        else:
            raise HTTPException(status_code=422, detail="該当するプリセットIDが見つかりません")

        accent_phrases = engine.create_accent_phrases(text, selected_preset.style_id)
        return AudioQuery(
            accent_phrases=accent_phrases,
            speedScale=selected_preset.speedScale,
            pitchScale=selected_preset.pitchScale,
            intonationScale=selected_preset.intonationScale,
            volumeScale=selected_preset.volumeScale,
            prePhonemeLength=selected_preset.prePhonemeLength,
            postPhonemeLength=selected_preset.postPhonemeLength,
            outputSamplingRate=core.default_sampling_rate,
            outputStereo=False,
            kana=create_kana(accent_phrases),
        )

    @app.post(
        "/accent_phrases",
        response_model=list[AccentPhrase],
        tags=["クエリ編集"],
        summary="テキストからアクセント句を得る",
        responses={
            400: {
                "description": "読み仮名のパースに失敗",
                "model": ParseKanaBadRequest,
            }
        },
    )
    def accent_phrases(
        text: str,
        style_id: StyleId = Query(alias="speaker"),  # noqa: B008
        is_kana: bool = False,
        core_version: str | None = None,
    ) -> list[AccentPhrase]:
        """
        テキストからアクセント句を得ます。
        is_kanaが`true`のとき、テキストは次のAquesTalk 風記法で解釈されます。デフォルトは`false`です。
        * 全てのカナはカタカナで記述される
        * アクセント句は`/`または`、`で区切る。`、`で区切った場合に限り無音区間が挿入される。
        * カナの手前に`_`を入れるとそのカナは無声化される
        * アクセント位置を`'`で指定する。全てのアクセント句にはアクセント位置を1つ指定する必要がある。
        * アクセント句末に`？`(全角)を入れることにより疑問文の発音ができる。
        """
        engine = get_engine(core_version)
        if is_kana:
            try:
                return engine.create_accent_phrases_from_kana(text, style_id)
            except ParseKanaError as err:
                raise HTTPException(
                    status_code=400, detail=ParseKanaBadRequest(err).dict()
                )
        else:
            return engine.create_accent_phrases(text, style_id)

    @app.post(
        "/mora_data",
        response_model=list[AccentPhrase],
        tags=["クエリ編集"],
        summary="アクセント句から音高・音素長を得る",
    )
    def mora_data(
        accent_phrases: list[AccentPhrase],
        style_id: StyleId = Query(alias="speaker"),  # noqa: B008
        core_version: str | None = None,
    ) -> list[AccentPhrase]:
        engine = get_engine(core_version)
        return engine.update_length_and_pitch(accent_phrases, style_id)

    @app.post(
        "/mora_length",
        response_model=list[AccentPhrase],
        tags=["クエリ編集"],
        summary="アクセント句から音素長を得る",
    )
    def mora_length(
        accent_phrases: list[AccentPhrase],
        style_id: StyleId = Query(alias="speaker"),  # noqa: B008
        core_version: str | None = None,
    ) -> list[AccentPhrase]:
        engine = get_engine(core_version)
        return engine.update_length(accent_phrases, style_id)

    @app.post(
        "/mora_pitch",
        response_model=list[AccentPhrase],
        tags=["クエリ編集"],
        summary="アクセント句から音高を得る",
    )
    def mora_pitch(
        accent_phrases: list[AccentPhrase],
        style_id: StyleId = Query(alias="speaker"),  # noqa: B008
        core_version: str | None = None,
    ) -> list[AccentPhrase]:
        engine = get_engine(core_version)
        return engine.update_pitch(accent_phrases, style_id)

    @app.post(
        "/synthesis",
        response_class=FileResponse,
        responses={
            200: {
                "content": {
                    "audio/wav": {"schema": {"type": "string", "format": "binary"}}
                },
            }
        },
        tags=["音声合成"],
        summary="音声合成する",
    )
    def synthesis(
        query: AudioQuery,
        style_id: StyleId = Query(alias="speaker"),  # noqa: B008
        enable_interrogative_upspeak: bool = Query(  # noqa: B008
            default=True,
            description="疑問系のテキストが与えられたら語尾を自動調整する",
        ),
        core_version: str | None = None,
    ) -> FileResponse:
        engine = get_engine(core_version)
        wave = engine.synthesize_wave(
            query, style_id, enable_interrogative_upspeak=enable_interrogative_upspeak
        )

        with NamedTemporaryFile(delete=False) as f:
            soundfile.write(
                file=f, data=wave, samplerate=query.outputSamplingRate, format="WAV"
            )

        return FileResponse(
            f.name,
            media_type="audio/wav",
            background=BackgroundTask(delete_file, f.name),
        )

    @app.post(
        "/cancellable_synthesis",
        response_class=FileResponse,
        responses={
            200: {
                "content": {
                    "audio/wav": {"schema": {"type": "string", "format": "binary"}}
                },
            }
        },
        tags=["音声合成"],
        summary="音声合成する（キャンセル可能）",
    )
    def cancellable_synthesis(
        query: AudioQuery,
        request: Request,
        style_id: StyleId = Query(alias="speaker"),  # noqa: B008
        core_version: str | None = None,
    ) -> FileResponse:
        if cancellable_engine is None:
            raise HTTPException(
                status_code=404,
                detail="実験的機能はデフォルトで無効になっています。使用するには引数を指定してください。",
            )
        f_name = cancellable_engine._synthesis_impl(
            query, style_id, request, core_version=core_version
        )
        if f_name == "":
            raise HTTPException(status_code=422, detail="不明なバージョンです")

        return FileResponse(
            f_name,
            media_type="audio/wav",
            background=BackgroundTask(delete_file, f_name),
        )

    @app.post(
        "/multi_synthesis",
        response_class=FileResponse,
        responses={
            200: {
                "content": {
                    "application/zip": {
                        "schema": {"type": "string", "format": "binary"}
                    }
                },
            }
        },
        tags=["音声合成"],
        summary="複数まとめて音声合成する",
    )
    def multi_synthesis(
        queries: list[AudioQuery],
        style_id: StyleId = Query(alias="speaker"),  # noqa: B008
        core_version: str | None = None,
    ) -> FileResponse:
        engine = get_engine(core_version)
        sampling_rate = queries[0].outputSamplingRate

        with NamedTemporaryFile(delete=False) as f:
            with zipfile.ZipFile(f, mode="a") as zip_file:
                for i in range(len(queries)):
                    if queries[i].outputSamplingRate != sampling_rate:
                        raise HTTPException(
                            status_code=422, detail="サンプリングレートが異なるクエリがあります"
                        )

                    with TemporaryFile() as wav_file:
                        wave = engine.synthesize_wave(queries[i], style_id)
                        soundfile.write(
                            file=wav_file,
                            data=wave,
                            samplerate=sampling_rate,
                            format="WAV",
                        )
                        wav_file.seek(0)
                        zip_file.writestr(f"{str(i + 1).zfill(3)}.wav", wav_file.read())

        return FileResponse(
            f.name,
            media_type="application/zip",
            background=BackgroundTask(delete_file, f.name),
        )

    @app.post(
        "/morphable_targets",
        response_model=list[dict[str, MorphableTargetInfo]],
        tags=["音声合成"],
        summary="指定したスタイルに対してエンジン内の話者がモーフィングが可能か判定する",
    )
    def morphable_targets(
        base_style_ids: list[StyleId], core_version: str | None = None
    ) -> list[dict[str, MorphableTargetInfo]]:
        """
        指定されたベーススタイルに対してエンジン内の各話者がモーフィング機能を利用可能か返します。
        モーフィングの許可/禁止は`/speakers`の`speaker.supported_features.synthesis_morphing`に記載されています。
        プロパティが存在しない場合は、モーフィングが許可されているとみなします。
        返り値のスタイルIDはstring型なので注意。
        """
        core = get_core(core_version)

        try:
            speakers = metas_store.load_combined_metas(core=core)
            morphable_targets = get_morphable_targets(
                speakers=speakers, base_style_ids=base_style_ids
            )
            # jsonはint型のキーを持てないので、string型に変換する
            return [
                {str(k): v for k, v in morphable_target.items()}
                for morphable_target in morphable_targets
            ]
        except StyleIdNotFoundError as e:
            raise HTTPException(
                status_code=404, detail=f"該当するスタイル(style_id={e.style_id})が見つかりません"
            )

    @app.post(
        "/synthesis_morphing",
        response_class=FileResponse,
        responses={
            200: {
                "content": {
                    "audio/wav": {"schema": {"type": "string", "format": "binary"}}
                },
            }
        },
        tags=["音声合成"],
        summary="2種類のスタイルでモーフィングした音声を合成する",
    )
    def _synthesis_morphing(
        query: AudioQuery,
        base_style_id: StyleId = Query(alias="base_speaker"),  # noqa: B008
        target_style_id: StyleId = Query(alias="target_speaker"),  # noqa: B008
        morph_rate: float = Query(..., ge=0.0, le=1.0),  # noqa: B008
        core_version: str | None = None,
    ) -> FileResponse:
        """
        指定された2種類のスタイルで音声を合成、指定した割合でモーフィングした音声を得ます。
        モーフィングの割合は`morph_rate`で指定でき、0.0でベースのスタイル、1.0でターゲットのスタイルに近づきます。
        """
        engine = get_engine(core_version)
        core = get_core(core_version)

        try:
            speakers = metas_store.load_combined_metas(core=core)
            speaker_lookup = construct_lookup(speakers=speakers)
            is_permitted = is_synthesis_morphing_permitted(
                speaker_lookup, base_style_id, target_style_id
            )
            if not is_permitted:
                raise HTTPException(
                    status_code=400,
                    detail="指定されたスタイルペアでのモーフィングはできません",
                )
        except StyleIdNotFoundError as e:
            raise HTTPException(
                status_code=404, detail=f"該当するスタイル(style_id={e.style_id})が見つかりません"
            )

        # 生成したパラメータはキャッシュされる
        morph_param = synthesis_morphing_parameter(
            engine=engine,
            core=core,
            query=query,
            base_style_id=base_style_id,
            target_style_id=target_style_id,
        )

        morph_wave = synthesis_morphing(
            morph_param=morph_param,
            morph_rate=morph_rate,
            output_fs=query.outputSamplingRate,
            output_stereo=query.outputStereo,
        )

        with NamedTemporaryFile(delete=False) as f:
            soundfile.write(
                file=f,
                data=morph_wave,
                samplerate=query.outputSamplingRate,
                format="WAV",
            )

        return FileResponse(
            f.name,
            media_type="audio/wav",
            background=BackgroundTask(delete_file, f.name),
        )

    @app.post(
        "/sing_frame_audio_query",
        response_model=FrameAudioQuery,
        tags=["クエリ作成"],
        summary="歌唱音声合成用のクエリを作成する",
    )
    def sing_frame_audio_query(
        score: Score,
        style_id: StyleId = Query(alias="speaker"),  # noqa: B008
        core_version: str | None = None,
    ) -> FrameAudioQuery:
        """
        歌唱音声合成用のクエリの初期値を得ます。ここで得られたクエリはそのまま歌唱音声合成に利用できます。各値の意味は`Schemas`を参照してください。
        """
        engine = get_engine(core_version)
        core = get_core(core_version)
        phonemes, f0, volume = engine.create_sing_phoneme_and_f0_and_volume(
            score, style_id
        )

        return FrameAudioQuery(
            f0=f0,
            volume=volume,
            phonemes=phonemes,
            volumeScale=1,
            outputSamplingRate=core.default_sampling_rate,
            outputStereo=False,
        )

    @app.post(
        "/frame_synthesis",
        response_class=FileResponse,
        responses={
            200: {
                "content": {
                    "audio/wav": {"schema": {"type": "string", "format": "binary"}}
                },
            }
        },
        tags=["音声合成"],
    )
    def frame_synthesis(
        query: FrameAudioQuery,
        style_id: StyleId = Query(alias="speaker"),  # noqa: B008
        core_version: str | None = None,
    ) -> FileResponse:
        """
        歌唱音声合成を行います。
        """
        engine = get_engine(core_version)
        wave = engine.frame_synthsize_wave(query, style_id)

        with NamedTemporaryFile(delete=False) as f:
            soundfile.write(
                file=f, data=wave, samplerate=query.outputSamplingRate, format="WAV"
            )

        return FileResponse(
            f.name,
            media_type="audio/wav",
            background=BackgroundTask(delete_file, f.name),
        )

    @app.post(
        "/connect_waves",
        response_class=FileResponse,
        responses={
            200: {
                "content": {
                    "audio/wav": {"schema": {"type": "string", "format": "binary"}}
                },
            }
        },
        tags=["その他"],
        summary="base64エンコードされた複数のwavデータを一つに結合する",
    )
    def connect_waves(waves: list[str]) -> FileResponse:
        """
        base64エンコードされたwavデータを一纏めにし、wavファイルで返します。
        """
        try:
            waves_nparray, sampling_rate = connect_base64_waves(waves)
        except ConnectBase64WavesException as err:
            raise HTTPException(status_code=422, detail=str(err))

        with NamedTemporaryFile(delete=False) as f:
            soundfile.write(
                file=f,
                data=waves_nparray,
                samplerate=sampling_rate,
                format="WAV",
            )

        return FileResponse(
            f.name,
            media_type="audio/wav",
            background=BackgroundTask(delete_file, f.name),
        )

    @app.get("/presets", response_model=list[Preset], tags=["その他"])
    def get_presets() -> list[Preset]:
        """
        エンジンが保持しているプリセットの設定を返します

        Returns
        -------
        presets: list[Preset]
            プリセットのリスト
        """
        try:
            presets = preset_manager.load_presets()
        except PresetError as err:
            raise HTTPException(status_code=422, detail=str(err))
        return presets

    @app.post(
        "/add_preset",
        response_model=int,
        tags=["その他"],
        dependencies=[Depends(check_disabled_mutable_api)],
    )
    def add_preset(preset: Preset) -> int:
        """
        新しいプリセットを追加します

        Parameters
        -------
        preset: Preset
            新しいプリセット。
            プリセットIDが既存のものと重複している場合は、新規のプリセットIDが採番されます。

        Returns
        -------
        id: int
            追加したプリセットのプリセットID
        """
        try:
            id = preset_manager.add_preset(preset)
        except PresetError as err:
            raise HTTPException(status_code=422, detail=str(err))
        return id

    @app.post(
        "/update_preset",
        response_model=int,
        tags=["その他"],
        dependencies=[Depends(check_disabled_mutable_api)],
    )
    def update_preset(preset: Preset) -> int:
        """
        既存のプリセットを更新します

        Parameters
        -------
        preset: Preset
            更新するプリセット。
            プリセットIDが更新対象と一致している必要があります。

        Returns
        -------
        id: int
            更新したプリセットのプリセットID
        """
        try:
            id = preset_manager.update_preset(preset)
        except PresetError as err:
            raise HTTPException(status_code=422, detail=str(err))
        return id

    @app.post(
        "/delete_preset",
        status_code=204,
        tags=["その他"],
        dependencies=[Depends(check_disabled_mutable_api)],
    )
    def delete_preset(id: int) -> Response:
        """
        既存のプリセットを削除します

        Parameters
        -------
        id: int
            削除するプリセットのプリセットID

        """
        try:
            preset_manager.delete_preset(id)
        except PresetError as err:
            raise HTTPException(status_code=422, detail=str(err))
        return Response(status_code=204)

    @app.get("/version", tags=["その他"])
    def version() -> str:
        return __version__

    @app.get("/core_versions", response_model=list[str], tags=["その他"])
    def core_versions() -> Response:
        return Response(
            content=json.dumps(list(cores.keys())),
            media_type="application/json",
        )

    @app.get("/speakers", response_model=list[Speaker], tags=["その他"])
    def speakers(
        core_version: str | None = None,
    ) -> list[Speaker]:
        speakers = metas_store.load_combined_metas(get_core(core_version))
<<<<<<< HEAD
        return filter_styles(speakers, "speaker")
=======
        return filter_speakers_and_styles(speakers, "speaker")
>>>>>>> 843bd762

    @app.get("/speaker_info", response_model=SpeakerInfo, tags=["その他"])
    def speaker_info(
        speaker_uuid: str,
        core_version: str | None = None,
    ) -> SpeakerInfo:
        """
        指定されたspeaker_uuidに関する情報をjson形式で返します。
        画像や音声はbase64エンコードされたものが返されます。
        """
        return _speaker_info(
            speaker_uuid=speaker_uuid,
            speaker_or_singer="speaker",
            core_version=core_version,
        )

    # FIXME: この関数をどこかに切り出す
    def _speaker_info(
        speaker_uuid: str,
        speaker_or_singer: Literal["speaker", "singer"],
        core_version: str | None,
    ) -> SpeakerInfo:
        # エンジンに含まれる話者メタ情報は、次のディレクトリ構造に従わなければならない：
        # {root_dir}/
        #   speaker_info/
        #       {speaker_uuid_0}/
        #           policy.md
        #           portrait.png
        #           icons/
        #               {id_0}.png
        #               {id_1}.png
        #               ...
        #           portraits/
        #               {id_0}.png
        #               {id_1}.png
        #               ...
        #           voice_samples/
        #               {id_0}_001.wav
        #               {id_0}_002.wav
        #               {id_0}_003.wav
        #               {id_1}_001.wav
        #               ...
        #       {speaker_uuid_1}/
        #           ...

        # 該当話者の検索
        speakers = parse_obj_as(
            list[Speaker], json.loads(get_core(core_version).speakers)
        )
<<<<<<< HEAD
        speakers = filter_styles(speakers, speaker_or_singer)
=======
        speakers = filter_speakers_and_styles(speakers, speaker_or_singer)
>>>>>>> 843bd762
        for i in range(len(speakers)):
            if speakers[i].speaker_uuid == speaker_uuid:
                speaker = speakers[i]
                break
        else:
            raise HTTPException(status_code=404, detail="該当する話者が見つかりません")

        try:
            speaker_path = root_dir / "speaker_info" / speaker_uuid
            # 話者情報の取得
            # speaker policy
            policy_path = speaker_path / "policy.md"
            policy = policy_path.read_text("utf-8")
            # speaker portrait
            portrait_path = speaker_path / "portrait.png"
            portrait = b64encode_str(portrait_path.read_bytes())
            # スタイル情報の取得
            style_infos = []
            for style in speaker.styles:
                id = style.id
                # style icon
                style_icon_path = speaker_path / "icons" / f"{id}.png"
                icon = b64encode_str(style_icon_path.read_bytes())
                # style portrait
                style_portrait_path = speaker_path / "portraits" / f"{id}.png"
                style_portrait = None
                if style_portrait_path.exists():
                    style_portrait = b64encode_str(style_portrait_path.read_bytes())
                # voice samples
                voice_samples = [
                    b64encode_str(
                        (
                            speaker_path
                            / "voice_samples/{}_{}.wav".format(id, str(j + 1).zfill(3))
                        ).read_bytes()
                    )
                    for j in range(3)
                ]
                style_infos.append(
                    {
                        "id": id,
                        "icon": icon,
                        "portrait": style_portrait,
                        "voice_samples": voice_samples,
                    }
                )
        except FileNotFoundError:
            import traceback

            traceback.print_exc()
            raise HTTPException(status_code=500, detail="追加情報が見つかりませんでした")

        ret_data = SpeakerInfo(
            policy=policy,
            portrait=portrait,
            style_infos=style_infos,
        )
        return ret_data

    @app.get("/singers", response_model=list[Speaker], tags=["その他"])
    def singers(
        core_version: str | None = None,
    ) -> list[Speaker]:
        singers = metas_store.load_combined_metas(get_core(core_version))
<<<<<<< HEAD
        return filter_styles(singers, "singer")
=======
        return filter_speakers_and_styles(singers, "singer")
>>>>>>> 843bd762

    @app.get("/singer_info", response_model=SpeakerInfo, tags=["その他"])
    def singer_info(
        speaker_uuid: str,
        core_version: str | None = None,
    ) -> SpeakerInfo:
        """
        指定されたspeaker_uuidに関する情報をjson形式で返します。
        画像や音声はbase64エンコードされたものが返されます。
<<<<<<< HEAD

        Returns
        -------
        ret_data: SpeakerInfo
=======
>>>>>>> 843bd762
        """
        return _speaker_info(
            speaker_uuid=speaker_uuid,
            speaker_or_singer="singer",
            core_version=core_version,
        )

    if engine_manifest_data.supported_features.manage_library:

        @app.get(
            "/downloadable_libraries",
            response_model=list[DownloadableLibraryInfo],
            tags=["音声ライブラリ管理"],
        )
        def downloadable_libraries() -> list[DownloadableLibraryInfo]:
            """
            ダウンロード可能な音声ライブラリの情報を返します。

            Returns
            -------
            ret_data: list[DownloadableLibrary]
            """
            if not engine_manifest_data.supported_features.manage_library:
                raise HTTPException(status_code=404, detail="この機能は実装されていません")
            return library_manager.downloadable_libraries()

        @app.get(
            "/installed_libraries",
            response_model=dict[str, InstalledLibraryInfo],
            tags=["音声ライブラリ管理"],
        )
        def installed_libraries() -> dict[str, InstalledLibraryInfo]:
            """
            インストールした音声ライブラリの情報を返します。

            Returns
            -------
            ret_data: dict[str, InstalledLibrary]
            """
            if not engine_manifest_data.supported_features.manage_library:
                raise HTTPException(status_code=404, detail="この機能は実装されていません")
            return library_manager.installed_libraries()

        @app.post(
            "/install_library/{library_uuid}",
            status_code=204,
            tags=["音声ライブラリ管理"],
            dependencies=[Depends(check_disabled_mutable_api)],
        )
        async def install_library(
            library_uuid: str,
            request: Request,
        ) -> Response:
            """
            音声ライブラリをインストールします。
            音声ライブラリのZIPファイルをリクエストボディとして送信してください。

            Parameters
            ----------
            library_uuid: str
                音声ライブラリのID
            """
            if not engine_manifest_data.supported_features.manage_library:
                raise HTTPException(status_code=404, detail="この機能は実装されていません")
            archive = BytesIO(await request.body())
            loop = asyncio.get_event_loop()
            await loop.run_in_executor(
                None, library_manager.install_library, library_uuid, archive
            )
            return Response(status_code=204)

        @app.post(
            "/uninstall_library/{library_uuid}",
            status_code=204,
            tags=["音声ライブラリ管理"],
            dependencies=[Depends(check_disabled_mutable_api)],
        )
        def uninstall_library(library_uuid: str) -> Response:
            """
            音声ライブラリをアンインストールします。

            Parameters
            ----------
            library_uuid: str
                音声ライブラリのID
            """
            if not engine_manifest_data.supported_features.manage_library:
                raise HTTPException(status_code=404, detail="この機能は実装されていません")
            library_manager.uninstall_library(library_uuid)
            return Response(status_code=204)

    @app.post("/initialize_speaker", status_code=204, tags=["その他"])
    def initialize_speaker(
        style_id: StyleId = Query(alias="speaker"),  # noqa: B008
        skip_reinit: bool = Query(  # noqa: B008
            default=False, description="既に初期化済みのスタイルの再初期化をスキップするかどうか"
        ),
        core_version: str | None = None,
    ) -> Response:
        """
        指定されたスタイルを初期化します。
        実行しなくても他のAPIは使用できますが、初回実行時に時間がかかることがあります。
        """
        core = get_core(core_version)
        core.initialize_style_id_synthesis(style_id, skip_reinit=skip_reinit)
        return Response(status_code=204)

    @app.get("/is_initialized_speaker", response_model=bool, tags=["その他"])
    def is_initialized_speaker(
        style_id: StyleId = Query(alias="speaker"),  # noqa: B008
        core_version: str | None = None,
    ) -> bool:
        """
        指定されたスタイルが初期化されているかどうかを返します。
        """
        core = get_core(core_version)
        return core.is_initialized_style_id_synthesis(style_id)

    @app.get("/user_dict", response_model=dict[str, UserDictWord], tags=["ユーザー辞書"])
    def get_user_dict_words() -> dict[str, UserDictWord]:
        """
        ユーザー辞書に登録されている単語の一覧を返します。
        単語の表層形(surface)は正規化済みの物を返します。

        Returns
        -------
        dict[str, UserDictWord]
            単語のUUIDとその詳細
        """
        try:
            return read_dict()
        except Exception:
            traceback.print_exc()
            raise HTTPException(status_code=422, detail="辞書の読み込みに失敗しました。")

    @app.post(
        "/user_dict_word",
        response_model=str,
        tags=["ユーザー辞書"],
        dependencies=[Depends(check_disabled_mutable_api)],
    )
    def add_user_dict_word(
        surface: str,
        pronunciation: str,
        accent_type: int,
        word_type: WordTypes | None = None,
        priority: Annotated[int | None, Query(ge=MIN_PRIORITY, le=MAX_PRIORITY)] = None,
    ) -> Response:
        """
        ユーザー辞書に言葉を追加します。

        Parameters
        ----------
        surface : str
            言葉の表層形
        pronunciation: str
            言葉の発音（カタカナ）
        accent_type: int
            アクセント型（音が下がる場所を指す）
        word_type: WordTypes, optional
            PROPER_NOUN（固有名詞）、COMMON_NOUN（普通名詞）、VERB（動詞）、ADJECTIVE（形容詞）、SUFFIX（語尾）のいずれか
        priority: int, optional
            単語の優先度（0から10までの整数）
            数字が大きいほど優先度が高くなる
            1から9までの値を指定することを推奨
        """
        try:
            word_uuid = apply_word(
                surface=surface,
                pronunciation=pronunciation,
                accent_type=accent_type,
                word_type=word_type,
                priority=priority,
            )
            return Response(content=word_uuid)
        except ValidationError as e:
            raise HTTPException(status_code=422, detail="パラメータに誤りがあります。\n" + str(e))
        except Exception:
            traceback.print_exc()
            raise HTTPException(status_code=422, detail="ユーザー辞書への追加に失敗しました。")

    @app.put(
        "/user_dict_word/{word_uuid}",
        status_code=204,
        tags=["ユーザー辞書"],
        dependencies=[Depends(check_disabled_mutable_api)],
    )
    def rewrite_user_dict_word(
        surface: str,
        pronunciation: str,
        accent_type: int,
        word_uuid: str,
        word_type: WordTypes | None = None,
        priority: Annotated[int | None, Query(ge=MIN_PRIORITY, le=MAX_PRIORITY)] = None,
    ) -> Response:
        """
        ユーザー辞書に登録されている言葉を更新します。

        Parameters
        ----------
        surface : str
            言葉の表層形
        pronunciation: str
            言葉の発音（カタカナ）
        accent_type: int
            アクセント型（音が下がる場所を指す）
        word_uuid: str
            更新する言葉のUUID
        word_type: WordTypes, optional
            PROPER_NOUN（固有名詞）、COMMON_NOUN（普通名詞）、VERB（動詞）、ADJECTIVE（形容詞）、SUFFIX（語尾）のいずれか
        priority: int, optional
            単語の優先度（0から10までの整数）
            数字が大きいほど優先度が高くなる
            1から9までの値を指定することを推奨
        """
        try:
            rewrite_word(
                surface=surface,
                pronunciation=pronunciation,
                accent_type=accent_type,
                word_uuid=word_uuid,
                word_type=word_type,
                priority=priority,
            )
            return Response(status_code=204)
        except HTTPException:
            raise
        except ValidationError as e:
            raise HTTPException(status_code=422, detail="パラメータに誤りがあります。\n" + str(e))
        except Exception:
            traceback.print_exc()
            raise HTTPException(status_code=422, detail="ユーザー辞書の更新に失敗しました。")

    @app.delete(
        "/user_dict_word/{word_uuid}",
        status_code=204,
        tags=["ユーザー辞書"],
        dependencies=[Depends(check_disabled_mutable_api)],
    )
    def delete_user_dict_word(word_uuid: str) -> Response:
        """
        ユーザー辞書に登録されている言葉を削除します。

        Parameters
        ----------
        word_uuid: str
            削除する言葉のUUID
        """
        try:
            delete_word(word_uuid=word_uuid)
            return Response(status_code=204)
        except HTTPException:
            raise
        except Exception:
            traceback.print_exc()
            raise HTTPException(status_code=422, detail="ユーザー辞書の更新に失敗しました。")

    @app.post(
        "/import_user_dict",
        status_code=204,
        tags=["ユーザー辞書"],
        dependencies=[Depends(check_disabled_mutable_api)],
    )
    def import_user_dict_words(
        import_dict_data: dict[str, UserDictWord],
        override: bool,
    ) -> Response:
        """
        他のユーザー辞書をインポートします。

        Parameters
        ----------
        import_dict_data: dict[str, UserDictWord]
            インポートするユーザー辞書のデータ
        override: bool
            重複したエントリがあった場合、上書きするかどうか
        """
        try:
            import_user_dict(dict_data=import_dict_data, override=override)
            return Response(status_code=204)
        except Exception:
            traceback.print_exc()
            raise HTTPException(status_code=422, detail="ユーザー辞書のインポートに失敗しました。")

    @app.get("/supported_devices", response_model=SupportedDevicesInfo, tags=["その他"])
    def supported_devices(
        core_version: str | None = None,
    ) -> Response:
        supported_devices = get_core(core_version).supported_devices
        if supported_devices is None:
            raise HTTPException(status_code=422, detail="非対応の機能です。")
        return Response(
            content=supported_devices,
            media_type="application/json",
        )

    @app.get("/engine_manifest", response_model=EngineManifest, tags=["その他"])
    def engine_manifest() -> EngineManifest:
        return engine_manifest_data

    @app.post(
        "/validate_kana",
        response_model=bool,
        tags=["その他"],
        summary="テキストがAquesTalk 風記法に従っているか判定する",
        responses={
            400: {
                "description": "テキストが不正です",
                "model": ParseKanaBadRequest,
            }
        },
    )
    def validate_kana(text: str) -> bool:
        """
        テキストがAquesTalk 風記法に従っているかどうかを判定します。
        従っていない場合はエラーが返ります。

        Parameters
        ----------
        text: str
            判定する対象の文字列
        """
        try:
            parse_kana(text)
            return True
        except ParseKanaError as err:
            raise HTTPException(
                status_code=400,
                detail=ParseKanaBadRequest(err).dict(),
            )

    @app.get("/setting", response_class=Response, tags=["設定"])
    def setting_get(request: Request) -> Response:
        """
        設定ページを返します。
        """
        settings = setting_loader.load_setting_file()

        brand_name = engine_manifest_data.brand_name
        cors_policy_mode = settings.cors_policy_mode
        allow_origin = settings.allow_origin

        if allow_origin is None:
            allow_origin = ""

        return setting_ui_template.TemplateResponse(
            "ui.html",
            {
                "request": request,
                "brand_name": brand_name,
                "cors_policy_mode": cors_policy_mode,
                "allow_origin": allow_origin,
            },
        )

    @app.post(
        "/setting",
        response_class=Response,
        tags=["設定"],
        dependencies=[Depends(check_disabled_mutable_api)],
    )
    def setting_post(
        cors_policy_mode: CorsPolicyMode = Form(),  # noqa
        allow_origin: str | None = Form(default=None),  # noqa
    ) -> Response:
        """
        設定を更新します。
        """
        settings = Setting(
            cors_policy_mode=cors_policy_mode,
            allow_origin=allow_origin,
        )

        # 更新した設定へ上書き
        setting_loader.dump_setting_file(settings)

        return Response(status_code=204)

    # BaseLibraryInfo/VvlibManifestモデルはAPIとして表には出ないが、エディタ側で利用したいので、手動で追加する
    # ref: https://fastapi.tiangolo.com/advanced/extending-openapi/#modify-the-openapi-schema
    def custom_openapi():
        if app.openapi_schema:
            return app.openapi_schema
        openapi_schema = get_openapi(
            title=app.title,
            version=app.version,
            description=app.description,
            routes=app.routes,
            tags=app.openapi_tags,
            servers=app.servers,
            terms_of_service=app.terms_of_service,
            contact=app.contact,
            license_info=app.license_info,
        )
        openapi_schema["components"]["schemas"][
            "VvlibManifest"
        ] = VvlibManifest.schema()
        # ref_templateを指定しない場合、definitionsを参照してしまうので、手動で指定する
        base_library_info = BaseLibraryInfo.schema(
            ref_template="#/components/schemas/{model}"
        )
        # definitionsは既存のモデルを重複して定義するため、不要なので削除
        del base_library_info["definitions"]
        openapi_schema["components"]["schemas"]["BaseLibraryInfo"] = base_library_info
        app.openapi_schema = openapi_schema
        return openapi_schema

    app.openapi = custom_openapi  # type: ignore[method-assign]

    return app


def main() -> None:
    multiprocessing.freeze_support()

    output_log_utf8 = decide_boolean_from_env("VV_OUTPUT_LOG_UTF8")
    if output_log_utf8:
        set_output_log_utf8()

    parser = argparse.ArgumentParser(description="VOICEVOX のエンジンです。")
    parser.add_argument(
        "--host", type=str, default="127.0.0.1", help="接続を受け付けるホストアドレスです。"
    )
    parser.add_argument("--port", type=int, default=50021, help="接続を受け付けるポート番号です。")
    parser.add_argument("--use_gpu", action="store_true", help="GPUを使って音声合成するようになります。")
    parser.add_argument(
        "--voicevox_dir", type=Path, default=None, help="VOICEVOXのディレクトリパスです。"
    )
    parser.add_argument(
        "--voicelib_dir",
        type=Path,
        default=None,
        action="append",
        help="VOICEVOX COREのディレクトリパスです。",
    )
    parser.add_argument(
        "--runtime_dir",
        type=Path,
        default=None,
        action="append",
        help="VOICEVOX COREで使用するライブラリのディレクトリパスです。",
    )
    parser.add_argument(
        "--enable_mock",
        action="store_true",
        help="VOICEVOX COREを使わずモックで音声合成を行います。",
    )
    parser.add_argument(
        "--enable_cancellable_synthesis",
        action="store_true",
        help="音声合成を途中でキャンセルできるようになります。",
    )
    parser.add_argument(
        "--init_processes",
        type=int,
        default=2,
        help="cancellable_synthesis機能の初期化時に生成するプロセス数です。",
    )
    parser.add_argument(
        "--load_all_models", action="store_true", help="起動時に全ての音声合成モデルを読み込みます。"
    )

    # 引数へcpu_num_threadsの指定がなければ、環境変数をロールします。
    # 環境変数にもない場合は、Noneのままとします。
    # VV_CPU_NUM_THREADSが空文字列でなく数値でもない場合、エラー終了します。
    parser.add_argument(
        "--cpu_num_threads",
        type=int,
        default=os.getenv("VV_CPU_NUM_THREADS") or None,
        help=(
            "音声合成を行うスレッド数です。指定しない場合、代わりに環境変数 VV_CPU_NUM_THREADS の値が使われます。"
            "VV_CPU_NUM_THREADS が空文字列でなく数値でもない場合はエラー終了します。"
        ),
    )

    parser.add_argument(
        "--output_log_utf8",
        action="store_true",
        help=(
            "ログ出力をUTF-8でおこないます。指定しない場合、代わりに環境変数 VV_OUTPUT_LOG_UTF8 の値が使われます。"
            "VV_OUTPUT_LOG_UTF8 の値が1の場合はUTF-8で、0または空文字、値がない場合は環境によって自動的に決定されます。"
        ),
    )

    parser.add_argument(
        "--cors_policy_mode",
        type=CorsPolicyMode,
        choices=list(CorsPolicyMode),
        default=None,
        help=(
            "CORSの許可モード。allまたはlocalappsが指定できます。allはすべてを許可します。"
            "localappsはオリジン間リソース共有ポリシーを、app://.とlocalhost関連に限定します。"
            "その他のオリジンはallow_originオプションで追加できます。デフォルトはlocalapps。"
            "このオプションは--setting_fileで指定される設定ファイルよりも優先されます。"
        ),
    )

    parser.add_argument(
        "--allow_origin",
        nargs="*",
        help=(
            "許可するオリジンを指定します。スペースで区切ることで複数指定できます。"
            "このオプションは--setting_fileで指定される設定ファイルよりも優先されます。"
        ),
    )

    parser.add_argument(
        "--setting_file", type=Path, default=USER_SETTING_PATH, help="設定ファイルを指定できます。"
    )

    parser.add_argument(
        "--preset_file",
        type=Path,
        default=None,
        help=(
            "プリセットファイルを指定できます。"
            "指定がない場合、環境変数 VV_PRESET_FILE、--voicevox_dirのpresets.yaml、"
            "実行ファイルのディレクトリのpresets.yamlを順に探します。"
        ),
    )

    parser.add_argument(
        "--disable_mutable_api",
        action="store_true",
        help=(
            "辞書登録や設定変更など、エンジンの静的なデータを変更するAPIを無効化します。"
            "指定しない場合、代わりに環境変数 VV_DISABLE_MUTABLE_API の値が使われます。"
            "VV_DISABLE_MUTABLE_API の値が1の場合は無効化で、0または空文字、値がない場合は無視されます。"
        ),
    )

    args = parser.parse_args()

    if args.output_log_utf8:
        set_output_log_utf8()

    # Synthesis Engine
    use_gpu: bool = args.use_gpu
    voicevox_dir: Path | None = args.voicevox_dir
    voicelib_dirs: list[Path] | None = args.voicelib_dir
    runtime_dirs: list[Path] | None = args.runtime_dir
    enable_mock: bool = args.enable_mock
    cpu_num_threads: int | None = args.cpu_num_threads
    load_all_models: bool = args.load_all_models

    cores = initialize_cores(
        use_gpu=use_gpu,
        voicelib_dirs=voicelib_dirs,
        voicevox_dir=voicevox_dir,
        runtime_dirs=runtime_dirs,
        cpu_num_threads=cpu_num_threads,
        enable_mock=enable_mock,
        load_all_models=load_all_models,
    )
    tts_engines = make_tts_engines_from_cores(cores)
    assert len(tts_engines) != 0, "音声合成エンジンがありません。"
    latest_core_version = get_latest_core_version(versions=list(tts_engines.keys()))

    # Cancellable Engine
    enable_cancellable_synthesis: bool = args.enable_cancellable_synthesis
    init_processes: int = args.init_processes

    cancellable_engine: CancellableEngine | None = None
    if enable_cancellable_synthesis:
        cancellable_engine = CancellableEngine(
            init_processes=init_processes,
            use_gpu=use_gpu,
            voicelib_dirs=voicelib_dirs,
            voicevox_dir=voicevox_dir,
            runtime_dirs=runtime_dirs,
            cpu_num_threads=cpu_num_threads,
            enable_mock=enable_mock,
        )

    root_dir: Path | None = voicevox_dir
    if root_dir is None:
        root_dir = engine_root()

    setting_loader = SettingLoader(args.setting_file)

    settings = setting_loader.load_setting_file()

    cors_policy_mode: CorsPolicyMode | None = args.cors_policy_mode
    if cors_policy_mode is None:
        cors_policy_mode = settings.cors_policy_mode

    allow_origin = None
    if args.allow_origin is not None:
        allow_origin = args.allow_origin
    elif settings.allow_origin is not None:
        allow_origin = settings.allow_origin.split(" ")

    # Preset Manager
    # preset_pathの優先順: 引数、環境変数、voicevox_dir、実行ファイルのディレクトリ
    # ファイルの存在に関わらず、優先順で最初に指定されたパスをプリセットファイルとして使用する
    preset_path: Path | None = args.preset_file
    if preset_path is None:
        # 引数 --preset_file の指定がない場合
        env_preset_path = os.getenv("VV_PRESET_FILE")
        if env_preset_path is not None and len(env_preset_path) != 0:
            # 環境変数 VV_PRESET_FILE の指定がある場合
            preset_path = Path(env_preset_path)
        else:
            # 環境変数 VV_PRESET_FILE の指定がない場合
            preset_path = root_dir / "presets.yaml"

    preset_manager = PresetManager(
        preset_path=preset_path,
    )

    disable_mutable_api: bool = args.disable_mutable_api | decide_boolean_from_env(
        "VV_DISABLE_MUTABLE_API"
    )

    uvicorn.run(
        generate_app(
            tts_engines,
            cores,
            latest_core_version,
            setting_loader,
            preset_manager=preset_manager,
            cancellable_engine=cancellable_engine,
            root_dir=root_dir,
            cors_policy_mode=cors_policy_mode,
            allow_origin=allow_origin,
            disable_mutable_api=disable_mutable_api,
        ),
        host=args.host,
        port=args.port,
    )


if __name__ == "__main__":
    main()<|MERGE_RESOLUTION|>--- conflicted
+++ resolved
@@ -35,15 +35,11 @@
 from voicevox_engine.engine_manifest.EngineManifestLoader import EngineManifestLoader
 from voicevox_engine.library_manager import LibraryManager
 from voicevox_engine.metas.Metas import StyleId
-<<<<<<< HEAD
-from voicevox_engine.metas.MetasStore import MetasStore, construct_lookup, filter_styles
-=======
 from voicevox_engine.metas.MetasStore import (
     MetasStore,
     construct_lookup,
     filter_speakers_and_styles,
 )
->>>>>>> 843bd762
 from voicevox_engine.model import (
     AccentPhrase,
     AudioQuery,
@@ -853,11 +849,7 @@
         core_version: str | None = None,
     ) -> list[Speaker]:
         speakers = metas_store.load_combined_metas(get_core(core_version))
-<<<<<<< HEAD
-        return filter_styles(speakers, "speaker")
-=======
         return filter_speakers_and_styles(speakers, "speaker")
->>>>>>> 843bd762
 
     @app.get("/speaker_info", response_model=SpeakerInfo, tags=["その他"])
     def speaker_info(
@@ -907,11 +899,7 @@
         speakers = parse_obj_as(
             list[Speaker], json.loads(get_core(core_version).speakers)
         )
-<<<<<<< HEAD
-        speakers = filter_styles(speakers, speaker_or_singer)
-=======
         speakers = filter_speakers_and_styles(speakers, speaker_or_singer)
->>>>>>> 843bd762
         for i in range(len(speakers)):
             if speakers[i].speaker_uuid == speaker_uuid:
                 speaker = speakers[i]
@@ -976,11 +964,7 @@
         core_version: str | None = None,
     ) -> list[Speaker]:
         singers = metas_store.load_combined_metas(get_core(core_version))
-<<<<<<< HEAD
-        return filter_styles(singers, "singer")
-=======
         return filter_speakers_and_styles(singers, "singer")
->>>>>>> 843bd762
 
     @app.get("/singer_info", response_model=SpeakerInfo, tags=["その他"])
     def singer_info(
@@ -990,13 +974,6 @@
         """
         指定されたspeaker_uuidに関する情報をjson形式で返します。
         画像や音声はbase64エンコードされたものが返されます。
-<<<<<<< HEAD
-
-        Returns
-        -------
-        ret_data: SpeakerInfo
-=======
->>>>>>> 843bd762
         """
         return _speaker_info(
             speaker_uuid=speaker_uuid,
