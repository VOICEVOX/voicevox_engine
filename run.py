import argparse
import multiprocessing
import os
import sys
from collections.abc import AsyncIterator
from contextlib import asynccontextmanager
from io import TextIOWrapper
from pathlib import Path
from typing import Optional

import uvicorn
from fastapi import FastAPI, HTTPException
<<<<<<< HEAD
=======
from fastapi.responses import HTMLResponse
from fastapi.templating import Jinja2Templates
>>>>>>> 5fcd68ba

from voicevox_engine import __version__
from voicevox_engine.app.dependencies import deprecated_mutable_api
from voicevox_engine.app.middlewares import configure_middlewares
from voicevox_engine.app.openapi_schema import configure_openapi_schema
from voicevox_engine.app.routers.engine_info import generate_engine_info_router
from voicevox_engine.app.routers.library import generate_library_router
from voicevox_engine.app.routers.morphing import generate_morphing_router
from voicevox_engine.app.routers.preset import generate_preset_router
from voicevox_engine.app.routers.setting import generate_setting_router
from voicevox_engine.app.routers.speaker import generate_speaker_router
from voicevox_engine.app.routers.tts_pipeline import generate_tts_pipeline_router
from voicevox_engine.app.routers.user_dict import generate_user_dict_router
from voicevox_engine.cancellable_engine import CancellableEngine
from voicevox_engine.core.core_adapter import CoreAdapter
from voicevox_engine.core.core_initializer import initialize_cores
from voicevox_engine.engine_manifest.EngineManifestLoader import EngineManifestLoader
from voicevox_engine.library_manager import LibraryManager
from voicevox_engine.metas.MetasStore import MetasStore
from voicevox_engine.preset.PresetManager import PresetManager
from voicevox_engine.setting.Setting import CorsPolicyMode
from voicevox_engine.setting.SettingLoader import USER_SETTING_PATH, SettingHandler
from voicevox_engine.tts_pipeline.tts_engine import (
    TTSEngine,
    make_tts_engines_from_cores,
)
from voicevox_engine.user_dict.user_dict import update_dict
from voicevox_engine.utility.core_version_utility import get_latest_version
from voicevox_engine.utility.path_utility import engine_root, get_save_dir
from voicevox_engine.utility.run_utility import decide_boolean_from_env


def set_output_log_utf8() -> None:
    """
    stdout/stderrのエンコーディングをUTF-8に切り替える関数
    """
    # コンソールがない環境だとNone https://docs.python.org/ja/3/library/sys.html#sys.__stdin__
    if sys.stdout is not None:
        if isinstance(sys.stdout, TextIOWrapper):
            sys.stdout.reconfigure(encoding="utf-8")
        else:
            # バッファを全て出力する
            sys.stdout.flush()
            try:
                sys.stdout = TextIOWrapper(
                    sys.stdout.buffer, encoding="utf-8", errors="backslashreplace"
                )
            except AttributeError:
                # stdout.bufferがない場合は無視
                pass
    if sys.stderr is not None:
        if isinstance(sys.stderr, TextIOWrapper):
            sys.stderr.reconfigure(encoding="utf-8")
        else:
            sys.stderr.flush()
            try:
                sys.stderr = TextIOWrapper(
                    sys.stderr.buffer, encoding="utf-8", errors="backslashreplace"
                )
            except AttributeError:
                # stderr.bufferがない場合は無視
                pass


def generate_app(
    tts_engines: dict[str, TTSEngine],
    cores: dict[str, CoreAdapter],
    latest_core_version: str,
    setting_loader: SettingHandler,
    preset_manager: PresetManager,
    cancellable_engine: CancellableEngine | None = None,
    root_dir: Optional[Path] = None,
    cors_policy_mode: CorsPolicyMode = CorsPolicyMode.localapps,
    allow_origin: Optional[list[str]] = None,
    disable_mutable_api: bool = False,
) -> FastAPI:
    if root_dir is None:
        root_dir = engine_root()

    @asynccontextmanager
    async def lifespan(app: FastAPI) -> AsyncIterator[None]:
        update_dict()
        yield

    app = FastAPI(
        title="VOICEVOX Engine",
        description="VOICEVOXの音声合成エンジンです。",
        version=__version__,
        lifespan=lifespan,
    )
    app = configure_middlewares(app, cors_policy_mode, allow_origin)

    if disable_mutable_api:
        deprecated_mutable_api.enable = False

    engine_manifest_data = EngineManifestLoader(
        engine_root() / "engine_manifest.json", engine_root()
    ).load_manifest()
    library_manager = LibraryManager(
        get_save_dir() / "installed_libraries",
        engine_manifest_data.supported_vvlib_manifest_version,
        engine_manifest_data.brand_name,
        engine_manifest_data.name,
        engine_manifest_data.uuid,
    )

    metas_store = MetasStore(root_dir / "speaker_info")

<<<<<<< HEAD
    # @app.on_event("startup")
    # async def start_catch_disconnection():
    #     if cancellable_engine is not None:
    #         loop = asyncio.get_event_loop()
    #         _ = loop.create_task(cancellable_engine.catch_disconnection())
=======
    setting_ui_template = Jinja2Templates(
        directory=engine_root() / "ui_template",
        variable_start_string="<JINJA_PRE>",
        variable_end_string="<JINJA_POST>",
    )
>>>>>>> 5fcd68ba

    def get_engine(core_version: Optional[str]) -> TTSEngine:
        if core_version is None:
            return tts_engines[latest_core_version]
        if core_version in tts_engines:
            return tts_engines[core_version]
        raise HTTPException(status_code=422, detail="不明なバージョンです")

    def get_core(core_version: Optional[str]) -> CoreAdapter:
        """指定したバージョンのコアを取得する"""
        if core_version is None:
            return cores[latest_core_version]
        if core_version in cores:
            return cores[core_version]
        raise HTTPException(status_code=422, detail="不明なバージョンです")

    app.include_router(
        generate_tts_pipeline_router(
            get_engine, get_core, preset_manager, cancellable_engine
        )
    )
    app.include_router(generate_morphing_router(get_engine, get_core, metas_store))
    app.include_router(generate_preset_router(preset_manager))
    app.include_router(generate_speaker_router(get_core, metas_store, root_dir))
    if engine_manifest_data.supported_features.manage_library:
        app.include_router(
            generate_library_router(engine_manifest_data, library_manager)
        )
    app.include_router(generate_user_dict_router())
    app.include_router(
        generate_engine_info_router(get_core, cores, engine_manifest_data)
    )
    app.include_router(generate_setting_router(setting_loader, engine_manifest_data))

    @app.get("/", response_class=HTMLResponse, tags=["その他"])
    async def get_portal() -> str:
        """ポータルページを返します。"""
        engine_name = engine_manifest_data.name

        return f"""
        <html>
            <head>
                <title>{engine_name}</title>
            </head>
            <body>
                <h1>{engine_name}</h1>
                {engine_name} へようこそ！
                <ul>
                    <li><a href='/setting'>設定</a></li>
                    <li><a href='/docs'>API ドキュメント</a></li>
        </ul></body></html>
        """

    app = configure_openapi_schema(app)

    return app


def main() -> None:
    multiprocessing.freeze_support()

    output_log_utf8 = decide_boolean_from_env("VV_OUTPUT_LOG_UTF8")
    if output_log_utf8:
        set_output_log_utf8()

    parser = argparse.ArgumentParser(description="VOICEVOX のエンジンです。")
    # Uvicorn でバインドするアドレスを "localhost" にすることで IPv4 (127.0.0.1) と IPv6 ([::1]) の両方でリッスンできます.
    # これは Uvicorn のドキュメントに記載されていない挙動です; 将来のアップデートにより動作しなくなる可能性があります.
    # ref: https://github.com/VOICEVOX/voicevox_engine/pull/647#issuecomment-1540204653
    parser.add_argument(
        "--host",
        type=str,
        default="localhost",
        help="接続を受け付けるホストアドレスです。",
    )
    parser.add_argument(
        "--port", type=int, default=50021, help="接続を受け付けるポート番号です。"
    )
    parser.add_argument(
        "--use_gpu", action="store_true", help="GPUを使って音声合成するようになります。"
    )
    parser.add_argument(
        "--voicevox_dir",
        type=Path,
        default=None,
        help="VOICEVOXのディレクトリパスです。",
    )
    parser.add_argument(
        "--voicelib_dir",
        type=Path,
        default=None,
        action="append",
        help="VOICEVOX COREのディレクトリパスです。",
    )
    parser.add_argument(
        "--runtime_dir",
        type=Path,
        default=None,
        action="append",
        help="VOICEVOX COREで使用するライブラリのディレクトリパスです。",
    )
    parser.add_argument(
        "--enable_mock",
        action="store_true",
        help="VOICEVOX COREを使わずモックで音声合成を行います。",
    )
    parser.add_argument(
        "--enable_cancellable_synthesis",
        action="store_true",
        help="音声合成を途中でキャンセルできるようになります。",
    )
    parser.add_argument(
        "--init_processes",
        type=int,
        default=2,
        help="cancellable_synthesis機能の初期化時に生成するプロセス数です。",
    )
    parser.add_argument(
        "--load_all_models",
        action="store_true",
        help="起動時に全ての音声合成モデルを読み込みます。",
    )

    # 引数へcpu_num_threadsの指定がなければ、環境変数をロールします。
    # 環境変数にもない場合は、Noneのままとします。
    # VV_CPU_NUM_THREADSが空文字列でなく数値でもない場合、エラー終了します。
    parser.add_argument(
        "--cpu_num_threads",
        type=int,
        default=os.getenv("VV_CPU_NUM_THREADS") or None,
        help=(
            "音声合成を行うスレッド数です。指定しない場合、代わりに環境変数 VV_CPU_NUM_THREADS の値が使われます。"
            "VV_CPU_NUM_THREADS が空文字列でなく数値でもない場合はエラー終了します。"
        ),
    )

    parser.add_argument(
        "--output_log_utf8",
        action="store_true",
        help=(
            "ログ出力をUTF-8でおこないます。指定しない場合、代わりに環境変数 VV_OUTPUT_LOG_UTF8 の値が使われます。"
            "VV_OUTPUT_LOG_UTF8 の値が1の場合はUTF-8で、0または空文字、値がない場合は環境によって自動的に決定されます。"
        ),
    )

    parser.add_argument(
        "--cors_policy_mode",
        type=CorsPolicyMode,
        choices=list(CorsPolicyMode),
        default=None,
        help=(
            "CORSの許可モード。allまたはlocalappsが指定できます。allはすべてを許可します。"
            "localappsはオリジン間リソース共有ポリシーを、app://.とlocalhost関連に限定します。"
            "その他のオリジンはallow_originオプションで追加できます。デフォルトはlocalapps。"
            "このオプションは--setting_fileで指定される設定ファイルよりも優先されます。"
        ),
    )

    parser.add_argument(
        "--allow_origin",
        nargs="*",
        help=(
            "許可するオリジンを指定します。スペースで区切ることで複数指定できます。"
            "このオプションは--setting_fileで指定される設定ファイルよりも優先されます。"
        ),
    )

    parser.add_argument(
        "--setting_file",
        type=Path,
        default=USER_SETTING_PATH,
        help="設定ファイルを指定できます。",
    )

    parser.add_argument(
        "--preset_file",
        type=Path,
        default=None,
        help=(
            "プリセットファイルを指定できます。"
            "指定がない場合、環境変数 VV_PRESET_FILE、--voicevox_dirのpresets.yaml、"
            "実行ファイルのディレクトリのpresets.yamlを順に探します。"
        ),
    )

    parser.add_argument(
        "--disable_mutable_api",
        action="store_true",
        help=(
            "辞書登録や設定変更など、エンジンの静的なデータを変更するAPIを無効化します。"
            "指定しない場合、代わりに環境変数 VV_DISABLE_MUTABLE_API の値が使われます。"
            "VV_DISABLE_MUTABLE_API の値が1の場合は無効化で、0または空文字、値がない場合は無視されます。"
        ),
    )

    args = parser.parse_args()

    if args.output_log_utf8:
        set_output_log_utf8()

    # Synthesis Engine
    use_gpu: bool = args.use_gpu
    voicevox_dir: Path | None = args.voicevox_dir
    voicelib_dirs: list[Path] | None = args.voicelib_dir
    runtime_dirs: list[Path] | None = args.runtime_dir
    enable_mock: bool = args.enable_mock
    cpu_num_threads: int | None = args.cpu_num_threads
    load_all_models: bool = args.load_all_models

    cores = initialize_cores(
        use_gpu=use_gpu,
        voicelib_dirs=voicelib_dirs,
        voicevox_dir=voicevox_dir,
        runtime_dirs=runtime_dirs,
        cpu_num_threads=cpu_num_threads,
        enable_mock=enable_mock,
        load_all_models=load_all_models,
    )
    tts_engines = make_tts_engines_from_cores(cores)
    assert len(tts_engines) != 0, "音声合成エンジンがありません。"
    latest_core_version = get_latest_version(list(tts_engines.keys()))

    # Cancellable Engine
    enable_cancellable_synthesis: bool = args.enable_cancellable_synthesis
    init_processes: int = args.init_processes

    cancellable_engine: CancellableEngine | None = None
    if enable_cancellable_synthesis:
        cancellable_engine = CancellableEngine(
            init_processes=init_processes,
            use_gpu=use_gpu,
            voicelib_dirs=voicelib_dirs,
            voicevox_dir=voicevox_dir,
            runtime_dirs=runtime_dirs,
            cpu_num_threads=cpu_num_threads,
            enable_mock=enable_mock,
        )

    root_dir: Path | None = voicevox_dir
    if root_dir is None:
        root_dir = engine_root()

    setting_loader = SettingHandler(args.setting_file)

    settings = setting_loader.load()

    cors_policy_mode: CorsPolicyMode | None = args.cors_policy_mode
    if cors_policy_mode is None:
        cors_policy_mode = settings.cors_policy_mode

    allow_origin = None
    if args.allow_origin is not None:
        allow_origin = args.allow_origin
    elif settings.allow_origin is not None:
        allow_origin = settings.allow_origin.split(" ")

    # Preset Manager
    # preset_pathの優先順: 引数、環境変数、voicevox_dir、実行ファイルのディレクトリ
    # ファイルの存在に関わらず、優先順で最初に指定されたパスをプリセットファイルとして使用する
    preset_path: Path | None = args.preset_file
    if preset_path is None:
        # 引数 --preset_file の指定がない場合
        env_preset_path = os.getenv("VV_PRESET_FILE")
        if env_preset_path is not None and len(env_preset_path) != 0:
            # 環境変数 VV_PRESET_FILE の指定がある場合
            preset_path = Path(env_preset_path)
        else:
            # 環境変数 VV_PRESET_FILE の指定がない場合
            preset_path = root_dir / "presets.yaml"

    preset_manager = PresetManager(
        preset_path=preset_path,
    )

    disable_mutable_api: bool = args.disable_mutable_api | decide_boolean_from_env(
        "VV_DISABLE_MUTABLE_API"
    )

    uvicorn.run(
        generate_app(
            tts_engines,
            cores,
            latest_core_version,
            setting_loader,
            preset_manager=preset_manager,
            cancellable_engine=cancellable_engine,
            root_dir=root_dir,
            cors_policy_mode=cors_policy_mode,
            allow_origin=allow_origin,
            disable_mutable_api=disable_mutable_api,
        ),
        host=args.host,
        port=args.port,
    )


if __name__ == "__main__":
    main()<|MERGE_RESOLUTION|>--- conflicted
+++ resolved
@@ -10,11 +10,7 @@
 
 import uvicorn
 from fastapi import FastAPI, HTTPException
-<<<<<<< HEAD
-=======
 from fastapi.responses import HTMLResponse
-from fastapi.templating import Jinja2Templates
->>>>>>> 5fcd68ba
 
 from voicevox_engine import __version__
 from voicevox_engine.app.dependencies import deprecated_mutable_api
@@ -123,20 +119,6 @@
 
     metas_store = MetasStore(root_dir / "speaker_info")
 
-<<<<<<< HEAD
-    # @app.on_event("startup")
-    # async def start_catch_disconnection():
-    #     if cancellable_engine is not None:
-    #         loop = asyncio.get_event_loop()
-    #         _ = loop.create_task(cancellable_engine.catch_disconnection())
-=======
-    setting_ui_template = Jinja2Templates(
-        directory=engine_root() / "ui_template",
-        variable_start_string="<JINJA_PRE>",
-        variable_end_string="<JINJA_POST>",
-    )
->>>>>>> 5fcd68ba
-
     def get_engine(core_version: Optional[str]) -> TTSEngine:
         if core_version is None:
             return tts_engines[latest_core_version]
