--- conflicted
+++ resolved
@@ -12,11 +12,8 @@
     ('presets.yaml', '.'),
     ('default_setting.yml', '.'),
     ('ui_template', 'ui_template'),
-<<<<<<< HEAD
     ('model', 'model'),
     ('cv_jp.bin', '.')
-=======
->>>>>>> 31b1bc8f
 ]
 datas += collect_data_files('pyopenjtalk')
 
