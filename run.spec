# -*- mode: python ; coding: utf-8 -*-
# このファイルはPyInstallerによって自動生成されたもので、それをカスタマイズして使用しています。
from PyInstaller.utils.hooks import collect_data_files

datas = [
<<<<<<< HEAD
    ("default.csv", "."),
    ("presets.yaml", "."),
    ("default_setting.yaml", "."),
    ("ui_template", "ui_template"),
=======
    ('engine_manifest_assets', 'engine_manifest_assets'),
    ('speaker_info', 'speaker_info'),
    ('engine_manifest.json', '.'),
    ('default.csv', '.'),
    ('licenses.json', '.'),
    ('presets.yaml', '.'),
    ('ui_template', 'ui_template'),
>>>>>>> 6f5c384d
]
datas += collect_data_files("pyopenjtalk")


block_cipher = None


a = Analysis(
    ["run.py"],
    pathex=[],
    binaries=[],
    datas=datas,
    hiddenimports=[],
    hookspath=[],
    hooksconfig={},
    runtime_hooks=[],
    excludes=[],
    win_no_prefer_redirects=False,
    win_private_assemblies=False,
    cipher=block_cipher,
    noarchive=False,
)

pyz = PYZ(a.pure, a.zipped_data, cipher=block_cipher)

exe = EXE(
    pyz,
    a.scripts,
    [],
    exclude_binaries=True,
    name="run",
    debug=False,
    bootloader_ignore_signals=False,
    strip=False,
    upx=True,
    console=True,
    disable_windowed_traceback=False,
    argv_emulation=False,
    target_arch=None,
    codesign_identity=None,
    entitlements_file=None,
    contents_directory="engine_internal",
)

coll = COLLECT(
    exe,
    a.binaries,
    a.zipfiles,
    a.datas,
    strip=False,
    upx=True,
    upx_exclude=[],
    name="run",
)<|MERGE_RESOLUTION|>--- conflicted
+++ resolved
@@ -3,20 +3,9 @@
 from PyInstaller.utils.hooks import collect_data_files
 
 datas = [
-<<<<<<< HEAD
     ("default.csv", "."),
     ("presets.yaml", "."),
-    ("default_setting.yaml", "."),
     ("ui_template", "ui_template"),
-=======
-    ('engine_manifest_assets', 'engine_manifest_assets'),
-    ('speaker_info', 'speaker_info'),
-    ('engine_manifest.json', '.'),
-    ('default.csv', '.'),
-    ('licenses.json', '.'),
-    ('presets.yaml', '.'),
-    ('ui_template', 'ui_template'),
->>>>>>> 6f5c384d
 ]
 datas += collect_data_files("pyopenjtalk")
 
