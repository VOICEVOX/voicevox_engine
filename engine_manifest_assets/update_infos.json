[
  {
    "version": "0.14.1",
<<<<<<< HEAD
    "descriptions": [" AquesTalkライクな記法で生成した音声のバグを修正"],
=======
    "descriptions": ["AquesTalkライクな記法で生成した音声のバグを修正"],
>>>>>>> 8167f21c
    "contributors": []
  },
  {
    "version": "0.14.0",
    "descriptions": [
      "コアをRust言語に移行",
      "セキュリティアップデート",
      "スタイルごとに異なる立ち絵の提供を可能に",
      "VVPPファイルの提供",
      "設定GUIの提供",
      "プリセットの保存",
      "モーフィングAPIの仕様変更",
      "DirectML利用時に適したGPUを自動選択",
      "開発環境の向上",
      "バグ修正"
    ],
    "contributors": [
      "aoirint",
      "Appletigerv",
      "haru3me",
      "Hiroshiba",
      "ksk001100",
      "masinc",
      "misogihagi",
      "My-MC",
      "nebocco",
      "PickledChair",
      "qryxip",
      "qwerty2501",
      "sabonerune",
      "sarisia",
      "Segu-g",
      "sevenc-nanashi",
      "shigobu",
      "smly",
      "takana-v",
      "ts-klassen",
      "whiteball",
      "y-chan"
    ]
  }
]<|MERGE_RESOLUTION|>--- conflicted
+++ resolved
@@ -1,11 +1,7 @@
 [
   {
     "version": "0.14.1",
-<<<<<<< HEAD
-    "descriptions": [" AquesTalkライクな記法で生成した音声のバグを修正"],
-=======
     "descriptions": ["AquesTalkライクな記法で生成した音声のバグを修正"],
->>>>>>> 8167f21c
     "contributors": []
   },
   {
