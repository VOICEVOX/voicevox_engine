[
  {
<<<<<<< HEAD
    "version": "0.14.6",
    "descriptions": [
      "キャラクター「栗田まろん」「あいえるたん」「満別花丸」「琴詠ニア」を追加"
    ],
    "contributors": []
  },
  {
    "version": "0.14.5",
    "descriptions": [
      "キャラクター「中国うさぎ」を追加",
      "キャラクター「波音リツ」「もち子さん」のスタイルを追加"
    ],
    "contributors": []
  },
  {
    "version": "0.14.4",
    "descriptions": [
      "キャラクター「春歌ナナ」「猫使アル」「猫使ビィ」を追加",
      "バグ修正"
    ],
    "contributors": ["Hiroshiba"]
  },
  {
    "version": "0.14.3",
    "descriptions": [
      "キャラクター「†聖騎士 紅桜†」「雀松朱司」「麒ヶ島宗麟」を追加",
      "同時書き込みで辞書が破損する問題を修正"
    ],
    "contributors": ["Hiroshiba"]
  },
  {
    "version": "0.14.2",
    "descriptions": ["DirectML版の生成が遅い問題を修正"],
    "contributors": []
  },
  {
    "version": "0.14.1",
    "descriptions": ["AquesTalkライクな記法で生成した音声のバグを修正"],
    "contributors": []
  },
  {
=======
>>>>>>> 304a425f
    "version": "0.14.0",
    "descriptions": [
      "VOICEVOX Nemoを追加",
      "コアをRust言語に移行",
      "セキュリティアップデート",
      "スタイルごとに異なる立ち絵の提供を可能に",
      "VVPPファイルの提供",
      "設定GUIの提供",
      "プリセットの保存",
      "モーフィングAPIの仕様変更",
      "DirectML利用時に適したGPUを自動選択",
      "開発環境の向上",
      "バグ修正"
    ],
    "contributors": [
      "aoirint",
      "Appletigerv",
      "haru3me",
      "Hiroshiba",
      "ksk001100",
      "masinc",
      "misogihagi",
      "My-MC",
      "nebocco",
      "PickledChair",
      "qryxip",
      "qwerty2501",
      "sabonerune",
      "sarisia",
      "Segu-g",
      "sevenc-nanashi",
      "shigobu",
      "smly",
      "takana-v",
      "ts-klassen",
      "whiteball",
      "y-chan"
    ]
  }
]<|MERGE_RESOLUTION|>--- conflicted
+++ resolved
@@ -1,86 +1,7 @@
 [
   {
-<<<<<<< HEAD
-    "version": "0.14.6",
-    "descriptions": [
-      "キャラクター「栗田まろん」「あいえるたん」「満別花丸」「琴詠ニア」を追加"
-    ],
+    "version": "0.14.0",
+    "descriptions": ["VOICEVOX Nemoを追加"],
     "contributors": []
-  },
-  {
-    "version": "0.14.5",
-    "descriptions": [
-      "キャラクター「中国うさぎ」を追加",
-      "キャラクター「波音リツ」「もち子さん」のスタイルを追加"
-    ],
-    "contributors": []
-  },
-  {
-    "version": "0.14.4",
-    "descriptions": [
-      "キャラクター「春歌ナナ」「猫使アル」「猫使ビィ」を追加",
-      "バグ修正"
-    ],
-    "contributors": ["Hiroshiba"]
-  },
-  {
-    "version": "0.14.3",
-    "descriptions": [
-      "キャラクター「†聖騎士 紅桜†」「雀松朱司」「麒ヶ島宗麟」を追加",
-      "同時書き込みで辞書が破損する問題を修正"
-    ],
-    "contributors": ["Hiroshiba"]
-  },
-  {
-    "version": "0.14.2",
-    "descriptions": ["DirectML版の生成が遅い問題を修正"],
-    "contributors": []
-  },
-  {
-    "version": "0.14.1",
-    "descriptions": ["AquesTalkライクな記法で生成した音声のバグを修正"],
-    "contributors": []
-  },
-  {
-=======
->>>>>>> 304a425f
-    "version": "0.14.0",
-    "descriptions": [
-      "VOICEVOX Nemoを追加",
-      "コアをRust言語に移行",
-      "セキュリティアップデート",
-      "スタイルごとに異なる立ち絵の提供を可能に",
-      "VVPPファイルの提供",
-      "設定GUIの提供",
-      "プリセットの保存",
-      "モーフィングAPIの仕様変更",
-      "DirectML利用時に適したGPUを自動選択",
-      "開発環境の向上",
-      "バグ修正"
-    ],
-    "contributors": [
-      "aoirint",
-      "Appletigerv",
-      "haru3me",
-      "Hiroshiba",
-      "ksk001100",
-      "masinc",
-      "misogihagi",
-      "My-MC",
-      "nebocco",
-      "PickledChair",
-      "qryxip",
-      "qwerty2501",
-      "sabonerune",
-      "sarisia",
-      "Segu-g",
-      "sevenc-nanashi",
-      "shigobu",
-      "smly",
-      "takana-v",
-      "ts-klassen",
-      "whiteball",
-      "y-chan"
-    ]
   }
 ]