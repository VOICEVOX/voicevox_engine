--- conflicted
+++ resolved
@@ -4,11 +4,7 @@
 import traceback
 from collections.abc import Callable
 from pathlib import Path
-<<<<<<< HEAD
-from typing import Final
-=======
-from typing import Any, TypeVar
->>>>>>> 465d3698
+from typing import Any, Final, TypeVar
 from uuid import UUID, uuid4
 
 import numpy as np
