--- conflicted
+++ resolved
@@ -54,158 +54,6 @@
 mutex_openjtalk_dict = threading.Lock()
 
 
-<<<<<<< HEAD
-=======
-@mutex_wrapper(mutex_user_dict)
-def _write_to_json(user_dict: dict[str, UserDictWord], user_dict_path: Path) -> None:
-    """
-    ユーザー辞書ファイルへのユーザー辞書データ書き込み
-    Parameters
-    ----------
-    user_dict : dict[str, UserDictWord]
-        ユーザー辞書データ
-    user_dict_path : Path
-        ユーザー辞書ファイルのパス
-    """
-    converted_user_dict = {}
-    for word_uuid, word in user_dict.items():
-        word_dict = word.dict()
-        word_dict["cost"] = priority2cost(
-            word_dict["context_id"], word_dict["priority"]
-        )
-        del word_dict["priority"]
-        converted_user_dict[word_uuid] = word_dict
-    # 予めjsonに変換できることを確かめる
-    user_dict_json = json.dumps(converted_user_dict, ensure_ascii=False)
-
-    # ユーザー辞書ファイルへの書き込み
-    user_dict_path.write_text(user_dict_json, encoding="utf-8")
-
-
-@mutex_wrapper(mutex_openjtalk_dict)
-def _update_dict(
-    default_dict_path: Path, user_dict_path: Path, compiled_dict_path: Path
-) -> None:
-    """
-    辞書の更新
-    Parameters
-    ----------
-    default_dict_path : Path
-        デフォルト辞書ファイルのパス
-    user_dict_path : Path
-        ユーザー辞書ファイルのパス
-    compiled_dict_path : Path
-        コンパイル済み辞書ファイルのパス
-    """
-    random_string = uuid4()
-    tmp_csv_path = compiled_dict_path.with_suffix(
-        f".dict_csv-{random_string}.tmp"
-    )  # csv形式辞書データの一時保存ファイル
-    tmp_compiled_path = compiled_dict_path.with_suffix(
-        f".dict_compiled-{random_string}.tmp"
-    )  # コンパイル済み辞書データの一時保存ファイル
-
-    try:
-        # 辞書.csvを作成
-        csv_text = ""
-
-        # デフォルト辞書データの追加
-        if not default_dict_path.is_file():
-            print("Warning: Cannot find default dictionary.", file=sys.stderr)
-            return
-        default_dict = default_dict_path.read_text(encoding="utf-8")
-        if default_dict == default_dict.rstrip():
-            default_dict += "\n"
-        csv_text += default_dict
-
-        # ユーザー辞書データの追加
-        user_dict = _read_dict(user_dict_path=user_dict_path)
-        for word_uuid in user_dict:
-            word = user_dict[word_uuid]
-            csv_text += (
-                "{surface},{context_id},{context_id},{cost},{part_of_speech},"
-                + "{part_of_speech_detail_1},{part_of_speech_detail_2},"
-                + "{part_of_speech_detail_3},{inflectional_type},"
-                + "{inflectional_form},{stem},{yomi},{pronunciation},"
-                + "{accent_type}/{mora_count},{accent_associative_rule}\n"
-            ).format(
-                surface=word.surface,
-                context_id=word.context_id,
-                cost=priority2cost(word.context_id, word.priority),
-                part_of_speech=word.part_of_speech,
-                part_of_speech_detail_1=word.part_of_speech_detail_1,
-                part_of_speech_detail_2=word.part_of_speech_detail_2,
-                part_of_speech_detail_3=word.part_of_speech_detail_3,
-                inflectional_type=word.inflectional_type,
-                inflectional_form=word.inflectional_form,
-                stem=word.stem,
-                yomi=word.yomi,
-                pronunciation=word.pronunciation,
-                accent_type=word.accent_type,
-                mora_count=word.mora_count,
-                accent_associative_rule=word.accent_associative_rule,
-            )
-        # 辞書データを辞書.csv へ一時保存
-        tmp_csv_path.write_text(csv_text, encoding="utf-8")
-
-        # 辞書.csvをOpenJTalk用にコンパイル
-        pyopenjtalk.create_user_dict(str(tmp_csv_path), str(tmp_compiled_path))
-        if not tmp_compiled_path.is_file():
-            raise RuntimeError("辞書のコンパイル時にエラーが発生しました。")
-
-        # コンパイル済み辞書の置き換え・読み込み
-        pyopenjtalk.unset_user_dict()
-        tmp_compiled_path.replace(compiled_dict_path)
-        if compiled_dict_path.is_file():
-            pyopenjtalk.set_user_dict(str(compiled_dict_path.resolve(strict=True)))
-
-    except Exception as e:
-        print("Error: Failed to update dictionary.", file=sys.stderr)
-        raise e
-
-    finally:
-        # 後処理
-        if tmp_csv_path.exists():
-            tmp_csv_path.unlink()
-        if tmp_compiled_path.exists():
-            tmp_compiled_path.unlink()
-
-
-@mutex_wrapper(mutex_user_dict)
-def _read_dict(user_dict_path: Path) -> dict[str, UserDictWord]:
-    """
-    ユーザー辞書の読み出し
-    Parameters
-    ----------
-    user_dict_path : Path
-        ユーザー辞書ファイルのパス
-    Returns
-    -------
-    result : dict[str, UserDictWord]
-        ユーザー辞書
-    """
-    # 指定ユーザー辞書が存在しない場合、空辞書を返す
-    if not user_dict_path.is_file():
-        return {}
-
-    with user_dict_path.open(encoding="utf-8") as f:
-        result: dict[str, UserDictWord] = {}
-        for word_uuid, word in json.load(f).items():
-            # cost2priorityで変換を行う際にcontext_idが必要となるが、
-            # 0.12以前の辞書は、context_idがハードコーディングされていたためにユーザー辞書内に保管されていない
-            # ハードコーディングされていたcontext_idは固有名詞を意味するものなので、固有名詞のcontext_idを補完する
-            if word.get("context_id") is None:
-                word["context_id"] = part_of_speech_data[
-                    WordTypes.PROPER_NOUN
-                ].context_id
-            word["priority"] = cost2priority(word["context_id"], word["cost"])
-            del word["cost"]
-            result[str(UUID(word_uuid))] = UserDictWord(**word)
-
-    return result
-
-
->>>>>>> de4c24a6
 class UserDictionary:
     """ユーザー辞書"""
 
@@ -319,7 +167,6 @@
 
         except Exception as e:
             print("Error: Failed to update dictionary.", file=sys.stderr)
-            traceback.print_exc(file=sys.stderr)
             raise e
 
         finally:
