"ユーザー辞書関連の処理"

import json
import sys
import threading
from collections.abc import Callable
from pathlib import Path
from typing import Any, Final, TypeVar
from uuid import UUID, uuid4

import pyopenjtalk
from pydantic import parse_obj_as

from ..utility.path_utility import get_save_dir, resource_root
from .model import UserDictWord
from .user_dict_word import (
    EncodedUserDictWord,
    UserDictInputError,
    WordProperty,
    create_word,
    decode_word,
    encode_word,
    part_of_speech_data,
    priority2cost,
)

F = TypeVar("F", bound=Callable[..., Any])


def mutex_wrapper(lock: threading.Lock) -> Callable[[F], F]:
    def wrap(f: F) -> F:
        def func(*args: Any, **kw: Any) -> Any:
            lock.acquire()
            try:
                return f(*args, **kw)
            finally:
                lock.release()

        return func  # type: ignore

    return wrap


resource_dir = resource_root()
save_dir = get_save_dir()

if not save_dir.is_dir():
    save_dir.mkdir(parents=True)

# デフォルトのファイルパス
DEFAULT_DICT_PATH: Final = resource_dir / "default.csv"  # VOICEVOXデフォルト辞書
_USER_DICT_PATH: Final = save_dir / "user_dict.json"  # ユーザー辞書
_COMPILED_DICT_PATH: Final = save_dir / "user.dic"  # コンパイル済み辞書


# 同時書き込みの制御
mutex_user_dict = threading.Lock()
mutex_openjtalk_dict = threading.Lock()


class UserDictionary:
    """ユーザー辞書"""

    def __init__(
        self,
        default_dict_path: Path = DEFAULT_DICT_PATH,
        user_dict_path: Path = _USER_DICT_PATH,
        compiled_dict_path: Path = _COMPILED_DICT_PATH,
    ) -> None:
        """
        Parameters
        ----------
        default_dict_path : Path
            デフォルト辞書ファイルのパス
        user_dict_path : Path
            ユーザー辞書ファイルのパス
        compiled_dict_path : Path
            コンパイル済み辞書ファイルのパス
        """
        self._default_dict_path = default_dict_path
        self._user_dict_path = user_dict_path
        self._compiled_dict_path = compiled_dict_path
        self.update_dict()

    @mutex_wrapper(mutex_user_dict)
    def _write_to_json(self, user_dict: dict[str, UserDictWord]) -> None:
        """ユーザー辞書データをファイルへ書き込む。"""
        encoded_user_dict: dict[str, dict[str, Any]] = {}
        for word_uuid, word in user_dict.items():
<<<<<<< HEAD
            encoded_user_dict[word_uuid] = encode_word(word).dict()
        user_dict_json = json.dumps(encoded_user_dict, ensure_ascii=False)
        self._user_dict_path.write_text(user_dict_json, encoding="utf-8")
=======
            word_dict = word.model_dump()
            word_dict["cost"] = priority2cost(
                word_dict["context_id"], word_dict["priority"]
            )
            del word_dict["priority"]
            converted_user_dict[word_uuid] = word_dict
        # 予めjsonに変換できることを確かめる
        user_dict_json = json.dumps(converted_user_dict, ensure_ascii=False)

        # ユーザー辞書ファイルへの書き込み
        user_dict_path.write_text(user_dict_json, encoding="utf-8")
>>>>>>> 2513168d

    @mutex_wrapper(mutex_openjtalk_dict)
    def update_dict(self) -> None:
        """辞書を更新する。"""
        default_dict_path = self._default_dict_path
        compiled_dict_path = self._compiled_dict_path

        random_string = uuid4()
        tmp_csv_path = compiled_dict_path.with_suffix(
            f".dict_csv-{random_string}.tmp"
        )  # csv形式辞書データの一時保存ファイル
        tmp_compiled_path = compiled_dict_path.with_suffix(
            f".dict_compiled-{random_string}.tmp"
        )  # コンパイル済み辞書データの一時保存ファイル

        try:
            # 辞書.csvを作成
            csv_text = ""

            # デフォルト辞書データの追加
            if not default_dict_path.is_file():
                print("Warning: Cannot find default dictionary.", file=sys.stderr)
                return
            default_dict = default_dict_path.read_text(encoding="utf-8")
            if default_dict == default_dict.rstrip():
                default_dict += "\n"
            csv_text += default_dict

            # ユーザー辞書データの追加
            user_dict = self.read_dict()
            for word_uuid in user_dict:
                word = user_dict[word_uuid]
                csv_text += (
                    "{surface},{context_id},{context_id},{cost},{part_of_speech},"
                    + "{part_of_speech_detail_1},{part_of_speech_detail_2},"
                    + "{part_of_speech_detail_3},{inflectional_type},"
                    + "{inflectional_form},{stem},{yomi},{pronunciation},"
                    + "{accent_type}/{mora_count},{accent_associative_rule}\n"
                ).format(
                    surface=word.surface,
                    context_id=word.context_id,
                    cost=priority2cost(word.context_id, word.priority),
                    part_of_speech=word.part_of_speech,
                    part_of_speech_detail_1=word.part_of_speech_detail_1,
                    part_of_speech_detail_2=word.part_of_speech_detail_2,
                    part_of_speech_detail_3=word.part_of_speech_detail_3,
                    inflectional_type=word.inflectional_type,
                    inflectional_form=word.inflectional_form,
                    stem=word.stem,
                    yomi=word.yomi,
                    pronunciation=word.pronunciation,
                    accent_type=word.accent_type,
                    mora_count=word.mora_count,
                    accent_associative_rule=word.accent_associative_rule,
                )
            # 辞書データを辞書.csv へ一時保存
            tmp_csv_path.write_text(csv_text, encoding="utf-8")

            # 辞書.csvをOpenJTalk用にコンパイル
            pyopenjtalk.create_user_dict(str(tmp_csv_path), str(tmp_compiled_path))
            if not tmp_compiled_path.is_file():
                raise RuntimeError("辞書のコンパイル時にエラーが発生しました。")

            # コンパイル済み辞書の置き換え・読み込み
            pyopenjtalk.unset_user_dict()
            tmp_compiled_path.replace(compiled_dict_path)
            if compiled_dict_path.is_file():
                pyopenjtalk.set_user_dict(str(compiled_dict_path.resolve(strict=True)))

        except Exception as e:
            print("Error: Failed to update dictionary.", file=sys.stderr)
            raise e

        finally:
            # 後処理
            if tmp_csv_path.exists():
                tmp_csv_path.unlink()
            if tmp_compiled_path.exists():
                tmp_compiled_path.unlink()

    @mutex_wrapper(mutex_user_dict)
    def read_dict(self) -> dict[str, UserDictWord]:
        """ユーザー辞書を読み出す。"""
        # 指定ユーザー辞書が存在しない場合、空辞書を返す
        if not self._user_dict_path.is_file():
            return {}

        with self._user_dict_path.open(encoding="utf-8") as f:
            encoded_dict = parse_obj_as(dict[str, EncodedUserDictWord], json.load(f))
            result: dict[str, UserDictWord] = {}
            for word_uuid, word in encoded_dict.items():
                result[str(UUID(word_uuid))] = decode_word(word)
        return result

    def import_user_dict(
        self, dict_data: dict[str, UserDictWord], override: bool = False
    ) -> None:
        """
        ユーザー辞書をインポートする。
        Parameters
        ----------
        dict_data : dict[str, UserDictWord]
            インポートするユーザー辞書のデータ
        override : bool
            重複したエントリがあった場合、上書きするかどうか
        """
        # インポートする辞書データのバリデーション
        for word_uuid, word in dict_data.items():
            UUID(word_uuid)
            for pos_detail in part_of_speech_data.values():
                if word.context_id == pos_detail.context_id:
                    assert word.part_of_speech == pos_detail.part_of_speech
                    assert (
                        word.part_of_speech_detail_1
                        == pos_detail.part_of_speech_detail_1
                    )
                    assert (
                        word.part_of_speech_detail_2
                        == pos_detail.part_of_speech_detail_2
                    )
                    assert (
                        word.part_of_speech_detail_3
                        == pos_detail.part_of_speech_detail_3
                    )
                    assert (
                        word.accent_associative_rule
                        in pos_detail.accent_associative_rules
                    )
                    break
            else:
                raise ValueError("対応していない品詞です")

        # 既存辞書の読み出し
        old_dict = self.read_dict()

        # 辞書データの更新
        # 重複エントリの上書き
        if override:
            new_dict = {**old_dict, **dict_data}
        # 重複エントリの保持
        else:
            new_dict = {**dict_data, **old_dict}

        # 更新された辞書データの保存と適用
        self._write_to_json(new_dict)
        self.update_dict()

    def apply_word(self, word_property: WordProperty) -> str:
        """新規単語を追加し、その単語に割り当てられた UUID を返す。"""
        # 新規単語の追加による辞書データの更新
        user_dict = self.read_dict()
        word_uuid = str(uuid4())
        user_dict[word_uuid] = create_word(word_property)

        # 更新された辞書データの保存と適用
        self._write_to_json(user_dict)
        self.update_dict()

        return word_uuid

    def rewrite_word(self, word_uuid: str, word_property: WordProperty) -> None:
        """単語 UUID で指定された単語を上書き更新する。"""
        # 既存単語の上書きによる辞書データの更新
        user_dict = self.read_dict()
        if word_uuid not in user_dict:
            raise UserDictInputError("UUIDに該当するワードが見つかりませんでした")
        user_dict[word_uuid] = create_word(word_property)

        # 更新された辞書データの保存と適用
        self._write_to_json(user_dict)
        self.update_dict()

    def delete_word(self, word_uuid: str) -> None:
        """単語UUIDで指定された単語を削除する。"""
        # 既存単語の削除による辞書データの更新
        user_dict = self.read_dict()
        if word_uuid not in user_dict:
            raise UserDictInputError("IDに該当するワードが見つかりませんでした")
        del user_dict[word_uuid]

        # 更新された辞書データの保存と適用
        self._write_to_json(user_dict)
        self.update_dict()<|MERGE_RESOLUTION|>--- conflicted
+++ resolved
@@ -87,23 +87,9 @@
         """ユーザー辞書データをファイルへ書き込む。"""
         encoded_user_dict: dict[str, dict[str, Any]] = {}
         for word_uuid, word in user_dict.items():
-<<<<<<< HEAD
-            encoded_user_dict[word_uuid] = encode_word(word).dict()
+            encoded_user_dict[word_uuid] = encode_word(word).model_dump()
         user_dict_json = json.dumps(encoded_user_dict, ensure_ascii=False)
         self._user_dict_path.write_text(user_dict_json, encoding="utf-8")
-=======
-            word_dict = word.model_dump()
-            word_dict["cost"] = priority2cost(
-                word_dict["context_id"], word_dict["priority"]
-            )
-            del word_dict["priority"]
-            converted_user_dict[word_uuid] = word_dict
-        # 予めjsonに変換できることを確かめる
-        user_dict_json = json.dumps(converted_user_dict, ensure_ascii=False)
-
-        # ユーザー辞書ファイルへの書き込み
-        user_dict_path.write_text(user_dict_json, encoding="utf-8")
->>>>>>> 2513168d
 
     @mutex_wrapper(mutex_openjtalk_dict)
     def update_dict(self) -> None:
