--- conflicted
+++ resolved
@@ -258,18 +258,7 @@
     def apply_word(self, word_property: WordProperty) -> str:
         """新規単語を追加し、その単語に割り当てられた UUID を返す。"""
         # 新規単語の追加による辞書データの更新
-<<<<<<< HEAD
-        word = create_word(
-            surface=surface,
-            pronunciation=pronunciation,
-            accent_type=accent_type,
-            word_type=word_type,
-            priority=priority,
-        )
         user_dict = self.read_dict()
-=======
-        user_dict = _read_dict(user_dict_path=self._user_dict_path)
->>>>>>> 4e131430
         word_uuid = str(uuid4())
         user_dict[word_uuid] = create_word(word_property)
 
