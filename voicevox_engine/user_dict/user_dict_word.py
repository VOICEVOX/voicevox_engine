--- conflicted
+++ resolved
@@ -159,8 +159,7 @@
 def priority2cost(context_id: int, priority: int) -> int:
     assert USER_DICT_MIN_PRIORITY <= priority <= USER_DICT_MAX_PRIORITY
     cost_candidates = _search_cost_candidates(context_id)
-<<<<<<< HEAD
-    return cost_candidates[MAX_PRIORITY - priority]
+    return cost_candidates[USER_DICT_MAX_PRIORITY - priority]
 
 
 @dataclass
@@ -235,7 +234,4 @@
         accent_type=word.accent_type,
         mora_count=word.mora_count,
         accent_associative_rule=word.accent_associative_rule,
-    )
-=======
-    return cost_candidates[USER_DICT_MAX_PRIORITY - priority]
->>>>>>> cd559a20
+    )