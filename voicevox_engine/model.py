from pydantic import BaseModel, Field

from voicevox_engine.tts_pipeline.model import AccentPhrase


class AudioQuery(BaseModel):
    """
    音声合成用のクエリ
    """

    accent_phrases: list[AccentPhrase] = Field(title="アクセント句のリスト")
    speedScale: float = Field(title="全体の話速")
    pitchScale: float = Field(title="全体の音高")
    intonationScale: float = Field(title="全体の抑揚")
    volumeScale: float = Field(title="全体の音量")
    prePhonemeLength: float = Field(title="音声の前の無音時間")
    postPhonemeLength: float = Field(title="音声の後の無音時間")
    outputSamplingRate: int = Field(title="音声データの出力サンプリングレート")
    outputStereo: bool = Field(title="音声データをステレオ出力するか否か")
    kana: str | None = Field(
        title="[読み取り専用]AquesTalk 風記法によるテキスト。音声合成用のクエリとしては無視される"
    )

    def __hash__(self) -> int:
        items = [
            (k, tuple(v)) if isinstance(v, list) else (k, v)
            for k, v in self.__dict__.items()
        ]
        return hash(tuple(sorted(items)))


class MorphableTargetInfo(BaseModel):
    is_morphable: bool = Field(title="指定した話者に対してモーフィングの可否")
    # FIXME: add reason property
    # reason: str | None = Field(title="is_morphableがfalseである場合、その理由")


class StyleIdNotFoundError(LookupError):
    def __init__(self, style_id: int, *args: object, **kywrds: object) -> None:
        self.style_id = style_id
        super().__init__(f"style_id {style_id} is not found.", *args, **kywrds)


<<<<<<< HEAD
class LibrarySpeaker(BaseModel):
    """
    音声ライブラリに含まれる話者の情報
    """

    speaker: Speaker = Field(title="話者情報")
    speaker_info: SpeakerInfo = Field(title="話者の追加情報")


class BaseLibraryInfo(BaseModel):
    """
    音声ライブラリの情報
    """

    name: str = Field(title="音声ライブラリの名前")
    uuid: str = Field(title="音声ライブラリのUUID")
    version: str = Field(title="音声ライブラリのバージョン")
    download_url: str = Field(title="音声ライブラリのダウンロードURL")
    bytes: int = Field(title="音声ライブラリのバイト数")
    speakers: list[LibrarySpeaker] = Field(title="音声ライブラリに含まれる話者のリスト")


# 今後InstalledLibraryInfo同様に拡張する可能性を考え、モデルを分けている
class DownloadableLibraryInfo(BaseLibraryInfo):
    """
    ダウンロード可能な音声ライブラリの情報
    """

    pass


class InstalledLibraryInfo(BaseLibraryInfo):
    """
    インストール済み音声ライブラリの情報
    """

    uninstallable: bool = Field(title="アンインストール可能かどうか")


USER_DICT_MIN_PRIORITY = 0
USER_DICT_MAX_PRIORITY = 10


class UserDictWord(BaseModel):
    """
    辞書のコンパイルに使われる情報
    """

    surface: str = Field(title="表層形")
    priority: int = Field(
        title="優先度", ge=USER_DICT_MIN_PRIORITY, le=USER_DICT_MAX_PRIORITY
    )
    context_id: int = Field(title="文脈ID", default=1348)
    part_of_speech: str = Field(title="品詞")
    part_of_speech_detail_1: str = Field(title="品詞細分類1")
    part_of_speech_detail_2: str = Field(title="品詞細分類2")
    part_of_speech_detail_3: str = Field(title="品詞細分類3")
    inflectional_type: str = Field(title="活用型")
    inflectional_form: str = Field(title="活用形")
    stem: str = Field(title="原形")
    yomi: str = Field(title="読み")
    pronunciation: str = Field(title="発音")
    accent_type: int = Field(title="アクセント型")
    mora_count: int | None = Field(title="モーラ数")
    accent_associative_rule: str = Field(title="アクセント結合規則")

    class Config:
        validate_assignment = True

    @validator("surface")
    def convert_to_zenkaku(cls, surface: str) -> str:
        return surface.translate(
            str.maketrans(
                "".join(chr(0x21 + i) for i in range(94)),
                "".join(chr(0xFF01 + i) for i in range(94)),
            )
        )

    @validator("pronunciation", pre=True)
    def check_is_katakana(cls, pronunciation: str) -> str:
        if not fullmatch(r"[ァ-ヴー]+", pronunciation):
            raise ValueError("発音は有効なカタカナでなくてはいけません。")
        sutegana = ["ァ", "ィ", "ゥ", "ェ", "ォ", "ャ", "ュ", "ョ", "ヮ", "ッ"]
        for i in range(len(pronunciation)):
            if pronunciation[i] in sutegana:
                # 「キャット」のように、捨て仮名が連続する可能性が考えられるので、
                # 「ッ」に関しては「ッ」そのものが連続している場合と、「ッ」の後にほかの捨て仮名が連続する場合のみ無効とする
                if i < len(pronunciation) - 1 and (
                    pronunciation[i + 1] in sutegana[:-1]
                    or (
                        pronunciation[i] == sutegana[-1]
                        and pronunciation[i + 1] == sutegana[-1]
                    )
                ):
                    raise ValueError("無効な発音です。(捨て仮名の連続)")
            if pronunciation[i] == "ヮ":
                if i != 0 and pronunciation[i - 1] not in ["ク", "グ"]:
                    raise ValueError(
                        "無効な発音です。(「くゎ」「ぐゎ」以外の「ゎ」の使用)"
                    )
        return pronunciation

    @validator("mora_count", pre=True, always=True)
    def check_mora_count_and_accent_type(
        cls, mora_count: int | None, values: Any
    ) -> int | None:
        if "pronunciation" not in values or "accent_type" not in values:
            # 適切な場所でエラーを出すようにする
            return mora_count

        if mora_count is None:
            rule_others = (
                "[イ][ェ]|[ヴ][ャュョ]|[トド][ゥ]|[テデ][ィャュョ]|[デ][ェ]|[クグ][ヮ]"
            )
            rule_line_i = "[キシチニヒミリギジビピ][ェャュョ]"
            rule_line_u = "[ツフヴ][ァ]|[ウスツフヴズ][ィ]|[ウツフヴ][ェォ]"
            rule_one_mora = "[ァ-ヴー]"
            mora_count = len(
                findall(
                    f"(?:{rule_others}|{rule_line_i}|{rule_line_u}|{rule_one_mora})",
                    values["pronunciation"],
                )
            )

        if not 0 <= values["accent_type"] <= mora_count:
            raise ValueError(
                "誤ったアクセント型です({})。 expect: 0 <= accent_type <= {}".format(
                    values["accent_type"], mora_count
                )
            )
        return mora_count


class PartOfSpeechDetail(BaseModel):
    """
    品詞ごとの情報
    """

    part_of_speech: str = Field(title="品詞")
    part_of_speech_detail_1: str = Field(title="品詞細分類1")
    part_of_speech_detail_2: str = Field(title="品詞細分類2")
    part_of_speech_detail_3: str = Field(title="品詞細分類3")
    # context_idは辞書の左・右文脈IDのこと
    # https://github.com/VOICEVOX/open_jtalk/blob/427cfd761b78efb6094bea3c5bb8c968f0d711ab/src/mecab-naist-jdic/_left-id.def # noqa
    context_id: int = Field(title="文脈ID")
    cost_candidates: list[int] = Field(title="コストのパーセンタイル")
    accent_associative_rules: list[str] = Field(title="アクセント結合規則の一覧")


class WordTypes(str, Enum):
    """
    fastapiでword_type引数を検証する時に使用するクラス
    """

    PROPER_NOUN = "PROPER_NOUN"
    COMMON_NOUN = "COMMON_NOUN"
    VERB = "VERB"
    ADJECTIVE = "ADJECTIVE"
    SUFFIX = "SUFFIX"


class VvlibManifest(BaseModel):
    """
    vvlib(VOICEVOX Library)に関する情報
    """

    manifest_version: StrictStr = Field(title="マニフェストバージョン")
    name: StrictStr = Field(title="音声ライブラリ名")
    version: StrictStr = Field(title="音声ライブラリバージョン")
    uuid: StrictStr = Field(title="音声ライブラリのUUID")
    brand_name: StrictStr = Field(title="エンジンのブランド名")
    engine_name: StrictStr = Field(title="エンジン名")
    engine_uuid: StrictStr = Field(title="エンジンのUUID")
=======
class SupportedFeaturesInfo(BaseModel):
    """
    エンジンの機能の情報
    """

    support_adjusting_mora: bool = Field(title="モーラが調整可能かどうか")
    support_adjusting_speed_scale: bool = Field(title="話速が調整可能かどうか")
    support_adjusting_pitch_scale: bool = Field(title="音高が調整可能かどうか")
    support_adjusting_intonation_scale: bool = Field(title="抑揚が調整可能かどうか")
    support_adjusting_volume_scale: bool = Field(title="音量が調整可能かどうか")
    support_adjusting_silence_scale: bool = Field(
        title="前後の無音時間が調節可能かどうか"
    )
    support_interrogative_upspeak: bool = Field(
        title="疑似疑問文に対応しているかどうか"
    )
    support_switching_device: bool = Field(title="CPU/GPUの切り替えが可能かどうか")
>>>>>>> 24129fc3
<|MERGE_RESOLUTION|>--- conflicted
+++ resolved
@@ -38,199 +38,4 @@
 class StyleIdNotFoundError(LookupError):
     def __init__(self, style_id: int, *args: object, **kywrds: object) -> None:
         self.style_id = style_id
-        super().__init__(f"style_id {style_id} is not found.", *args, **kywrds)
-
-
-<<<<<<< HEAD
-class LibrarySpeaker(BaseModel):
-    """
-    音声ライブラリに含まれる話者の情報
-    """
-
-    speaker: Speaker = Field(title="話者情報")
-    speaker_info: SpeakerInfo = Field(title="話者の追加情報")
-
-
-class BaseLibraryInfo(BaseModel):
-    """
-    音声ライブラリの情報
-    """
-
-    name: str = Field(title="音声ライブラリの名前")
-    uuid: str = Field(title="音声ライブラリのUUID")
-    version: str = Field(title="音声ライブラリのバージョン")
-    download_url: str = Field(title="音声ライブラリのダウンロードURL")
-    bytes: int = Field(title="音声ライブラリのバイト数")
-    speakers: list[LibrarySpeaker] = Field(title="音声ライブラリに含まれる話者のリスト")
-
-
-# 今後InstalledLibraryInfo同様に拡張する可能性を考え、モデルを分けている
-class DownloadableLibraryInfo(BaseLibraryInfo):
-    """
-    ダウンロード可能な音声ライブラリの情報
-    """
-
-    pass
-
-
-class InstalledLibraryInfo(BaseLibraryInfo):
-    """
-    インストール済み音声ライブラリの情報
-    """
-
-    uninstallable: bool = Field(title="アンインストール可能かどうか")
-
-
-USER_DICT_MIN_PRIORITY = 0
-USER_DICT_MAX_PRIORITY = 10
-
-
-class UserDictWord(BaseModel):
-    """
-    辞書のコンパイルに使われる情報
-    """
-
-    surface: str = Field(title="表層形")
-    priority: int = Field(
-        title="優先度", ge=USER_DICT_MIN_PRIORITY, le=USER_DICT_MAX_PRIORITY
-    )
-    context_id: int = Field(title="文脈ID", default=1348)
-    part_of_speech: str = Field(title="品詞")
-    part_of_speech_detail_1: str = Field(title="品詞細分類1")
-    part_of_speech_detail_2: str = Field(title="品詞細分類2")
-    part_of_speech_detail_3: str = Field(title="品詞細分類3")
-    inflectional_type: str = Field(title="活用型")
-    inflectional_form: str = Field(title="活用形")
-    stem: str = Field(title="原形")
-    yomi: str = Field(title="読み")
-    pronunciation: str = Field(title="発音")
-    accent_type: int = Field(title="アクセント型")
-    mora_count: int | None = Field(title="モーラ数")
-    accent_associative_rule: str = Field(title="アクセント結合規則")
-
-    class Config:
-        validate_assignment = True
-
-    @validator("surface")
-    def convert_to_zenkaku(cls, surface: str) -> str:
-        return surface.translate(
-            str.maketrans(
-                "".join(chr(0x21 + i) for i in range(94)),
-                "".join(chr(0xFF01 + i) for i in range(94)),
-            )
-        )
-
-    @validator("pronunciation", pre=True)
-    def check_is_katakana(cls, pronunciation: str) -> str:
-        if not fullmatch(r"[ァ-ヴー]+", pronunciation):
-            raise ValueError("発音は有効なカタカナでなくてはいけません。")
-        sutegana = ["ァ", "ィ", "ゥ", "ェ", "ォ", "ャ", "ュ", "ョ", "ヮ", "ッ"]
-        for i in range(len(pronunciation)):
-            if pronunciation[i] in sutegana:
-                # 「キャット」のように、捨て仮名が連続する可能性が考えられるので、
-                # 「ッ」に関しては「ッ」そのものが連続している場合と、「ッ」の後にほかの捨て仮名が連続する場合のみ無効とする
-                if i < len(pronunciation) - 1 and (
-                    pronunciation[i + 1] in sutegana[:-1]
-                    or (
-                        pronunciation[i] == sutegana[-1]
-                        and pronunciation[i + 1] == sutegana[-1]
-                    )
-                ):
-                    raise ValueError("無効な発音です。(捨て仮名の連続)")
-            if pronunciation[i] == "ヮ":
-                if i != 0 and pronunciation[i - 1] not in ["ク", "グ"]:
-                    raise ValueError(
-                        "無効な発音です。(「くゎ」「ぐゎ」以外の「ゎ」の使用)"
-                    )
-        return pronunciation
-
-    @validator("mora_count", pre=True, always=True)
-    def check_mora_count_and_accent_type(
-        cls, mora_count: int | None, values: Any
-    ) -> int | None:
-        if "pronunciation" not in values or "accent_type" not in values:
-            # 適切な場所でエラーを出すようにする
-            return mora_count
-
-        if mora_count is None:
-            rule_others = (
-                "[イ][ェ]|[ヴ][ャュョ]|[トド][ゥ]|[テデ][ィャュョ]|[デ][ェ]|[クグ][ヮ]"
-            )
-            rule_line_i = "[キシチニヒミリギジビピ][ェャュョ]"
-            rule_line_u = "[ツフヴ][ァ]|[ウスツフヴズ][ィ]|[ウツフヴ][ェォ]"
-            rule_one_mora = "[ァ-ヴー]"
-            mora_count = len(
-                findall(
-                    f"(?:{rule_others}|{rule_line_i}|{rule_line_u}|{rule_one_mora})",
-                    values["pronunciation"],
-                )
-            )
-
-        if not 0 <= values["accent_type"] <= mora_count:
-            raise ValueError(
-                "誤ったアクセント型です({})。 expect: 0 <= accent_type <= {}".format(
-                    values["accent_type"], mora_count
-                )
-            )
-        return mora_count
-
-
-class PartOfSpeechDetail(BaseModel):
-    """
-    品詞ごとの情報
-    """
-
-    part_of_speech: str = Field(title="品詞")
-    part_of_speech_detail_1: str = Field(title="品詞細分類1")
-    part_of_speech_detail_2: str = Field(title="品詞細分類2")
-    part_of_speech_detail_3: str = Field(title="品詞細分類3")
-    # context_idは辞書の左・右文脈IDのこと
-    # https://github.com/VOICEVOX/open_jtalk/blob/427cfd761b78efb6094bea3c5bb8c968f0d711ab/src/mecab-naist-jdic/_left-id.def # noqa
-    context_id: int = Field(title="文脈ID")
-    cost_candidates: list[int] = Field(title="コストのパーセンタイル")
-    accent_associative_rules: list[str] = Field(title="アクセント結合規則の一覧")
-
-
-class WordTypes(str, Enum):
-    """
-    fastapiでword_type引数を検証する時に使用するクラス
-    """
-
-    PROPER_NOUN = "PROPER_NOUN"
-    COMMON_NOUN = "COMMON_NOUN"
-    VERB = "VERB"
-    ADJECTIVE = "ADJECTIVE"
-    SUFFIX = "SUFFIX"
-
-
-class VvlibManifest(BaseModel):
-    """
-    vvlib(VOICEVOX Library)に関する情報
-    """
-
-    manifest_version: StrictStr = Field(title="マニフェストバージョン")
-    name: StrictStr = Field(title="音声ライブラリ名")
-    version: StrictStr = Field(title="音声ライブラリバージョン")
-    uuid: StrictStr = Field(title="音声ライブラリのUUID")
-    brand_name: StrictStr = Field(title="エンジンのブランド名")
-    engine_name: StrictStr = Field(title="エンジン名")
-    engine_uuid: StrictStr = Field(title="エンジンのUUID")
-=======
-class SupportedFeaturesInfo(BaseModel):
-    """
-    エンジンの機能の情報
-    """
-
-    support_adjusting_mora: bool = Field(title="モーラが調整可能かどうか")
-    support_adjusting_speed_scale: bool = Field(title="話速が調整可能かどうか")
-    support_adjusting_pitch_scale: bool = Field(title="音高が調整可能かどうか")
-    support_adjusting_intonation_scale: bool = Field(title="抑揚が調整可能かどうか")
-    support_adjusting_volume_scale: bool = Field(title="音量が調整可能かどうか")
-    support_adjusting_silence_scale: bool = Field(
-        title="前後の無音時間が調節可能かどうか"
-    )
-    support_interrogative_upspeak: bool = Field(
-        title="疑似疑問文に対応しているかどうか"
-    )
-    support_switching_device: bool = Field(title="CPU/GPUの切り替えが可能かどうか")
->>>>>>> 24129fc3
+        super().__init__(f"style_id {style_id} is not found.", *args, **kywrds)