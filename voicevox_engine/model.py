from enum import Enum
from typing import Any

<<<<<<< HEAD
from pydantic import BaseModel, Field, StrictStr, validator

from voicevox_engine.tts_pipeline.model import AccentPhrase
=======
from pydantic import BaseModel, Field


class Mora(BaseModel):
    """
    モーラ（子音＋母音）ごとの情報
    """

    text: str = Field(title="文字")
    consonant: str | None = Field(title="子音の音素")
    consonant_length: float | None = Field(title="子音の音長")
    vowel: str = Field(title="母音の音素")
    vowel_length: float = Field(title="母音の音長")
    pitch: float = Field(
        title="音高"
    )  # デフォルト値をつけるとts側のOpenAPIで生成されたコードの型がOptionalになる

    def __hash__(self) -> int:
        items = [
            (k, tuple(v)) if isinstance(v, list) else (k, v)
            for k, v in self.__dict__.items()
        ]
        return hash(tuple(sorted(items)))

    class Config:
        validate_assignment = True


class AccentPhrase(BaseModel):
    """
    アクセント句ごとの情報
    """

    moras: list[Mora] = Field(title="モーラのリスト")
    accent: int = Field(title="アクセント箇所")
    pause_mora: Mora | None = Field(title="後ろに無音を付けるかどうか")
    is_interrogative: bool = Field(default=False, title="疑問系かどうか")
>>>>>>> 4b11c23e

from .metas.Metas import Speaker, SpeakerInfo


class AudioQuery(BaseModel):
    """
    音声合成用のクエリ
    """

    accent_phrases: list[AccentPhrase] = Field(title="アクセント句のリスト")
    speedScale: float = Field(title="全体の話速")
    pitchScale: float = Field(title="全体の音高")
    intonationScale: float = Field(title="全体の抑揚")
    volumeScale: float = Field(title="全体の音量")
    prePhonemeLength: float = Field(title="音声の前の無音時間")
    postPhonemeLength: float = Field(title="音声の後の無音時間")
    outputSamplingRate: int = Field(title="音声データの出力サンプリングレート")
    outputStereo: bool = Field(title="音声データをステレオ出力するか否か")
    kana: str | None = Field(
        title="[読み取り専用]AquesTalk 風記法によるテキスト。音声合成用のクエリとしては無視される"
    )

    def __hash__(self) -> int:
        items = [
            (k, tuple(v)) if isinstance(v, list) else (k, v)
            for k, v in self.__dict__.items()
        ]
        return hash(tuple(sorted(items)))


class MorphableTargetInfo(BaseModel):
    is_morphable: bool = Field(title="指定した話者に対してモーフィングの可否")
    # FIXME: add reason property
    # reason: str | None = Field(title="is_morphableがfalseである場合、その理由")


class StyleIdNotFoundError(LookupError):
    def __init__(self, style_id: int, *args: object, **kywrds: object) -> None:
        self.style_id = style_id
        super().__init__(f"style_id {style_id} is not found.", *args, **kywrds)


class SupportedFeaturesInfo(BaseModel):
    """
    エンジンの機能の情報
    """

    support_adjusting_mora: bool = Field(title="モーラが調整可能かどうか")
    support_adjusting_speed_scale: bool = Field(title="話速が調整可能かどうか")
    support_adjusting_pitch_scale: bool = Field(title="音高が調整可能かどうか")
    support_adjusting_intonation_scale: bool = Field(title="抑揚が調整可能かどうか")
    support_adjusting_volume_scale: bool = Field(title="音量が調整可能かどうか")
    support_adjusting_silence_scale: bool = Field(
        title="前後の無音時間が調節可能かどうか"
    )
    support_interrogative_upspeak: bool = Field(
        title="疑似疑問文に対応しているかどうか"
    )
    support_switching_device: bool = Field(title="CPU/GPUの切り替えが可能かどうか")<|MERGE_RESOLUTION|>--- conflicted
+++ resolved
@@ -1,51 +1,6 @@
-from enum import Enum
-from typing import Any
-
-<<<<<<< HEAD
-from pydantic import BaseModel, Field, StrictStr, validator
+from pydantic import BaseModel, Field
 
 from voicevox_engine.tts_pipeline.model import AccentPhrase
-=======
-from pydantic import BaseModel, Field
-
-
-class Mora(BaseModel):
-    """
-    モーラ（子音＋母音）ごとの情報
-    """
-
-    text: str = Field(title="文字")
-    consonant: str | None = Field(title="子音の音素")
-    consonant_length: float | None = Field(title="子音の音長")
-    vowel: str = Field(title="母音の音素")
-    vowel_length: float = Field(title="母音の音長")
-    pitch: float = Field(
-        title="音高"
-    )  # デフォルト値をつけるとts側のOpenAPIで生成されたコードの型がOptionalになる
-
-    def __hash__(self) -> int:
-        items = [
-            (k, tuple(v)) if isinstance(v, list) else (k, v)
-            for k, v in self.__dict__.items()
-        ]
-        return hash(tuple(sorted(items)))
-
-    class Config:
-        validate_assignment = True
-
-
-class AccentPhrase(BaseModel):
-    """
-    アクセント句ごとの情報
-    """
-
-    moras: list[Mora] = Field(title="モーラのリスト")
-    accent: int = Field(title="アクセント箇所")
-    pause_mora: Mora | None = Field(title="後ろに無音を付けるかどうか")
-    is_interrogative: bool = Field(default=False, title="疑問系かどうか")
->>>>>>> 4b11c23e
-
-from .metas.Metas import Speaker, SpeakerInfo
 
 
 class AudioQuery(BaseModel):
