--- conflicted
+++ resolved
@@ -143,7 +143,6 @@
     style_infos: List[StyleInfo] = Field(title="スタイルの追加情報")
 
 
-<<<<<<< HEAD
 class UserDictWord(BaseModel):
     """
     辞書のコンパイルに使われる情報
@@ -224,12 +223,12 @@
 
     next_id: int = Field(title="次に割り当てられるID")
     words: Dict[int, UserDictWord] = Field(title="辞書のコンパイルに使われるワードの情報")
-=======
+
+
 class SupportedDevicesInfo(BaseModel):
     """
     対応しているデバイスの情報
     """
 
     cpu: bool = Field(title="CPUに対応しているか")
-    cuda: bool = Field(title="CUDA(GPU)に対応しているか")
->>>>>>> 4c712533
+    cuda: bool = Field(title="CUDA(GPU)に対応しているか")