--- conflicted
+++ resolved
@@ -2,12 +2,8 @@
 
 import copy
 import math
-<<<<<<< HEAD
 from collections.abc import Generator
-from typing import Final, Literal, TypeAlias
-=======
 from typing import Any, Final, Literal, TypeAlias
->>>>>>> c5b0af35
 
 import numpy as np
 from numpy.typing import NDArray
