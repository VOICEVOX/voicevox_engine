--- conflicted
+++ resolved
@@ -355,33 +355,14 @@
         )
         end_accent_phrase_list = numpy.array(end_accent_phrase_list, dtype=numpy.int64)
 
-<<<<<<< HEAD
         # アクセント句系列から（前後の無音含まない）モーラ系列と（前後の無音含む）音素系列を抽出する
         moras, phonemes = pre_process(accent_phrases)
 
         # 前後無音付加済みの音素系列から子音ID系列・母音ID系列を抽出する
-        consonants, vowels, _ = split_mora(phonemes)
+        consonants, vowels = split_mora(phonemes)
         vowel_ids = numpy.array([p.phoneme_id for p in vowels], dtype=numpy.int64)
         consonant_ids = numpy.array(
             [p.phoneme_id if p else -1 for p in consonants], dtype=numpy.int64
-=======
-        # phonemeに関するデータを取得(変換)する
-        (consonant_phoneme_data_list, vowel_phoneme_data_list) = split_mora(
-            phoneme_data_list
-        )
-
-        # yukarin_sa
-        # Phoneme関連のデータをyukarin_sa_forwarderに渡すための最終処理、リスト内のデータをint64に変換する
-        vowel_phoneme_list = numpy.array(
-            [p.phoneme_id for p in vowel_phoneme_data_list], dtype=numpy.int64
-        )
-        consonant_phoneme_list = numpy.array(
-            [
-                p.phoneme_id if p is not None else -1
-                for p in consonant_phoneme_data_list
-            ],
-            dtype=numpy.int64,
->>>>>>> ab8a5d62
         )
 
         # コアを用いてモーラ音高を生成する
