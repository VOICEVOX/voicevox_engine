"""音声合成エンジン"""

import copy
import math
from typing import Any

import numpy as np
from numpy.typing import NDArray
from soxr import resample

from ..core.core_adapter import CoreAdapter
from ..core.core_initializer import MOCK_VER, CoreManager
from ..core.core_wrapper import CoreWrapper
from ..metas.Metas import StyleId
from ..model import AudioQuery
from .kana_converter import parse_kana
from .model import AccentPhrase, FrameAudioQuery, FramePhoneme, Mora, Note, Score
from .mora_mapping import mora_kana_to_mora_phonemes, mora_phonemes_to_mora_kana
from .phoneme import Phoneme
from .text_analyzer import text_to_accent_phrases

# 疑問文語尾定数
UPSPEAK_LENGTH = 0.15
UPSPEAK_PITCH_ADD = 0.3
UPSPEAK_PITCH_MAX = 6.5


class TalkSingInvalidInputError(Exception):
    """Talk と Sing の不正な入力エラー"""

    pass


# TODO: move mora utility to mora module
def to_flatten_moras(accent_phrases: list[AccentPhrase]) -> list[Mora]:
    """
    アクセント句系列に含まれるモーラの抽出
    Parameters
    ----------
    accent_phrases : list[AccentPhrase]
        アクセント句系列
    Returns
    -------
    moras : list[Mora]
        モーラ系列。ポーズモーラを含む。
    """
    moras: list[Mora] = []
    for accent_phrase in accent_phrases:
        moras += accent_phrase.moras
        if accent_phrase.pause_mora:
            moras += [accent_phrase.pause_mora]
    return moras


def to_flatten_phonemes(moras: list[Mora]) -> list[Phoneme]:
    """モーラ系列から音素系列を抽出する"""
    phonemes: list[Phoneme] = []
    for mora in moras:
        if mora.consonant:
            phonemes += [Phoneme(mora.consonant)]
        phonemes += [(Phoneme(mora.vowel))]
    return phonemes


def _create_one_hot(accent_phrase: AccentPhrase, index: int) -> NDArray[np.int64]:
    """
    アクセント句から指定インデックスのみが 1 の配列 (onehot) を生成する。
    長さ `len(moras)` な配列の指定インデックスを 1 とし、pause_mora を含む場合は末尾に 0 が付加される。
    """
    onehot = np.zeros(len(accent_phrase.moras))
    onehot[index] = 1
    onehot = np.append(onehot, [0] if accent_phrase.pause_mora else [])
    return onehot.astype(np.int64)


def generate_silence_mora(length: float) -> Mora:
    """無音モーラの生成"""
    return Mora(text="　", vowel="sil", vowel_length=length, pitch=0.0)


def apply_interrogative_upspeak(
    accent_phrases: list[AccentPhrase], enable_interrogative_upspeak: bool
) -> list[AccentPhrase]:
    """必要に応じて各アクセント句の末尾へ疑問形モーラ（同一母音・継続長 0.15秒・音高↑）を付与する"""
    # NOTE: 将来的にAudioQueryインスタンスを引数にする予定
    if not enable_interrogative_upspeak:
        return accent_phrases

    for accent_phrase in accent_phrases:
        moras = accent_phrase.moras
        if len(moras) == 0:
            continue
        # 疑問形補正条件: 疑問形アクセント句 & 末尾有声モーラ
        if accent_phrase.is_interrogative and moras[-1].pitch > 0:
            last_mora = copy.deepcopy(moras[-1])
            upspeak_mora = Mora(
                text=mora_phonemes_to_mora_kana[last_mora.vowel],
                consonant=None,
                consonant_length=None,
                vowel=last_mora.vowel,
                vowel_length=UPSPEAK_LENGTH,
                pitch=min(last_mora.pitch + UPSPEAK_PITCH_ADD, UPSPEAK_PITCH_MAX),
            )
            accent_phrase.moras += [upspeak_mora]
    return accent_phrases


def apply_prepost_silence(moras: list[Mora], query: AudioQuery) -> list[Mora]:
    """モーラ系列へ音声合成用のクエリがもつ前後無音（`prePhonemeLength` & `postPhonemeLength`）を付加する"""
    pre_silence_moras = [generate_silence_mora(query.prePhonemeLength)]
    post_silence_moras = [generate_silence_mora(query.postPhonemeLength)]
    moras = pre_silence_moras + moras + post_silence_moras
    return moras


def apply_speed_scale(moras: list[Mora], query: AudioQuery) -> list[Mora]:
    """モーラ系列へ音声合成用のクエリがもつ話速スケール（`speedScale`）を適用する"""
    for mora in moras:
        mora.vowel_length /= query.speedScale
        if mora.consonant_length:
            mora.consonant_length /= query.speedScale
    return moras


def count_frame_per_unit(
    moras: list[Mora],
) -> tuple[NDArray[np.int64], NDArray[np.int64]]:
    """
    音素あたり・モーラあたりのフレーム長を算出する
    Parameters
    ----------
    moras : list[Mora]
        モーラ系列
    Returns
    -------
    frame_per_phoneme : NDArray[np.int64]
        音素あたりのフレーム長。端数丸め。shape = (Phoneme,)
    frame_per_mora : NDArray[np.int64]
        モーラあたりのフレーム長。端数丸め。shape = (Mora,)
    """
    frame_per_phoneme: list[int] = []
    frame_per_mora: list[int] = []
    for mora in moras:
        vowel_frames = _to_frame(mora.vowel_length)
        consonant_frames = (
            _to_frame(mora.consonant_length) if mora.consonant_length is not None else 0
        )
        mora_frames = (
            vowel_frames + consonant_frames
        )  # 音素ごとにフレーム長を算出し、和をモーラのフレーム長とする

        if mora.consonant:
            frame_per_phoneme += [consonant_frames]
        frame_per_phoneme += [vowel_frames]
        frame_per_mora += [mora_frames]

    return (
        np.array(frame_per_phoneme, dtype=np.int64),
        np.array(frame_per_mora, dtype=np.int64),
    )


def _to_frame(sec: float) -> int:
    FRAMERATE = 93.75  # 24000 / 256 [frame/sec]
    # NOTE: `round` は偶数丸め。移植時に取扱い注意。詳細は voicevox_engine#552
    sec_rounded: NDArray[np.float64] = np.round(sec * FRAMERATE)
    return sec_rounded.astype(np.int32).item()


def apply_pitch_scale(moras: list[Mora], query: AudioQuery) -> list[Mora]:
    """モーラ系列へ音声合成用のクエリがもつ音高スケール（`pitchScale`）を適用する"""
    for mora in moras:
        mora.pitch *= 2**query.pitchScale
    return moras


def apply_pause_length(moras: list[Mora], query: AudioQuery) -> list[Mora]:
    """モーラ系列へ音声合成用のクエリがもつ無音時間（`pauseLength`）を適用する"""
    if query.pauseLength is not None:
        for mora in moras:
            if mora.vowel == "pau":
                mora.vowel_length = query.pauseLength
    return moras


def apply_pause_length_scale(moras: list[Mora], query: AudioQuery) -> list[Mora]:
    """モーラ系列へ音声合成用のクエリがもつ無音時間スケール（`pauseLengthScale`）を適用する"""
    for mora in moras:
        if mora.vowel == "pau":
            mora.vowel_length *= query.pauseLengthScale
    return moras


def apply_intonation_scale(moras: list[Mora], query: AudioQuery) -> list[Mora]:
    """モーラ系列へ音声合成用のクエリがもつ抑揚スケール（`intonationScale`）を適用する"""
    # 有声音素 (f0>0) の平均値に対する乖離度をスケール
    voiced = list(filter(lambda mora: mora.pitch > 0, moras))
    mean_f0 = np.mean(list(map(lambda mora: mora.pitch, voiced))).item()
    if mean_f0 != math.nan:  # 空リスト -> NaN
        for mora in voiced:
            mora.pitch = (mora.pitch - mean_f0) * query.intonationScale + mean_f0
    return moras


def apply_volume_scale(
    wave: NDArray[np.float32], query: AudioQuery | FrameAudioQuery
) -> NDArray[np.float32]:
    """音声波形へ音声合成用のクエリがもつ音量スケール（`volumeScale`）を適用する"""
    return wave * query.volumeScale


def apply_output_sampling_rate(
    wave: NDArray[np.float32], sr_wave: float, query: AudioQuery | FrameAudioQuery
) -> NDArray[np.float32]:
    """音声波形へ音声合成用のクエリがもつ出力サンプリングレート（`outputSamplingRate`）を適用する"""
    # サンプリングレート一致のときはスルー
    if sr_wave == query.outputSamplingRate:
        return wave
    wave = resample(wave, sr_wave, query.outputSamplingRate)
    return wave


def apply_output_stereo(
    wave: NDArray[np.float32], query: AudioQuery | FrameAudioQuery
) -> NDArray[np.float32]:
    """音声波形へ音声合成用のクエリがもつステレオ出力設定（`outputStereo`）を適用する"""
    if query.outputStereo:
        wave = np.array([wave, wave]).T
    return wave


def query_to_decoder_feature(
    query: AudioQuery,
) -> tuple[NDArray[np.float32], NDArray[np.float32]]:
    """音声合成用のクエリからフレームごとの音素 (shape=(フレーム長, 音素数)) と音高 (shape=(フレーム長,)) を得る"""
    moras = to_flatten_moras(query.accent_phrases)

    # 設定を適用する
    moras = apply_prepost_silence(moras, query)
    moras = apply_pause_length(moras, query)
    moras = apply_pause_length_scale(moras, query)
    moras = apply_speed_scale(moras, query)
    moras = apply_pitch_scale(moras, query)
    moras = apply_intonation_scale(moras, query)

    # 表現を変更する（音素クラス → 音素 onehot ベクトル、モーラクラス → 音高スカラ）
    phoneme = np.stack([p.onehot for p in to_flatten_phonemes(moras)])
    f0 = np.array([mora.pitch for mora in moras], dtype=np.float32)

    # 時間スケールを変更する（音素・モーラ → フレーム）
    frame_per_phoneme, frame_per_mora = count_frame_per_unit(moras)
    phoneme = np.repeat(phoneme, frame_per_phoneme, axis=0)
    f0 = np.repeat(f0, frame_per_mora)

    return phoneme, f0


def raw_wave_to_output_wave(
    query: AudioQuery | FrameAudioQuery, wave: NDArray[np.float32], sr_wave: int
) -> NDArray[np.float32]:
    """生音声波形に音声合成用のクエリを適用して出力音声波形を生成する"""
    wave = apply_volume_scale(wave, query)
    wave = apply_output_sampling_rate(wave, sr_wave, query)
    wave = apply_output_stereo(wave, query)
    return wave


def _hira_to_kana(text: str) -> str:
    """ひらがなをカタカナに変換する"""
    return "".join(chr(ord(c) + 96) if "ぁ" <= c <= "ゔ" else c for c in text)


def calc_phoneme_lengths(
    consonant_lengths: NDArray[np.int64],
    note_durations: NDArray[np.int64],
) -> NDArray[np.int64]:
    """
    子音長と音符長から音素長を計算する
    ただし、母音はノートの頭にくるようにするため、
    予測された子音長は前のノートの長さを超えないように調整される
    """
    phoneme_durations = []
    for i in range(len(consonant_lengths)):
        if i < len(consonant_lengths) - 1:
            # 最初のノートは子音長が0の、pauである必要がある
            if i == 0 and consonant_lengths[i] != 0:
                msg = f"consonant_lengths[0] must be 0, but {consonant_lengths[0]}"
                raise TalkSingInvalidInputError(msg)

            next_consonant_length = consonant_lengths[i + 1]
            note_duration = note_durations[i]

            # もし、次のノートの子音長が負になる場合、現在のノートの半分にする
            # NOTE: 将来的にコアは非負になるのでこの処理は不要になる
            if next_consonant_length < 0:
                next_consonant_length = consonant_lengths[i + 1] = note_duration // 2
            vowel_length = note_duration - next_consonant_length

            # もし、現在のノートの母音長が負になる場合、
            # 次のノートの子音長を現在のノートの半分にする
            if vowel_length < 0:
                next_consonant_length = consonant_lengths[i + 1] = note_duration // 2
                vowel_length = note_duration - next_consonant_length

            phoneme_durations.append(vowel_length)
            if next_consonant_length > 0:
                phoneme_durations.append(next_consonant_length)
        else:
            vowel_length = note_durations[i]
            phoneme_durations.append(vowel_length)

    phoneme_durations_array = np.array(phoneme_durations, dtype=np.int64)
    return phoneme_durations_array


def notes_to_keys_and_phonemes(
    notes: list[Note],
) -> tuple[
    NDArray[np.int64],
    NDArray[np.int64],
    NDArray[np.int64],
    NDArray[np.int64],
    NDArray[np.int64],
]:
    """
    ノート単位の長さ・モーラ情報や、音素列・音素ごとのキー列を作成する
    Parameters
    ----------
    notes : list[Note]
        ノート列
    Returns
    -------
    note_lengths : NDArray[np.int64]
        ノートの長さ列
    note_consonants : NDArray[np.int64]
        ノートの子音ID列
    note_vowels : NDArray[np.int64]
        ノートの母音ID列
    phonemes : NDArray[np.int64]
        音素列
    phoneme_keys : NDArray[np.int64]
        音素ごとのキー列
    """

    note_lengths: list[int] = []
    note_consonants: list[int] = []
    note_vowels: list[int] = []
    phonemes: list[int] = []
    phoneme_keys: list[int] = []

    for note in notes:
        if note.lyric == "":
            if note.key is not None:
                msg = "lyricが空文字列の場合、keyはnullである必要があります。"
                raise TalkSingInvalidInputError(msg)
            note_lengths.append(note.frame_length)
            note_consonants.append(-1)
            note_vowels.append(0)  # pau
            phonemes.append(0)  # pau
            phoneme_keys.append(-1)
        else:
            if note.key is None:
                msg = "keyがnullの場合、lyricは空文字列である必要があります。"
                raise TalkSingInvalidInputError(msg)

            # TODO: 1ノートに複数のモーラがある場合の処理
            mora_phonemes = mora_kana_to_mora_phonemes.get(
                note.lyric  # type: ignore
            ) or mora_kana_to_mora_phonemes.get(
                _hira_to_kana(note.lyric)  # type: ignore
            )
            if mora_phonemes is None:
                msg = f"lyricが不正です: {note.lyric}"
                raise TalkSingInvalidInputError(msg)

            consonant, vowel = mora_phonemes
            if consonant is None:
                consonant_id = -1
            else:
                consonant_id = Phoneme(consonant).id
            vowel_id = Phoneme(vowel).id

            note_lengths.append(note.frame_length)
            note_consonants.append(consonant_id)
            note_vowels.append(vowel_id)
            if consonant_id != -1:
                phonemes.append(consonant_id)
                phoneme_keys.append(note.key)
            phonemes.append(vowel_id)
            phoneme_keys.append(note.key)

    # 各データをnumpy配列に変換する
    note_lengths_array = np.array(note_lengths, dtype=np.int64)
    note_consonants_array = np.array(note_consonants, dtype=np.int64)
    note_vowels_array = np.array(note_vowels, dtype=np.int64)
    phonemes_array = np.array(phonemes, dtype=np.int64)
    phoneme_keys_array = np.array(phoneme_keys, dtype=np.int64)

    return (
        note_lengths_array,
        note_consonants_array,
        note_vowels_array,
        phonemes_array,
        phoneme_keys_array,
    )


def frame_query_to_sf_decoder_feature(
    query: FrameAudioQuery,
) -> tuple[NDArray[np.int64], NDArray[np.float32], NDArray[np.float32]]:
    """歌声合成用のクエリからフレームごとの音素・音高・音量を得る"""

    # 各データを分解・numpy配列に変換する
    phonemes = []
    phoneme_lengths = []

    for phoneme in query.phonemes:
        if phoneme.phoneme not in Phoneme._PHONEME_LIST:
            msg = f"phoneme {phoneme.phoneme} is not valid"
            raise TalkSingInvalidInputError(msg)

        phonemes.append(Phoneme(phoneme.phoneme).id)
        phoneme_lengths.append(phoneme.frame_length)

    phonemes_array = np.array(phonemes, dtype=np.int64)
    phoneme_lengths_array = np.array(phoneme_lengths, dtype=np.int64)

    frame_phonemes = np.repeat(phonemes_array, phoneme_lengths_array)
    f0s = np.array(query.f0, dtype=np.float32)
    volumes = np.array(query.volume, dtype=np.float32)

    return frame_phonemes, f0s, volumes


class TTSEngine:
    """音声合成器（core）の管理/実行/プロキシと音声合成フロー"""

    def __init__(self, core: CoreWrapper):
        super().__init__()
        self._core = CoreAdapter(core)
        # NOTE: self._coreは将来的に消す予定

    def update_length(
        self, accent_phrases: list[AccentPhrase], style_id: StyleId
    ) -> list[AccentPhrase]:
        """アクセント句系列に含まれるモーラの音素長属性をスタイルに合わせて更新する"""
        # モーラ系列を抽出する
        moras = to_flatten_moras(accent_phrases)

        # 音素系列を抽出する
        phonemes = to_flatten_phonemes(moras)

        # 音素クラスから音素IDスカラへ表現を変換する
        phoneme_ids = np.array([p.id for p in phonemes], dtype=np.int64)

        # コアを用いて音素長を生成する
        phoneme_lengths = self._core.safe_yukarin_s_forward(phoneme_ids, style_id)

        # 生成結果でモーラ内の音素長属性を置換する
        vowel_indexes = [i for i, p in enumerate(phonemes) if p.is_mora_tail()]
        for i, mora in enumerate(moras):
            if mora.consonant is None:
                mora.consonant_length = None
            else:
                mora.consonant_length = phoneme_lengths[vowel_indexes[i] - 1]
            mora.vowel_length = phoneme_lengths[vowel_indexes[i]]

        return accent_phrases

    def update_pitch(
        self, accent_phrases: list[AccentPhrase], style_id: StyleId
    ) -> list[AccentPhrase]:
        """アクセント句系列に含まれるモーラの音高属性をスタイルに合わせて更新する"""
        # 後続のnumpy.concatenateが空リストだとエラーになるので別処理
        if len(accent_phrases) == 0:
            return []

        # アクセントの開始/終了位置リストを作る
        start_accent_list = np.concatenate(
            [
                # accentはプログラミング言語におけるindexのように0始まりではなく1始まりなので、
                # accentが1の場合は0番目を指定している
                # accentが1ではない場合、accentはend_accent_listに用いられる
                _create_one_hot(accent_phrase, 0 if accent_phrase.accent == 1 else 1)
                for accent_phrase in accent_phrases
            ]
        )
        end_accent_list = np.concatenate(
            [
                # accentはプログラミング言語におけるindexのように0始まりではなく1始まりなので、1を引いている
                _create_one_hot(accent_phrase, accent_phrase.accent - 1)
                for accent_phrase in accent_phrases
            ]
        )

        # アクセント句の開始/終了位置リストを作る
        start_accent_phrase_list = np.concatenate(
            [_create_one_hot(accent_phrase, 0) for accent_phrase in accent_phrases]
        )
        end_accent_phrase_list = np.concatenate(
            [_create_one_hot(accent_phrase, -1) for accent_phrase in accent_phrases]
        )

        # アクセント句系列からモーラ系列と音素系列を抽出する
        moras = to_flatten_moras(accent_phrases)

        # モーラ系列から子音ID系列・母音ID系列を抽出する
        consonant_id_ints = [
            Phoneme(mora.consonant).id if mora.consonant else -1 for mora in moras
        ]
        consonant_ids = np.array(consonant_id_ints, dtype=np.int64)
        vowels = [Phoneme(mora.vowel) for mora in moras]
        vowel_ids = np.array([p.id for p in vowels], dtype=np.int64)

        # コアを用いてモーラ音高を生成する
        f0 = self._core.safe_yukarin_sa_forward(
            vowel_ids,
            consonant_ids,
            start_accent_list,
            end_accent_list,
            start_accent_phrase_list,
            end_accent_phrase_list,
            style_id,
        )

        # 母音が無声であるモーラは音高を 0 とする
        for i, p in enumerate(vowels):
            if p.is_unvoiced_mora_tail():
                f0[i] = 0

        # 更新する
        for i, mora in enumerate(moras):
            mora.pitch = f0[i]

        return accent_phrases

    def update_length_and_pitch(
        self, accent_phrases: list[AccentPhrase], style_id: StyleId
    ) -> list[AccentPhrase]:
        """アクセント句系列の音素長・モーラ音高をスタイルIDに基づいて更新する"""
        accent_phrases = self.update_length(accent_phrases, style_id)
        accent_phrases = self.update_pitch(accent_phrases, style_id)
        return accent_phrases

    def create_accent_phrases(self, text: str, style_id: StyleId) -> list[AccentPhrase]:
        """テキストからアクセント句系列を生成し、スタイルIDに基づいてその音素長・モーラ音高を更新する"""
        accent_phrases = text_to_accent_phrases(text)
        accent_phrases = self.update_length_and_pitch(accent_phrases, style_id)
        return accent_phrases

    def create_accent_phrases_from_kana(
        self, kana: str, style_id: StyleId
    ) -> list[AccentPhrase]:
        """AquesTalk 風記法テキストからアクセント句系列を生成し、スタイルIDに基づいてその音素長・モーラ音高を更新する"""
        accent_phrases = parse_kana(kana)
        accent_phrases = self.update_length_and_pitch(accent_phrases, style_id)
        return accent_phrases

    def synthesize_wave(
        self,
        query: AudioQuery,
        style_id: StyleId,
        enable_interrogative_upspeak: bool = True,
    ) -> NDArray[np.float32]:
        """音声合成用のクエリ・スタイルID・疑問文語尾自動調整フラグに基づいて音声波形を生成する"""
        # モーフィング時などに同一参照のqueryで複数回呼ばれる可能性があるので、元の引数のqueryに破壊的変更を行わない
        query = copy.deepcopy(query)
        query.accent_phrases = apply_interrogative_upspeak(
            query.accent_phrases, enable_interrogative_upspeak
        )

        phoneme, f0 = query_to_decoder_feature(query)
        raw_wave, sr_raw_wave = self._core.safe_decode_forward(phoneme, f0, style_id)
        wave = raw_wave_to_output_wave(query, raw_wave, sr_raw_wave)
        return wave

    # FIXME: sing用のエンジンに移すかクラス名変える
    # 返す値の総称を考え、関数名を変更する
    def create_sing_phoneme_and_f0_and_volume(
        self,
        score: Score,
        style_id: StyleId,
    ) -> tuple[list[FramePhoneme], list[float], list[float]]:
        """歌声合成用のスコア・スタイルIDに基づいてフレームごとの音素・音高・音量を生成する"""
        notes = score.notes

        (
            note_lengths_array,
            note_consonants_array,
            note_vowels_array,
            phonemes_array,
            phoneme_keys_array,
        ) = notes_to_keys_and_phonemes(notes)

        # コアを用いて子音長を生成する
        consonant_lengths = self._core.safe_predict_sing_consonant_length_forward(
            note_consonants_array, note_vowels_array, note_lengths_array, style_id
        )

        # 予測した子音長を元に、すべての音素長を計算する
        phoneme_lengths = calc_phoneme_lengths(consonant_lengths, note_lengths_array)

        # 時間スケールを変更する（音素 → フレーム）
        frame_phonemes = np.repeat(phonemes_array, phoneme_lengths)
        frame_keys = np.repeat(phoneme_keys_array, phoneme_lengths)

        # コアを用いて音高を生成する
        f0s = self._core.safe_predict_sing_f0_forward(
            frame_phonemes, frame_keys, style_id
        )

        # コアを用いて音量を生成する
        # FIXME: 変数名のsいらない？
        volumes = self._core.safe_predict_sing_volume_forward(
            frame_phonemes, frame_keys, f0s, style_id
        )

        phoneme_data_list = [
            FramePhoneme(
                phoneme=Phoneme._PHONEME_LIST[phoneme_id],
                frame_length=phoneme_duration,
            )
            for phoneme_id, phoneme_duration in zip(phonemes_array, phoneme_lengths)
        ]

        return phoneme_data_list, f0s.tolist(), volumes.tolist()

    def create_sing_volume_from_phoneme_and_f0(
        self,
        score: Score,
        phonemes: list[FramePhoneme],
        f0s: list[float],
        style_id: StyleId,
    ) -> list[float]:
        """歌声合成用の音素・音高・スタイルIDに基づいて音量を生成する"""
        notes = score.notes

        (
            _,
            _,
            _,
            phonemes_array_from_notes,
            phoneme_keys_array,
        ) = notes_to_keys_and_phonemes(notes)

        phonemes_array = np.array(
            [Phoneme(p.phoneme).id for p in phonemes], dtype=np.int64
        )
        phoneme_lengths = np.array([p.frame_length for p in phonemes], dtype=np.int64)
        f0_array = np.array(f0s, dtype=np.float32)

        # notesから生成した音素系列と、FrameAudioQueryが持つ音素系列が一致しているか確認
        # この確認によって、phoneme_keys_arrayが使用可能かを間接的に確認する
        try:
            all_equals = np.all(phonemes_array == phonemes_array_from_notes)
        except ValueError:
            # 長さが異なる場合はValueErrorが発生するので、Falseとする
            # mypyを通すためにnp.bool_でラップする
            all_equals = np.bool_(False)

        if not all_equals:
            msg = "Scoreから抽出した音素列とFrameAudioQueryから抽出した音素列が一致しません。"
            raise TalkSingInvalidInputError(msg)

        # 時間スケールを変更する（音素 → フレーム）
        frame_phonemes = np.repeat(phonemes_array, phoneme_lengths)
        frame_keys = np.repeat(phoneme_keys_array, phoneme_lengths)

        # コアを用いて音量を生成する
        volumes = self._core.safe_predict_sing_volume_forward(
            frame_phonemes, frame_keys, f0_array, style_id
        )

        # mypyの型チェックを通すために明示的に型を付ける
        volume_list: list[float] = volumes.tolist()

        return volume_list

    def frame_synthsize_wave(
        self,
        query: FrameAudioQuery,
        style_id: StyleId,
    ) -> NDArray[np.float32]:
        """歌声合成用のクエリ・スタイルIDに基づいて音声波形を生成する"""

        phoneme, f0, volume = frame_query_to_sf_decoder_feature(query)
        raw_wave, sr_raw_wave = self._core.safe_sf_decode_forward(
            phoneme, f0, volume, style_id
        )
        wave = raw_wave_to_output_wave(query, raw_wave, sr_raw_wave)
        return wave


class TTSEngineNotFound(Exception):
    """TTSEngine が見つからないエラー"""

    def __init__(self, *args: list[Any], version: str, **kwargs: dict[str, Any]):
        """TTSEngine のバージョン番号を用いてインスタンス化する。"""
        super().__init__(*args, **kwargs)
        self.version = version


class LatestTTSEngineNotFound(Exception):
    """自動取得しようとした最新バージョンの TTSEngine が見つからないエラー"""


class MockTTSEngineNotFound(Exception):
    """モック TTSEngine が見つからないエラー"""


class TTSEngineManager:
    """TTS エンジンの集まりを一括管理するマネージャー"""

    def __init__(self) -> None:
        self._engines: dict[str, TTSEngine] = {}

    def versions(self) -> list[str]:
        """登録されたエンジンのバージョン一覧を取得する。"""
        return list(self._engines.keys())

    def register_engine(self, engine: TTSEngine, version: str) -> None:
        """エンジンを登録する。"""
        self._engines[version] = engine

<<<<<<< HEAD
    def get_engine(self, version: str | None = None) -> TTSEngine:
        """指定バージョンのエンジンを取得する。指定が無い場合、最新バージョンを返す。"""
        if version is None:
            try:
                latest_version = self.latest_version()
            except Exception:
                raise LatestTTSEngineNotFound()
            return self._engines[latest_version]
        else:
            if version in self._engines:
                return self._engines[version]
            else:
                if version == MOCK_VER:
                    raise MockTTSEngineNotFound()
                else:
                    raise TTSEngineNotFound(version=version)
=======
    def get_engine(self, version: str) -> TTSEngine:
        """指定バージョンのエンジンを取得する。"""
        if version in self._engines:
            return self._engines[version]

        raise HTTPException(status_code=422, detail="不明なバージョンです")
>>>>>>> c15dd342

    def has_engine(self, version: str) -> bool:
        """指定バージョンのエンジンが登録されているか否かを返す。"""
        return version in self._engines


def make_tts_engines_from_cores(core_manager: CoreManager) -> TTSEngineManager:
    """コア一覧からTTSエンジン一覧を生成する"""
    # FIXME: `MOCK_VER` を循環 import 無しに `initialize_cores()` 関連モジュールから import する
    MOCK_VER = "0.0.0"
    tts_engines = TTSEngineManager()
    for ver, core in core_manager.items():
        if ver == MOCK_VER:
            from ..dev.tts_engine.mock import MockTTSEngine

            tts_engines.register_engine(MockTTSEngine(), ver)
        else:
            tts_engines.register_engine(TTSEngine(core.core), ver)
    return tts_engines<|MERGE_RESOLUTION|>--- conflicted
+++ resolved
@@ -722,31 +722,15 @@
         """エンジンを登録する。"""
         self._engines[version] = engine
 
-<<<<<<< HEAD
-    def get_engine(self, version: str | None = None) -> TTSEngine:
-        """指定バージョンのエンジンを取得する。指定が無い場合、最新バージョンを返す。"""
-        if version is None:
-            try:
-                latest_version = self.latest_version()
-            except Exception:
-                raise LatestTTSEngineNotFound()
-            return self._engines[latest_version]
-        else:
-            if version in self._engines:
-                return self._engines[version]
-            else:
-                if version == MOCK_VER:
-                    raise MockTTSEngineNotFound()
-                else:
-                    raise TTSEngineNotFound(version=version)
-=======
     def get_engine(self, version: str) -> TTSEngine:
-        """指定バージョンのエンジンを取得する。"""
+        """指定バージョンのエンジンを取得する"""
         if version in self._engines:
             return self._engines[version]
-
-        raise HTTPException(status_code=422, detail="不明なバージョンです")
->>>>>>> c15dd342
+        else:
+            if version == MOCK_VER:
+                raise MockTTSEngineNotFound()
+            else:
+                raise TTSEngineNotFound(version=version)
 
     def has_engine(self, version: str) -> bool:
         """指定バージョンのエンジンが登録されているか否かを返す。"""
