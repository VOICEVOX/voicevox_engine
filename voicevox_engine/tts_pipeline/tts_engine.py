import copy
import math

import numpy as np
from fastapi import HTTPException
from numpy.typing import NDArray
from soxr import resample

from ..core.core_adapter import CoreAdapter
from ..core.core_initializer import CoreManager
from ..core.core_wrapper import CoreWrapper
from ..metas.Metas import StyleId
<<<<<<< HEAD
from ..model import (
    AccentPhrase,
    AudioQuery,
    FrameAudioQuery,
    FramePhoneme,
    Mora,
    Note,
    Score,
)
=======
from ..model import AudioQuery
from ..utility.core_version_utility import get_latest_version
>>>>>>> a272814e
from .kana_converter import parse_kana
from .model import AccentPhrase, FrameAudioQuery, FramePhoneme, Mora, Note, Score
from .mora_mapping import mora_kana_to_mora_phonemes, mora_phonemes_to_mora_kana
from .phoneme import Phoneme
from .text_analyzer import text_to_accent_phrases

# 疑問文語尾定数
UPSPEAK_LENGTH = 0.15
UPSPEAK_PITCH_ADD = 0.3
UPSPEAK_PITCH_MAX = 6.5


class TalkSingInvalidInputError(Exception):
    """Talk と Sing の不正な入力エラー"""

    pass


# TODO: move mora utility to mora module
def to_flatten_moras(accent_phrases: list[AccentPhrase]) -> list[Mora]:
    """
    アクセント句系列に含まれるモーラの抽出
    Parameters
    ----------
    accent_phrases : list[AccentPhrase]
        アクセント句系列
    Returns
    -------
    moras : list[Mora]
        モーラ系列。ポーズモーラを含む。
    """
    moras: list[Mora] = []
    for accent_phrase in accent_phrases:
        moras += accent_phrase.moras
        if accent_phrase.pause_mora:
            moras += [accent_phrase.pause_mora]
    return moras


def to_flatten_phonemes(moras: list[Mora]) -> list[Phoneme]:
    """モーラ系列から音素系列を抽出する"""
    phonemes: list[Phoneme] = []
    for mora in moras:
        if mora.consonant:
            phonemes += [Phoneme(mora.consonant)]
        phonemes += [(Phoneme(mora.vowel))]
    return phonemes


def _create_one_hot(accent_phrase: AccentPhrase, index: int) -> NDArray[np.int64]:
    """
    アクセント句から指定インデックスのみが 1 の配列 (onehot) を生成する。
    長さ `len(moras)` な配列の指定インデックスを 1 とし、pause_mora を含む場合は末尾に 0 が付加される。
    """
    onehot = np.zeros(len(accent_phrase.moras))
    onehot[index] = 1
    onehot = np.append(onehot, [0] if accent_phrase.pause_mora else [])
    return onehot.astype(np.int64)


def generate_silence_mora(length: float) -> Mora:
    """無音モーラの生成"""
    return Mora(text="　", vowel="sil", vowel_length=length, pitch=0.0)


def apply_interrogative_upspeak(
    accent_phrases: list[AccentPhrase], enable_interrogative_upspeak: bool
) -> list[AccentPhrase]:
    """必要に応じて各アクセント句の末尾へ疑問形モーラ（同一母音・継続長 0.15秒・音高↑）を付与する"""
    # NOTE: 将来的にAudioQueryインスタンスを引数にする予定
    if not enable_interrogative_upspeak:
        return accent_phrases

    for accent_phrase in accent_phrases:
        moras = accent_phrase.moras
        if len(moras) == 0:
            continue
        # 疑問形補正条件: 疑問形アクセント句 & 末尾有声モーラ
        if accent_phrase.is_interrogative and moras[-1].pitch > 0:
            last_mora = copy.deepcopy(moras[-1])
            upspeak_mora = Mora(
                text=mora_phonemes_to_mora_kana[last_mora.vowel],
                consonant=None,
                consonant_length=None,
                vowel=last_mora.vowel,
                vowel_length=UPSPEAK_LENGTH,
                pitch=min(last_mora.pitch + UPSPEAK_PITCH_ADD, UPSPEAK_PITCH_MAX),
            )
            accent_phrase.moras += [upspeak_mora]
    return accent_phrases


def apply_prepost_silence(moras: list[Mora], query: AudioQuery) -> list[Mora]:
    """モーラ系列へ音声合成用のクエリがもつ前後無音（`prePhonemeLength` & `postPhonemeLength`）を付加する"""
    pre_silence_moras = [generate_silence_mora(query.prePhonemeLength)]
    post_silence_moras = [generate_silence_mora(query.postPhonemeLength)]
    moras = pre_silence_moras + moras + post_silence_moras
    return moras


def apply_speed_scale(moras: list[Mora], query: AudioQuery) -> list[Mora]:
    """モーラ系列へ音声合成用のクエリがもつ話速スケール（`speedScale`）を適用する"""
    for mora in moras:
        mora.vowel_length /= query.speedScale
        if mora.consonant_length:
            mora.consonant_length /= query.speedScale
    return moras


def count_frame_per_unit(
    moras: list[Mora],
) -> tuple[NDArray[np.int64], NDArray[np.int64]]:
    """
    音素あたり・モーラあたりのフレーム長を算出する
    Parameters
    ----------
    moras : list[Mora]
        モーラ系列
    Returns
    -------
    frame_per_phoneme : NDArray[np.int64]
        音素あたりのフレーム長。端数丸め。shape = (Phoneme,)
    frame_per_mora : NDArray[np.int64]
        モーラあたりのフレーム長。端数丸め。shape = (Mora,)
    """
    frame_per_phoneme: list[int] = []
    frame_per_mora: list[int] = []
    for mora in moras:
        vowel_frames = _to_frame(mora.vowel_length)
        consonant_frames = (
            _to_frame(mora.consonant_length) if mora.consonant_length is not None else 0
        )
        mora_frames = (
            vowel_frames + consonant_frames
        )  # 音素ごとにフレーム長を算出し、和をモーラのフレーム長とする

        if mora.consonant:
            frame_per_phoneme += [consonant_frames]
        frame_per_phoneme += [vowel_frames]
        frame_per_mora += [mora_frames]

    return (
        np.array(frame_per_phoneme, dtype=np.int64),
        np.array(frame_per_mora, dtype=np.int64),
    )


def _to_frame(sec: float) -> int:
    FRAMERATE = 93.75  # 24000 / 256 [frame/sec]
    # NOTE: `round` は偶数丸め。移植時に取扱い注意。詳細は voicevox_engine#552
    sec_rounded: NDArray[np.float64] = np.round(sec * FRAMERATE)
    return sec_rounded.astype(np.int32).item()


def apply_pitch_scale(moras: list[Mora], query: AudioQuery) -> list[Mora]:
    """モーラ系列へ音声合成用のクエリがもつ音高スケール（`pitchScale`）を適用する"""
    for mora in moras:
        mora.pitch *= 2**query.pitchScale
    return moras


def apply_intonation_scale(moras: list[Mora], query: AudioQuery) -> list[Mora]:
    """モーラ系列へ音声合成用のクエリがもつ抑揚スケール（`intonationScale`）を適用する"""
    # 有声音素 (f0>0) の平均値に対する乖離度をスケール
    voiced = list(filter(lambda mora: mora.pitch > 0, moras))
    mean_f0 = np.mean(list(map(lambda mora: mora.pitch, voiced))).item()
    if mean_f0 != math.nan:  # 空リスト -> NaN
        for mora in voiced:
            mora.pitch = (mora.pitch - mean_f0) * query.intonationScale + mean_f0
    return moras


def apply_volume_scale(
    wave: NDArray[np.float32], query: AudioQuery | FrameAudioQuery
) -> NDArray[np.float32]:
    """音声波形へ音声合成用のクエリがもつ音量スケール（`volumeScale`）を適用する"""
    return wave * query.volumeScale


def apply_output_sampling_rate(
    wave: NDArray[np.float32], sr_wave: float, query: AudioQuery | FrameAudioQuery
) -> NDArray[np.float32]:
    """音声波形へ音声合成用のクエリがもつ出力サンプリングレート（`outputSamplingRate`）を適用する"""
    # サンプリングレート一致のときはスルー
    if sr_wave == query.outputSamplingRate:
        return wave
    wave = resample(wave, sr_wave, query.outputSamplingRate)
    return wave


def apply_output_stereo(
    wave: NDArray[np.float32], query: AudioQuery | FrameAudioQuery
) -> NDArray[np.float32]:
    """音声波形へ音声合成用のクエリがもつステレオ出力設定（`outputStereo`）を適用する"""
    if query.outputStereo:
        wave = np.array([wave, wave]).T
    return wave


def query_to_decoder_feature(
    query: AudioQuery,
) -> tuple[NDArray[np.float32], NDArray[np.float32]]:
    """音声合成用のクエリからフレームごとの音素 (shape=(フレーム長, 音素数)) と音高 (shape=(フレーム長,)) を得る"""
    moras = to_flatten_moras(query.accent_phrases)

    # 設定を適用する
    moras = apply_prepost_silence(moras, query)
    moras = apply_speed_scale(moras, query)
    moras = apply_pitch_scale(moras, query)
    moras = apply_intonation_scale(moras, query)

    # 表現を変更する（音素クラス → 音素 onehot ベクトル、モーラクラス → 音高スカラ）
    phoneme = np.stack([p.onehot for p in to_flatten_phonemes(moras)])
    f0 = np.array([mora.pitch for mora in moras], dtype=np.float32)

    # 時間スケールを変更する（音素・モーラ → フレーム）
    frame_per_phoneme, frame_per_mora = count_frame_per_unit(moras)
    phoneme = np.repeat(phoneme, frame_per_phoneme, axis=0)
    f0 = np.repeat(f0, frame_per_mora)

    return phoneme, f0


def raw_wave_to_output_wave(
    query: AudioQuery | FrameAudioQuery, wave: NDArray[np.float32], sr_wave: int
) -> NDArray[np.float32]:
    """生音声波形に音声合成用のクエリを適用して出力音声波形を生成する"""
    wave = apply_volume_scale(wave, query)
    wave = apply_output_sampling_rate(wave, sr_wave, query)
    wave = apply_output_stereo(wave, query)
    return wave


def _hira_to_kana(text: str) -> str:
    """ひらがなをカタカナに変換する"""
    return "".join(chr(ord(c) + 96) if "ぁ" <= c <= "ゔ" else c for c in text)


def calc_phoneme_lengths(
    consonant_lengths: NDArray[np.int64],
    note_durations: NDArray[np.int64],
) -> NDArray[np.int64]:
    """
    子音長と音符長から音素長を計算する
    ただし、母音はノートの頭にくるようにするため、
    予測された子音長は前のノートの長さを超えないように調整される
    """
    phoneme_durations = []
    for i in range(len(consonant_lengths)):
        if i < len(consonant_lengths) - 1:
            # 最初のノートは子音長が0の、pauである必要がある
            if i == 0 and consonant_lengths[i] != 0:
                msg = f"consonant_lengths[0] must be 0, but {consonant_lengths[0]}"
                raise TalkSingInvalidInputError(msg)

            next_consonant_length = consonant_lengths[i + 1]
            note_duration = note_durations[i]

            # もし、次のノートの子音長が負になる場合、現在のノートの半分にする
            # NOTE: 将来的にコアは非負になるのでこの処理は不要になる
            if next_consonant_length < 0:
                next_consonant_length = consonant_lengths[i + 1] = note_duration // 2
            vowel_length = note_duration - next_consonant_length

            # もし、現在のノートの母音長が負になる場合、
            # 次のノートの子音長を現在のノートの半分にする
            if vowel_length < 0:
                next_consonant_length = consonant_lengths[i + 1] = note_duration // 2
                vowel_length = note_duration - next_consonant_length

            phoneme_durations.append(vowel_length)
            if next_consonant_length > 0:
                phoneme_durations.append(next_consonant_length)
        else:
            vowel_length = note_durations[i]
            phoneme_durations.append(vowel_length)

    phoneme_durations_array = np.array(phoneme_durations, dtype=np.int64)
    return phoneme_durations_array


def notes_to_keys_and_phonemes(
    notes: list[Note],
) -> tuple[
    NDArray[np.int64],
    NDArray[np.int64],
    NDArray[np.int64],
    NDArray[np.int64],
    NDArray[np.int64],
]:
    """
    ノート単位の長さ・モーラ情報や、音素列・音素ごとのキー列を作成する
    Parameters
    ----------
    notes : list[Note]
        ノート列
    Returns
    -------
    note_lengths : NDArray[np.int64]
        ノートの長さ列
    note_consonants : NDArray[np.int64]
        ノートの子音ID列
    note_vowels : NDArray[np.int64]
        ノートの母音ID列
    phonemes : NDArray[np.int64]
        音素列
    phoneme_keys : NDArray[np.int64]
        音素ごとのキー列
    """

    note_lengths: list[int] = []
    note_consonants: list[int] = []
    note_vowels: list[int] = []
    phonemes: list[int] = []
    phoneme_keys: list[int] = []

    for note in notes:
        if note.lyric == "":
            if note.key is not None:
                msg = "lyricが空文字列の場合、keyはnullである必要があります。"
                raise TalkSingInvalidInputError(msg)
            note_lengths.append(note.frame_length)
            note_consonants.append(-1)
            note_vowels.append(0)  # pau
            phonemes.append(0)  # pau
            phoneme_keys.append(-1)
        else:
            if note.key is None:
                msg = "keyがnullの場合、lyricは空文字列である必要があります。"
                raise TalkSingInvalidInputError(msg)

            # TODO: 1ノートに複数のモーラがある場合の処理
            mora_phonemes = mora_kana_to_mora_phonemes.get(
                note.lyric  # type: ignore
            ) or mora_kana_to_mora_phonemes.get(
                _hira_to_kana(note.lyric)  # type: ignore
            )
            if mora_phonemes is None:
                msg = f"lyricが不正です: {note.lyric}"
                raise TalkSingInvalidInputError(msg)

            consonant, vowel = mora_phonemes
            if consonant is None:
                consonant_id = -1
            else:
                consonant_id = Phoneme(consonant).id
            vowel_id = Phoneme(vowel).id

            note_lengths.append(note.frame_length)
            note_consonants.append(consonant_id)
            note_vowels.append(vowel_id)
            if consonant_id != -1:
                phonemes.append(consonant_id)
                phoneme_keys.append(note.key)
            phonemes.append(vowel_id)
            phoneme_keys.append(note.key)

    # 各データをnumpy配列に変換する
    note_lengths_array = np.array(note_lengths, dtype=np.int64)
    note_consonants_array = np.array(note_consonants, dtype=np.int64)
    note_vowels_array = np.array(note_vowels, dtype=np.int64)
    phonemes_array = np.array(phonemes, dtype=np.int64)
    phoneme_keys_array = np.array(phoneme_keys, dtype=np.int64)

    return (
        note_lengths_array,
        note_consonants_array,
        note_vowels_array,
        phonemes_array,
        phoneme_keys_array,
    )


def frame_query_to_sf_decoder_feature(
    query: FrameAudioQuery,
) -> tuple[NDArray[np.int64], NDArray[np.float32], NDArray[np.float32]]:
    """歌声合成用のクエリからフレームごとの音素・音高・音量を得る"""

    # 各データを分解・numpy配列に変換する
    phonemes = []
    phoneme_lengths = []

    for phoneme in query.phonemes:
        if phoneme.phoneme not in Phoneme._PHONEME_LIST:
            msg = f"phoneme {phoneme.phoneme} is not valid"
            raise TalkSingInvalidInputError(msg)

        phonemes.append(Phoneme(phoneme.phoneme).id)
        phoneme_lengths.append(phoneme.frame_length)

    phonemes_array = np.array(phonemes, dtype=np.int64)
    phoneme_lengths_array = np.array(phoneme_lengths, dtype=np.int64)

    frame_phonemes = np.repeat(phonemes_array, phoneme_lengths_array)
    f0s = np.array(query.f0, dtype=np.float32)
    volumes = np.array(query.volume, dtype=np.float32)

    return frame_phonemes, f0s, volumes


class TTSEngine:
    """音声合成器（core）の管理/実行/プロキシと音声合成フロー"""

    def __init__(self, core: CoreWrapper):
        super().__init__()
        self._core = CoreAdapter(core)
        # NOTE: self._coreは将来的に消す予定

    def update_length(
        self, accent_phrases: list[AccentPhrase], style_id: StyleId
    ) -> list[AccentPhrase]:
        """アクセント句系列に含まれるモーラの音素長属性をスタイルに合わせて更新する"""
        # モーラ系列を抽出する
        moras = to_flatten_moras(accent_phrases)

        # 音素系列を抽出する
        phonemes = to_flatten_phonemes(moras)

        # 音素クラスから音素IDスカラへ表現を変換する
        phoneme_ids = np.array([p.id for p in phonemes], dtype=np.int64)

        # コアを用いて音素長を生成する
        phoneme_lengths = self._core.safe_yukarin_s_forward(phoneme_ids, style_id)

        # 生成結果でモーラ内の音素長属性を置換する
        vowel_indexes = [i for i, p in enumerate(phonemes) if p.is_mora_tail()]
        for i, mora in enumerate(moras):
            if mora.consonant is None:
                mora.consonant_length = None
            else:
                mora.consonant_length = phoneme_lengths[vowel_indexes[i] - 1]
            mora.vowel_length = phoneme_lengths[vowel_indexes[i]]

        return accent_phrases

    def update_pitch(
        self, accent_phrases: list[AccentPhrase], style_id: StyleId
    ) -> list[AccentPhrase]:
        """アクセント句系列に含まれるモーラの音高属性をスタイルに合わせて更新する"""
        # 後続のnumpy.concatenateが空リストだとエラーになるので別処理
        if len(accent_phrases) == 0:
            return []

        # アクセントの開始/終了位置リストを作る
        start_accent_list = np.concatenate(
            [
                # accentはプログラミング言語におけるindexのように0始まりではなく1始まりなので、
                # accentが1の場合は0番目を指定している
                # accentが1ではない場合、accentはend_accent_listに用いられる
                _create_one_hot(accent_phrase, 0 if accent_phrase.accent == 1 else 1)
                for accent_phrase in accent_phrases
            ]
        )
        end_accent_list = np.concatenate(
            [
                # accentはプログラミング言語におけるindexのように0始まりではなく1始まりなので、1を引いている
                _create_one_hot(accent_phrase, accent_phrase.accent - 1)
                for accent_phrase in accent_phrases
            ]
        )

        # アクセント句の開始/終了位置リストを作る
        start_accent_phrase_list = np.concatenate(
            [_create_one_hot(accent_phrase, 0) for accent_phrase in accent_phrases]
        )
        end_accent_phrase_list = np.concatenate(
            [_create_one_hot(accent_phrase, -1) for accent_phrase in accent_phrases]
        )

        # アクセント句系列からモーラ系列と音素系列を抽出する
        moras = to_flatten_moras(accent_phrases)

        # モーラ系列から子音ID系列・母音ID系列を抽出する
        consonant_id_ints = [
            Phoneme(mora.consonant).id if mora.consonant else -1 for mora in moras
        ]
        consonant_ids = np.array(consonant_id_ints, dtype=np.int64)
        vowels = [Phoneme(mora.vowel) for mora in moras]
        vowel_ids = np.array([p.id for p in vowels], dtype=np.int64)

        # コアを用いてモーラ音高を生成する
        f0 = self._core.safe_yukarin_sa_forward(
            vowel_ids,
            consonant_ids,
            start_accent_list,
            end_accent_list,
            start_accent_phrase_list,
            end_accent_phrase_list,
            style_id,
        )

        # 母音が無声であるモーラは音高を 0 とする
        for i, p in enumerate(vowels):
            if p.is_unvoiced_mora_tail():
                f0[i] = 0

        # 更新する
        for i, mora in enumerate(moras):
            mora.pitch = f0[i]

        return accent_phrases

    def update_length_and_pitch(
        self, accent_phrases: list[AccentPhrase], style_id: StyleId
    ) -> list[AccentPhrase]:
        """アクセント句系列の音素長・モーラ音高をスタイルIDに基づいて更新する"""
        accent_phrases = self.update_length(accent_phrases, style_id)
        accent_phrases = self.update_pitch(accent_phrases, style_id)
        return accent_phrases

    def create_accent_phrases(self, text: str, style_id: StyleId) -> list[AccentPhrase]:
        """テキストからアクセント句系列を生成し、スタイルIDに基づいてその音素長・モーラ音高を更新する"""
        accent_phrases = text_to_accent_phrases(text)
        accent_phrases = self.update_length_and_pitch(accent_phrases, style_id)
        return accent_phrases

    def create_accent_phrases_from_kana(
        self, kana: str, style_id: StyleId
    ) -> list[AccentPhrase]:
        """AquesTalk 風記法テキストからアクセント句系列を生成し、スタイルIDに基づいてその音素長・モーラ音高を更新する"""
        accent_phrases = parse_kana(kana)
        accent_phrases = self.update_length_and_pitch(accent_phrases, style_id)
        return accent_phrases

    def synthesize_wave(
        self,
        query: AudioQuery,
        style_id: StyleId,
        enable_interrogative_upspeak: bool = True,
    ) -> NDArray[np.float32]:
        """音声合成用のクエリ・スタイルID・疑問文語尾自動調整フラグに基づいて音声波形を生成する"""
        # モーフィング時などに同一参照のqueryで複数回呼ばれる可能性があるので、元の引数のqueryに破壊的変更を行わない
        query = copy.deepcopy(query)
        query.accent_phrases = apply_interrogative_upspeak(
            query.accent_phrases, enable_interrogative_upspeak
        )

        phoneme, f0 = query_to_decoder_feature(query)
        raw_wave, sr_raw_wave = self._core.safe_decode_forward(phoneme, f0, style_id)
        wave = raw_wave_to_output_wave(query, raw_wave, sr_raw_wave)
        return wave

    # FIXME: sing用のエンジンに移すかクラス名変える
    # 返す値の総称を考え、関数名を変更する
    def create_sing_phoneme_and_f0_and_volume(
        self,
        score: Score,
        style_id: StyleId,
    ) -> tuple[list[FramePhoneme], list[float], list[float]]:
        """歌声合成用のスコア・スタイルIDに基づいてフレームごとの音素・音高・音量を生成する"""
        notes = score.notes

        (
            note_lengths_array,
            note_consonants_array,
            note_vowels_array,
            phonemes_array,
            phoneme_keys_array,
        ) = notes_to_keys_and_phonemes(notes)

        # コアを用いて子音長を生成する
        consonant_lengths = self._core.safe_predict_sing_consonant_length_forward(
            note_consonants_array, note_vowels_array, note_lengths_array, style_id
        )

        # 予測した子音長を元に、すべての音素長を計算する
        phoneme_lengths = calc_phoneme_lengths(consonant_lengths, note_lengths_array)

        # 時間スケールを変更する（音素 → フレーム）
        frame_phonemes = np.repeat(phonemes_array, phoneme_lengths)
        frame_keys = np.repeat(phoneme_keys_array, phoneme_lengths)

        # コアを用いて音高を生成する
        f0s = self._core.safe_predict_sing_f0_forward(
            frame_phonemes, frame_keys, style_id
        )

        # コアを用いて音量を生成する
        # FIXME: 変数名のsいらない？
        volumes = self._core.safe_predict_sing_volume_forward(
            frame_phonemes, frame_keys, f0s, style_id
        )

        phoneme_data_list = [
            FramePhoneme(
                phoneme=Phoneme._PHONEME_LIST[phoneme_id],
                frame_length=phoneme_duration,
            )
            for phoneme_id, phoneme_duration in zip(phonemes_array, phoneme_lengths)
        ]

        return phoneme_data_list, f0s.tolist(), volumes.tolist()

    def create_sing_volume_from_phoneme_and_f0(
        self,
        score: Score,
        phonemes: list[FramePhoneme],
        f0s: list[float],
        style_id: StyleId,
    ) -> list[float]:
        """歌声合成用の音素・音高・スタイルIDに基づいて音量を生成する"""
        notes = score.notes

        (
            _,
            _,
            _,
            phonemes_array_from_notes,
            phoneme_keys_array,
        ) = notes_to_keys_and_phonemes(notes)

        phonemes_array = np.array(
            [Phoneme(p.phoneme).id for p in phonemes], dtype=np.int64
        )
        phoneme_lengths = np.array([p.frame_length for p in phonemes], dtype=np.int64)
        f0_array = np.array(f0s, dtype=np.float32)

        # notesから生成した音素系列と、FrameAudioQueryが持つ音素系列が一致しているか確認
        # この確認によって、phoneme_keys_arrayが使用可能かを間接的に確認する
        try:
            all_equals = np.all(phonemes_array == phonemes_array_from_notes)
        except ValueError:
            # 長さが異なる場合はValueErrorが発生するので、Falseとする
            # mypyを通すためにnp.bool_でラップする
            all_equals = np.bool_(False)

        if not all_equals:
            msg = "Scoreから抽出した音素列とFrameAudioQueryから抽出した音素列が一致しません。"
            raise TalkSingInvalidInputError(msg)

        # 時間スケールを変更する（音素 → フレーム）
        frame_phonemes = np.repeat(phonemes_array, phoneme_lengths)
        frame_keys = np.repeat(phoneme_keys_array, phoneme_lengths)

        # コアを用いて音量を生成する
        volumes = self._core.safe_predict_sing_volume_forward(
            frame_phonemes, frame_keys, f0_array, style_id
        )

        # mypyの型チェックを通すために明示的に型を付ける
        volume_list: list[float] = volumes.tolist()

        return volume_list

    def frame_synthsize_wave(
        self,
        query: FrameAudioQuery,
        style_id: StyleId,
    ) -> NDArray[np.float32]:
        """歌声合成用のクエリ・スタイルIDに基づいて音声波形を生成する"""

        phoneme, f0, volume = frame_query_to_sf_decoder_feature(query)
        raw_wave, sr_raw_wave = self._core.safe_sf_decode_forward(
            phoneme, f0, volume, style_id
        )
        wave = raw_wave_to_output_wave(query, raw_wave, sr_raw_wave)
        return wave


class TTSEngineManager:
    """TTS エンジンの集まりを一括管理するマネージャー"""

    def __init__(self) -> None:
        self._engines: dict[str, TTSEngine] = {}

    def versions(self) -> list[str]:
        """登録されたエンジンのバージョン一覧を取得する。"""
        return list(self._engines.keys())

    def register_engine(self, engine: TTSEngine, version: str) -> None:
        """エンジンを登録する。"""
        self._engines[version] = engine

    def get_engine(self, version: str) -> TTSEngine:
        """指定バージョンのエンジンを取得する。"""
        if version in self._engines:
            return self._engines[version]

        raise HTTPException(status_code=422, detail="不明なバージョンです")

    def has_engine(self, version: str) -> bool:
        """指定バージョンのエンジンが登録されているか否かを返す。"""
        return version in self._engines


def make_tts_engines_from_cores(core_manager: CoreManager) -> TTSEngineManager:
    """コア一覧からTTSエンジン一覧を生成する"""
    # FIXME: `MOCK_VER` を循環 import 無しに `initialize_cores()` 関連モジュールから import する
    MOCK_VER = "0.0.0"
    tts_engines = TTSEngineManager()
    for ver, core in core_manager.items():
        if ver == MOCK_VER:
            from ..dev.tts_engine.mock import MockTTSEngine

            tts_engines.register_engine(MockTTSEngine(), ver)
        else:
            tts_engines.register_engine(TTSEngine(core.core), ver)
    return tts_engines<|MERGE_RESOLUTION|>--- conflicted
+++ resolved
@@ -10,20 +10,7 @@
 from ..core.core_initializer import CoreManager
 from ..core.core_wrapper import CoreWrapper
 from ..metas.Metas import StyleId
-<<<<<<< HEAD
-from ..model import (
-    AccentPhrase,
-    AudioQuery,
-    FrameAudioQuery,
-    FramePhoneme,
-    Mora,
-    Note,
-    Score,
-)
-=======
 from ..model import AudioQuery
-from ..utility.core_version_utility import get_latest_version
->>>>>>> a272814e
 from .kana_converter import parse_kana
 from .model import AccentPhrase, FrameAudioQuery, FramePhoneme, Mora, Note, Score
 from .mora_mapping import mora_kana_to_mora_phonemes, mora_phonemes_to_mora_kana
