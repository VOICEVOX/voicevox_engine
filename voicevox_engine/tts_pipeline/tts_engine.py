"""音声合成エンジン"""

import copy
import math
<<<<<<< HEAD
from typing import Any
=======
from typing import Final, Literal, TypeAlias
>>>>>>> 7c9af5c0

import numpy as np
from numpy.typing import NDArray
from soxr import resample

<<<<<<< HEAD
from ..core.core_adapter import CoreAdapter
from ..core.core_initializer import MOCK_VER, CoreManager
=======
from voicevox_engine.utility.core_version_utility import get_latest_version

from ..core.core_adapter import CoreAdapter, DeviceSupport
from ..core.core_initializer import CoreManager
>>>>>>> 7c9af5c0
from ..core.core_wrapper import CoreWrapper
from ..metas.Metas import StyleId
from ..model import AudioQuery
from .kana_converter import parse_kana
from .model import (
    AccentPhrase,
    FrameAudioQuery,
    FramePhoneme,
    Mora,
    Note,
    NoteId,
    Score,
)
from .mora_mapping import mora_kana_to_mora_phonemes, mora_phonemes_to_mora_kana
from .phoneme import Phoneme
from .text_analyzer import text_to_accent_phrases

# 疑問文語尾定数
UPSPEAK_LENGTH = 0.15
UPSPEAK_PITCH_ADD = 0.3
UPSPEAK_PITCH_MAX = 6.5


class TalkSingInvalidInputError(Exception):
    """Talk と Sing の不正な入力エラー"""

    pass


def to_flatten_moras(accent_phrases: list[AccentPhrase]) -> list[Mora]:
    """アクセント句系列からモーラ系列を抽出する。"""
    moras: list[Mora] = []
    for accent_phrase in accent_phrases:
        moras += accent_phrase.moras
        if accent_phrase.pause_mora:
            moras += [accent_phrase.pause_mora]
    return moras


def _to_flatten_phonemes(moras: list[Mora]) -> list[Phoneme]:
    """モーラ系列から音素系列を抽出する"""
    phonemes: list[Phoneme] = []
    for mora in moras:
        if mora.consonant:
            phonemes += [Phoneme(mora.consonant)]
        phonemes += [Phoneme(mora.vowel)]
    return phonemes


def _create_one_hot(accent_phrase: AccentPhrase, index: int) -> NDArray[np.int64]:
    """
    アクセント句から指定インデックスのみが 1 の配列 (onehot) を生成する。
    長さ `len(moras)` な配列の指定インデックスを 1 とし、pause_mora を含む場合は末尾に 0 が付加される。
    """
    accent_onehot = np.zeros(len(accent_phrase.moras))
    accent_onehot[index] = 1
    onehot = np.append(accent_onehot, [0] if accent_phrase.pause_mora else [])
    return onehot.astype(np.int64)


def _generate_silence_mora(length: float) -> Mora:
    """無音モーラの生成"""
    return Mora(text="　", vowel="sil", vowel_length=length, pitch=0.0)


def _apply_interrogative_upspeak(
    accent_phrases: list[AccentPhrase], enable_interrogative_upspeak: bool
) -> list[AccentPhrase]:
    """必要に応じて各アクセント句の末尾へ疑問形モーラ（同一母音・継続長 0.15秒・音高↑）を付与する"""
    # NOTE: 将来的にAudioQueryインスタンスを引数にする予定
    if not enable_interrogative_upspeak:
        return accent_phrases

    for accent_phrase in accent_phrases:
        moras = accent_phrase.moras
        if len(moras) == 0:
            continue
        # 疑問形補正条件: 疑問形アクセント句 & 末尾有声モーラ
        if accent_phrase.is_interrogative and moras[-1].pitch > 0:
            last_mora = copy.deepcopy(moras[-1])
            upspeak_mora = Mora(
                text=mora_phonemes_to_mora_kana[last_mora.vowel],
                consonant=None,
                consonant_length=None,
                vowel=last_mora.vowel,
                vowel_length=UPSPEAK_LENGTH,
                pitch=min(last_mora.pitch + UPSPEAK_PITCH_ADD, UPSPEAK_PITCH_MAX),
            )
            accent_phrase.moras += [upspeak_mora]
    return accent_phrases


def _apply_prepost_silence(moras: list[Mora], query: AudioQuery) -> list[Mora]:
    """モーラ系列へ音声合成用のクエリがもつ前後無音（`prePhonemeLength` & `postPhonemeLength`）を付加する"""
    pre_silence_moras = [_generate_silence_mora(query.prePhonemeLength)]
    post_silence_moras = [_generate_silence_mora(query.postPhonemeLength)]
    moras = pre_silence_moras + moras + post_silence_moras
    return moras


def _apply_speed_scale(moras: list[Mora], query: AudioQuery) -> list[Mora]:
    """モーラ系列へ音声合成用のクエリがもつ話速スケール（`speedScale`）を適用する"""
    for mora in moras:
        mora.vowel_length /= query.speedScale
        if mora.consonant_length:
            mora.consonant_length /= query.speedScale
    return moras


def _count_frame_per_unit(
    moras: list[Mora],
) -> tuple[NDArray[np.int64], NDArray[np.int64]]:
    """
    音素あたり・モーラあたりのフレーム長を算出する
    Parameters
    ----------
    moras : list[Mora]
        モーラ系列
    Returns
    -------
    frame_per_phoneme : NDArray[np.int64]
        音素あたりのフレーム長。端数丸め。shape = (Phoneme,)
    frame_per_mora : NDArray[np.int64]
        モーラあたりのフレーム長。端数丸め。shape = (Mora,)
    """
    frame_per_phoneme: list[int] = []
    frame_per_mora: list[int] = []
    for mora in moras:
        vowel_frames = _to_frame(mora.vowel_length)
        consonant_frames = (
            _to_frame(mora.consonant_length) if mora.consonant_length is not None else 0
        )
        mora_frames = (
            vowel_frames + consonant_frames
        )  # 音素ごとにフレーム長を算出し、和をモーラのフレーム長とする

        if mora.consonant:
            frame_per_phoneme += [consonant_frames]
        frame_per_phoneme += [vowel_frames]
        frame_per_mora += [mora_frames]

    return (
        np.array(frame_per_phoneme, dtype=np.int64),
        np.array(frame_per_mora, dtype=np.int64),
    )


def _to_frame(sec: float) -> int:
    FRAMERATE = 93.75  # 24000 / 256 [frame/sec]
    # NOTE: `round` は偶数丸め。移植時に取扱い注意。詳細は voicevox_engine#552
    sec_rounded: NDArray[np.float64] = np.round(sec * FRAMERATE)
    return sec_rounded.astype(np.int32).item()


def _apply_pitch_scale(moras: list[Mora], query: AudioQuery) -> list[Mora]:
    """モーラ系列へ音声合成用のクエリがもつ音高スケール（`pitchScale`）を適用する"""
    for mora in moras:
        mora.pitch *= 2**query.pitchScale
    return moras


def _apply_pause_length(moras: list[Mora], query: AudioQuery) -> list[Mora]:
    """モーラ系列へ音声合成用のクエリがもつ無音時間（`pauseLength`）を適用する"""
    if query.pauseLength is not None:
        for mora in moras:
            if mora.vowel == "pau":
                mora.vowel_length = query.pauseLength
    return moras


def _apply_pause_length_scale(moras: list[Mora], query: AudioQuery) -> list[Mora]:
    """モーラ系列へ音声合成用のクエリがもつ無音時間スケール（`pauseLengthScale`）を適用する"""
    for mora in moras:
        if mora.vowel == "pau":
            mora.vowel_length *= query.pauseLengthScale
    return moras


def _apply_intonation_scale(moras: list[Mora], query: AudioQuery) -> list[Mora]:
    """モーラ系列へ音声合成用のクエリがもつ抑揚スケール（`intonationScale`）を適用する"""
    # 有声音素 (f0>0) の平均値に対する乖離度をスケール
    voiced = list(filter(lambda mora: mora.pitch > 0, moras))
    mean_f0 = np.mean(list(map(lambda mora: mora.pitch, voiced))).item()
    if mean_f0 != math.nan:  # 空リスト -> NaN
        for mora in voiced:
            mora.pitch = (mora.pitch - mean_f0) * query.intonationScale + mean_f0
    return moras


def _apply_volume_scale(
    wave: NDArray[np.float32], query: AudioQuery | FrameAudioQuery
) -> NDArray[np.float32]:
    """音声波形へ音声合成用のクエリがもつ音量スケール（`volumeScale`）を適用する"""
    return wave * query.volumeScale


def _apply_output_sampling_rate(
    wave: NDArray[np.float32], sr_wave: float, query: AudioQuery | FrameAudioQuery
) -> NDArray[np.float32]:
    """音声波形へ音声合成用のクエリがもつ出力サンプリングレート（`outputSamplingRate`）を適用する"""
    # サンプリングレート一致のときはスルー
    if sr_wave == query.outputSamplingRate:
        return wave
    wave = resample(wave, sr_wave, query.outputSamplingRate)
    return wave


def _apply_output_stereo(
    wave: NDArray[np.float32], query: AudioQuery | FrameAudioQuery
) -> NDArray[np.float32]:
    """音声波形へ音声合成用のクエリがもつステレオ出力設定（`outputStereo`）を適用する"""
    if query.outputStereo:
        wave = np.array([wave, wave]).T
    return wave


def _query_to_decoder_feature(
    query: AudioQuery,
) -> tuple[NDArray[np.float32], NDArray[np.float32]]:
    """音声合成用のクエリからフレームごとの音素 (shape=(フレーム長, 音素数)) と音高 (shape=(フレーム長,)) を得る"""
    moras = to_flatten_moras(query.accent_phrases)

    # 設定を適用する
    moras = _apply_prepost_silence(moras, query)
    moras = _apply_pause_length(moras, query)
    moras = _apply_pause_length_scale(moras, query)
    moras = _apply_speed_scale(moras, query)
    moras = _apply_pitch_scale(moras, query)
    moras = _apply_intonation_scale(moras, query)

    # 表現を変更する（音素クラス → 音素 onehot ベクトル、モーラクラス → 音高スカラ）
    phoneme = np.stack([p.onehot for p in _to_flatten_phonemes(moras)])
    f0 = np.array([mora.pitch for mora in moras], dtype=np.float32)

    # 時間スケールを変更する（音素・モーラ → フレーム）
    frame_per_phoneme, frame_per_mora = _count_frame_per_unit(moras)
    phoneme = np.repeat(phoneme, frame_per_phoneme, axis=0)
    f0 = np.repeat(f0, frame_per_mora)

    return phoneme, f0


def raw_wave_to_output_wave(
    query: AudioQuery | FrameAudioQuery, wave: NDArray[np.float32], sr_wave: int
) -> NDArray[np.float32]:
    """生音声波形に音声合成用のクエリを適用して出力音声波形を生成する"""
    wave = _apply_volume_scale(wave, query)
    wave = _apply_output_sampling_rate(wave, sr_wave, query)
    wave = _apply_output_stereo(wave, query)
    return wave


def _hira_to_kana(text: str) -> str:
    """ひらがなをカタカナに変換する"""
    return "".join(chr(ord(c) + 96) if "ぁ" <= c <= "ゔ" else c for c in text)


def _calc_phoneme_lengths(
    consonant_lengths: NDArray[np.int64],
    note_durations: NDArray[np.int64],
) -> NDArray[np.int64]:
    """
    子音長と音符長から音素長を計算する
    ただし、母音はノートの頭にくるようにするため、
    予測された子音長は前のノートの長さを超えないように調整される
    """
    phoneme_durations = []
    for i in range(len(consonant_lengths)):
        if i < len(consonant_lengths) - 1:
            # 最初のノートは子音長が0の、pauである必要がある
            if i == 0 and consonant_lengths[i] != 0:
                msg = f"consonant_lengths[0] must be 0, but {consonant_lengths[0]}"
                raise TalkSingInvalidInputError(msg)

            next_consonant_length = consonant_lengths[i + 1]
            note_duration = note_durations[i]

            # もし、次のノートの子音長が負になる場合、現在のノートの半分にする
            # NOTE: 将来的にコアは非負になるのでこの処理は不要になる
            if next_consonant_length < 0:
                next_consonant_length = consonant_lengths[i + 1] = note_duration // 2
            vowel_length = note_duration - next_consonant_length

            # もし、現在のノートの母音長が負になる場合、
            # 次のノートの子音長を現在のノートの半分にする
            if vowel_length < 0:
                next_consonant_length = consonant_lengths[i + 1] = note_duration // 2
                vowel_length = note_duration - next_consonant_length

            phoneme_durations.append(vowel_length)
            if next_consonant_length > 0:
                phoneme_durations.append(next_consonant_length)
        else:
            vowel_length = note_durations[i]
            phoneme_durations.append(vowel_length)

    phoneme_durations_array = np.array(phoneme_durations, dtype=np.int64)
    return phoneme_durations_array


def _notes_to_keys_and_phonemes(
    notes: list[Note],
) -> tuple[
    NDArray[np.int64],
    NDArray[np.int64],
    NDArray[np.int64],
    NDArray[np.int64],
    NDArray[np.int64],
    list[NoteId | None],
]:
    """
    ノート単位の長さ・モーラ情報や、音素列・音素ごとのキー列を作成する
    Parameters
    ----------
    notes : list[Note]
        ノート列
    Returns
    -------
    note_lengths : NDArray[np.int64]
        ノートの長さ列
    note_consonants : NDArray[np.int64]
        ノートの子音ID列
    note_vowels : NDArray[np.int64]
        ノートの母音ID列
    phonemes : NDArray[np.int64]
        音素列
    phoneme_keys : NDArray[np.int64]
        音素ごとのキー列
    phoneme_note_ids : list[NoteId]
        音素ごとのノートID列
    """

    note_lengths: list[int] = []
    note_consonants: list[int] = []
    note_vowels: list[int] = []
    phonemes: list[int] = []
    phoneme_keys: list[int] = []
    phoneme_note_ids: list[NoteId | None] = []

    for note in notes:
        if note.lyric == "":
            if note.key is not None:
                msg = "lyricが空文字列の場合、keyはnullである必要があります。"
                raise TalkSingInvalidInputError(msg)
            note_lengths.append(note.frame_length)
            note_consonants.append(-1)
            note_vowels.append(0)  # pau
            phonemes.append(0)  # pau
            phoneme_keys.append(-1)
            phoneme_note_ids.append(note.id)
        else:
            if note.key is None:
                msg = "keyがnullの場合、lyricは空文字列である必要があります。"
                raise TalkSingInvalidInputError(msg)

            # TODO: 1ノートに複数のモーラがある場合の処理
            mora_phonemes = mora_kana_to_mora_phonemes.get(
                note.lyric  # type: ignore
            ) or mora_kana_to_mora_phonemes.get(
                _hira_to_kana(note.lyric)  # type: ignore
            )
            if mora_phonemes is None:
                msg = f"lyricが不正です: {note.lyric}"
                raise TalkSingInvalidInputError(msg)

            consonant, vowel = mora_phonemes
            if consonant is None:
                consonant_id = -1
            else:
                consonant_id = Phoneme(consonant).id
            vowel_id = Phoneme(vowel).id

            note_lengths.append(note.frame_length)
            note_consonants.append(consonant_id)
            note_vowels.append(vowel_id)
            if consonant_id != -1:
                phonemes.append(consonant_id)
                phoneme_keys.append(note.key)
                phoneme_note_ids.append(note.id)
            phonemes.append(vowel_id)
            phoneme_keys.append(note.key)
            phoneme_note_ids.append(note.id)

    # 各データをnumpy配列に変換する
    note_lengths_array = np.array(note_lengths, dtype=np.int64)
    note_consonants_array = np.array(note_consonants, dtype=np.int64)
    note_vowels_array = np.array(note_vowels, dtype=np.int64)
    phonemes_array = np.array(phonemes, dtype=np.int64)
    phoneme_keys_array = np.array(phoneme_keys, dtype=np.int64)

    return (
        note_lengths_array,
        note_consonants_array,
        note_vowels_array,
        phonemes_array,
        phoneme_keys_array,
        phoneme_note_ids,
    )


def _frame_query_to_sf_decoder_feature(
    query: FrameAudioQuery,
) -> tuple[NDArray[np.int64], NDArray[np.float32], NDArray[np.float32]]:
    """歌声合成用のクエリからフレームごとの音素・音高・音量を得る"""

    # 各データを分解・numpy配列に変換する
    phonemes = []
    phoneme_lengths = []

    for phoneme in query.phonemes:
        if phoneme.phoneme not in Phoneme._PHONEME_LIST:
            msg = f"phoneme {phoneme.phoneme} is not valid"
            raise TalkSingInvalidInputError(msg)

        phonemes.append(Phoneme(phoneme.phoneme).id)
        phoneme_lengths.append(phoneme.frame_length)

    phonemes_array = np.array(phonemes, dtype=np.int64)
    phoneme_lengths_array = np.array(phoneme_lengths, dtype=np.int64)

    frame_phonemes = np.repeat(phonemes_array, phoneme_lengths_array)
    f0s = np.array(query.f0, dtype=np.float32)
    volumes = np.array(query.volume, dtype=np.float32)

    return frame_phonemes, f0s, volumes


class TTSEngine:
    """音声合成器（core）の管理/実行/プロキシと音声合成フロー"""

    def __init__(self, core: CoreWrapper):
        super().__init__()
        self._core = CoreAdapter(core)

    @property
    def default_sampling_rate(self) -> int:
        """合成される音声波形のデフォルトサンプリングレートを取得する。"""
        return self._core.default_sampling_rate

    @property
    def supported_devices(self) -> DeviceSupport | None:
        """合成時に各デバイスが利用可能か否かの一覧を取得する。"""
        return self._core.supported_devices

    def update_length(
        self, accent_phrases: list[AccentPhrase], style_id: StyleId
    ) -> list[AccentPhrase]:
        """アクセント句系列に含まれるモーラの音素長属性をスタイルに合わせて更新する"""
        # モーラ系列を抽出する
        moras = to_flatten_moras(accent_phrases)

        # 音素系列を抽出する
        phonemes = _to_flatten_phonemes(moras)

        # 音素クラスから音素IDスカラへ表現を変換する
        phoneme_ids = np.array([p.id for p in phonemes], dtype=np.int64)

        # コアを用いて音素長を生成する
        phoneme_lengths = self._core.safe_yukarin_s_forward(phoneme_ids, style_id)

        # 生成結果でモーラ内の音素長属性を置換する
        vowel_indexes = [i for i, p in enumerate(phonemes) if p.is_mora_tail()]
        for i, mora in enumerate(moras):
            if mora.consonant is None:
                mora.consonant_length = None
            else:
                mora.consonant_length = phoneme_lengths[vowel_indexes[i] - 1]
            mora.vowel_length = phoneme_lengths[vowel_indexes[i]]

        return accent_phrases

    def update_pitch(
        self, accent_phrases: list[AccentPhrase], style_id: StyleId
    ) -> list[AccentPhrase]:
        """アクセント句系列に含まれるモーラの音高属性をスタイルに合わせて更新する"""
        # 後続のnumpy.concatenateが空リストだとエラーになるので別処理
        if len(accent_phrases) == 0:
            return []

        # アクセントの開始/終了位置リストを作る
        start_accent_list = np.concatenate(
            [
                # accentはプログラミング言語におけるindexのように0始まりではなく1始まりなので、
                # accentが1の場合は0番目を指定している
                # accentが1ではない場合、accentはend_accent_listに用いられる
                _create_one_hot(accent_phrase, 0 if accent_phrase.accent == 1 else 1)
                for accent_phrase in accent_phrases
            ]
        )
        end_accent_list = np.concatenate(
            [
                # accentはプログラミング言語におけるindexのように0始まりではなく1始まりなので、1を引いている
                _create_one_hot(accent_phrase, accent_phrase.accent - 1)
                for accent_phrase in accent_phrases
            ]
        )

        # アクセント句の開始/終了位置リストを作る
        start_accent_phrase_list = np.concatenate(
            [_create_one_hot(accent_phrase, 0) for accent_phrase in accent_phrases]
        )
        end_accent_phrase_list = np.concatenate(
            [_create_one_hot(accent_phrase, -1) for accent_phrase in accent_phrases]
        )

        # アクセント句系列からモーラ系列と音素系列を抽出する
        moras = to_flatten_moras(accent_phrases)

        # モーラ系列から子音ID系列・母音ID系列を抽出する
        consonant_id_ints = [
            Phoneme(mora.consonant).id if mora.consonant else -1 for mora in moras
        ]
        consonant_ids = np.array(consonant_id_ints, dtype=np.int64)
        vowels = [Phoneme(mora.vowel) for mora in moras]
        vowel_ids = np.array([p.id for p in vowels], dtype=np.int64)

        # コアを用いてモーラ音高を生成する
        f0 = self._core.safe_yukarin_sa_forward(
            vowel_ids,
            consonant_ids,
            start_accent_list,
            end_accent_list,
            start_accent_phrase_list,
            end_accent_phrase_list,
            style_id,
        )

        # 母音が無声であるモーラは音高を 0 とする
        for i, p in enumerate(vowels):
            if p.is_unvoiced_mora_tail():
                f0[i] = 0

        # 更新する
        for i, mora in enumerate(moras):
            mora.pitch = f0[i]

        return accent_phrases

    def update_length_and_pitch(
        self, accent_phrases: list[AccentPhrase], style_id: StyleId
    ) -> list[AccentPhrase]:
        """アクセント句系列の音素長・モーラ音高をスタイルIDに基づいて更新する"""
        accent_phrases = self.update_length(accent_phrases, style_id)
        accent_phrases = self.update_pitch(accent_phrases, style_id)
        return accent_phrases

    def create_accent_phrases(self, text: str, style_id: StyleId) -> list[AccentPhrase]:
        """テキストからアクセント句系列を生成し、スタイルIDに基づいてその音素長・モーラ音高を更新する"""
        accent_phrases = text_to_accent_phrases(text)
        accent_phrases = self.update_length_and_pitch(accent_phrases, style_id)
        return accent_phrases

    def create_accent_phrases_from_kana(
        self, kana: str, style_id: StyleId
    ) -> list[AccentPhrase]:
        """AquesTalk 風記法テキストからアクセント句系列を生成し、スタイルIDに基づいてその音素長・モーラ音高を更新する"""
        accent_phrases = parse_kana(kana)
        accent_phrases = self.update_length_and_pitch(accent_phrases, style_id)
        return accent_phrases

    def synthesize_wave(
        self,
        query: AudioQuery,
        style_id: StyleId,
        enable_interrogative_upspeak: bool = True,
    ) -> NDArray[np.float32]:
        """音声合成用のクエリ・スタイルID・疑問文語尾自動調整フラグに基づいて音声波形を生成する"""
        # モーフィング時などに同一参照のqueryで複数回呼ばれる可能性があるので、元の引数のqueryに破壊的変更を行わない
        query = copy.deepcopy(query)
        query.accent_phrases = _apply_interrogative_upspeak(
            query.accent_phrases, enable_interrogative_upspeak
        )

        phoneme, f0 = _query_to_decoder_feature(query)
        raw_wave, sr_raw_wave = self._core.safe_decode_forward(phoneme, f0, style_id)
        wave = raw_wave_to_output_wave(query, raw_wave, sr_raw_wave)
        return wave

    def initialize_synthesis(self, style_id: StyleId, skip_reinit: bool) -> None:
        """指定されたスタイル ID に関する合成機能を初期化する。既に初期化されていた場合は引数に応じて再初期化する。"""
        self._core.initialize_style_id_synthesis(style_id, skip_reinit=skip_reinit)

    def is_synthesis_initialized(self, style_id: StyleId) -> bool:
        """指定されたスタイル ID に関する合成機能が初期化済みか否かを取得する。"""
        return self._core.is_initialized_style_id_synthesis(style_id)

    # FIXME: sing用のエンジンに移すかクラス名変える
    # 返す値の総称を考え、関数名を変更する
    def create_sing_phoneme_and_f0_and_volume(
        self,
        score: Score,
        style_id: StyleId,
    ) -> tuple[list[FramePhoneme], list[float], list[float]]:
        """歌声合成用の楽譜・スタイルIDに基づいてフレームごとの音素・音高・音量を生成する"""
        notes = score.notes

        (
            note_lengths_array,
            note_consonants_array,
            note_vowels_array,
            phonemes_array,
            phoneme_keys_array,
            phoneme_note_ids,
        ) = _notes_to_keys_and_phonemes(notes)

        # コアを用いて子音長を生成する
        consonant_lengths = self._core.safe_predict_sing_consonant_length_forward(
            note_consonants_array, note_vowels_array, note_lengths_array, style_id
        )

        # 予測した子音長を元に、すべての音素長を計算する
        phoneme_lengths = _calc_phoneme_lengths(consonant_lengths, note_lengths_array)

        # 時間スケールを変更する（音素 → フレーム）
        frame_phonemes = np.repeat(phonemes_array, phoneme_lengths)
        frame_keys = np.repeat(phoneme_keys_array, phoneme_lengths)

        # コアを用いて音高を生成する
        f0s = self._core.safe_predict_sing_f0_forward(
            frame_phonemes, frame_keys, style_id
        )

        # コアを用いて音量を生成する
        # FIXME: 変数名のsいらない？
        volumes = self._core.safe_predict_sing_volume_forward(
            frame_phonemes, frame_keys, f0s, style_id
        )

        phoneme_data_list = [
            FramePhoneme(
                phoneme=Phoneme._PHONEME_LIST[phoneme_id],
                frame_length=phoneme_duration,
                note_id=phoneme_note_id,
            )
            for phoneme_id, phoneme_duration, phoneme_note_id in zip(
                phonemes_array, phoneme_lengths, phoneme_note_ids
            )
        ]

        # mypyの型チェックを通すために明示的に型を付ける
        f0_list: list[float] = f0s.tolist()  # type: ignore
        volume_list: list[float] = volumes.tolist()  # type: ignore

        return phoneme_data_list, f0_list, volume_list

    def create_sing_f0_from_phoneme(
        self,
        score: Score,
        phonemes: list[FramePhoneme],
        style_id: StyleId,
    ) -> list[float]:
        """歌声合成用の音素・スタイルIDに基づいて基本周波数を生成する"""
        notes = score.notes

        (
            _,
            _,
            _,
            phonemes_array_from_notes,
            phoneme_keys_array,
            _,
        ) = _notes_to_keys_and_phonemes(notes)

        phonemes_array = np.array(
            [Phoneme(p.phoneme).id for p in phonemes], dtype=np.int64
        )
        phoneme_lengths = np.array([p.frame_length for p in phonemes], dtype=np.int64)

        # notesから生成した音素系列と、FrameAudioQueryが持つ音素系列が一致しているか確認
        # この確認によって、phoneme_keys_arrayが使用可能かを間接的に確認する
        try:
            all_equals = np.all(phonemes_array == phonemes_array_from_notes)
        except ValueError:
            # 長さが異なる場合はValueErrorが発生するので、Falseとする
            # mypyを通すためにnp.bool_でラップする
            all_equals = np.bool_(False)

        if not all_equals:
            msg = "Scoreから抽出した音素列とFrameAudioQueryから抽出した音素列が一致しません。"
            raise TalkSingInvalidInputError(msg)

        # 時間スケールを変更する（音素 → フレーム）
        frame_phonemes = np.repeat(phonemes_array, phoneme_lengths)
        frame_keys = np.repeat(phoneme_keys_array, phoneme_lengths)

        # コアを用いて音高を生成する
        f0s = self._core.safe_predict_sing_f0_forward(
            frame_phonemes, frame_keys, style_id
        )

        # mypyの型チェックを通すために明示的に型を付ける
        f0_list: list[float] = f0s.tolist()  # type: ignore

        return f0_list

    def create_sing_volume_from_phoneme_and_f0(
        self,
        score: Score,
        phonemes: list[FramePhoneme],
        f0s: list[float],
        style_id: StyleId,
    ) -> list[float]:
        """歌声合成用の音素・音高・スタイルIDに基づいて音量を生成する"""
        notes = score.notes

        (
            _,
            _,
            _,
            phonemes_array_from_notes,
            phoneme_keys_array,
            _,
        ) = _notes_to_keys_and_phonemes(notes)

        phonemes_array = np.array(
            [Phoneme(p.phoneme).id for p in phonemes], dtype=np.int64
        )
        phoneme_lengths = np.array([p.frame_length for p in phonemes], dtype=np.int64)
        f0_array = np.array(f0s, dtype=np.float32)

        # notesから生成した音素系列と、FrameAudioQueryが持つ音素系列が一致しているか確認
        # この確認によって、phoneme_keys_arrayが使用可能かを間接的に確認する
        try:
            all_equals = np.all(phonemes_array == phonemes_array_from_notes)
        except ValueError:
            # 長さが異なる場合はValueErrorが発生するので、Falseとする
            # mypyを通すためにnp.bool_でラップする
            all_equals = np.bool_(False)

        if not all_equals:
            msg = "Scoreから抽出した音素列とFrameAudioQueryから抽出した音素列が一致しません。"
            raise TalkSingInvalidInputError(msg)

        # 時間スケールを変更する（音素 → フレーム）
        frame_phonemes = np.repeat(phonemes_array, phoneme_lengths)
        frame_keys = np.repeat(phoneme_keys_array, phoneme_lengths)

        # コアを用いて音量を生成する
        volumes = self._core.safe_predict_sing_volume_forward(
            frame_phonemes, frame_keys, f0_array, style_id
        )

        # mypyの型チェックを通すために明示的に型を付ける
        volume_list: list[float] = volumes.tolist()  # type: ignore

        return volume_list

    def frame_synthesize_wave(
        self,
        query: FrameAudioQuery,
        style_id: StyleId,
    ) -> NDArray[np.float32]:
        """歌声合成用のクエリ・スタイルIDに基づいて音声波形を生成する"""

        phoneme, f0, volume = _frame_query_to_sf_decoder_feature(query)
        raw_wave, sr_raw_wave = self._core.safe_sf_decode_forward(
            phoneme, f0, volume, style_id
        )
        wave = raw_wave_to_output_wave(query, raw_wave, sr_raw_wave)
        return wave


<<<<<<< HEAD
class TTSEngineNotFound(Exception):
    """TTSEngine が見つからないエラー"""

    def __init__(self, *args: list[Any], version: str, **kwargs: dict[str, Any]):
        """TTSEngine のバージョン番号を用いてインスタンス化する。"""
        super().__init__(*args, **kwargs)
        self.version = version


class MockTTSEngineNotFound(Exception):
    """モック TTSEngine が見つからないエラー"""
=======
LatestVersion: TypeAlias = Literal["LATEST_VERSION"]
LATEST_VERSION: Final[LatestVersion] = "LATEST_VERSION"
>>>>>>> 7c9af5c0


class TTSEngineManager:
    """TTS エンジンの集まりを一括管理するマネージャー"""

    def __init__(self) -> None:
        self._engines: dict[str, TTSEngine] = {}

    def versions(self) -> list[str]:
        """登録されたエンジンのバージョン一覧を取得する。"""
        return list(self._engines.keys())

    def _latest_version(self) -> str:
        return get_latest_version(self.versions())

    def register_engine(self, engine: TTSEngine, version: str) -> None:
        """エンジンを登録する。"""
        self._engines[version] = engine

<<<<<<< HEAD
    def get_engine(self, version: str) -> TTSEngine:
        """指定バージョンのエンジンを取得する"""
        if version in self._engines:
=======
    def get_engine(self, version: str | LatestVersion) -> TTSEngine:
        """指定バージョンのエンジンを取得する。"""
        if version == LATEST_VERSION:
            return self._engines[self._latest_version()]
        elif version in self._engines:
>>>>>>> 7c9af5c0
            return self._engines[version]

        if version == MOCK_VER:
            raise MockTTSEngineNotFound()
        else:
            raise TTSEngineNotFound(version=version)


def make_tts_engines_from_cores(core_manager: CoreManager) -> TTSEngineManager:
    """コア一覧からTTSエンジン一覧を生成する"""
    # FIXME: `MOCK_VER` を循環 import 無しに `initialize_cores()` 関連モジュールから import する
    MOCK_VER = "0.0.0"
    tts_engines = TTSEngineManager()
    for ver, core in core_manager.items():
        if ver == MOCK_VER:
            from ..dev.tts_engine.mock import MockTTSEngine

            tts_engines.register_engine(MockTTSEngine(), ver)
        else:
            tts_engines.register_engine(TTSEngine(core.core), ver)
    return tts_engines<|MERGE_RESOLUTION|>--- conflicted
+++ resolved
@@ -2,25 +2,16 @@
 
 import copy
 import math
-<<<<<<< HEAD
-from typing import Any
-=======
-from typing import Final, Literal, TypeAlias
->>>>>>> 7c9af5c0
+from typing import Any, Final, Literal, TypeAlias
 
 import numpy as np
 from numpy.typing import NDArray
 from soxr import resample
 
-<<<<<<< HEAD
-from ..core.core_adapter import CoreAdapter
+from voicevox_engine.utility.core_version_utility import get_latest_version
+
+from ..core.core_adapter import CoreAdapter, DeviceSupport
 from ..core.core_initializer import MOCK_VER, CoreManager
-=======
-from voicevox_engine.utility.core_version_utility import get_latest_version
-
-from ..core.core_adapter import CoreAdapter, DeviceSupport
-from ..core.core_initializer import CoreManager
->>>>>>> 7c9af5c0
 from ..core.core_wrapper import CoreWrapper
 from ..metas.Metas import StyleId
 from ..model import AudioQuery
@@ -783,7 +774,6 @@
         return wave
 
 
-<<<<<<< HEAD
 class TTSEngineNotFound(Exception):
     """TTSEngine が見つからないエラー"""
 
@@ -795,10 +785,10 @@
 
 class MockTTSEngineNotFound(Exception):
     """モック TTSEngine が見つからないエラー"""
-=======
+
+
 LatestVersion: TypeAlias = Literal["LATEST_VERSION"]
 LATEST_VERSION: Final[LatestVersion] = "LATEST_VERSION"
->>>>>>> 7c9af5c0
 
 
 class TTSEngineManager:
@@ -818,20 +808,13 @@
         """エンジンを登録する。"""
         self._engines[version] = engine
 
-<<<<<<< HEAD
-    def get_engine(self, version: str) -> TTSEngine:
-        """指定バージョンのエンジンを取得する"""
-        if version in self._engines:
-=======
     def get_engine(self, version: str | LatestVersion) -> TTSEngine:
         """指定バージョンのエンジンを取得する。"""
         if version == LATEST_VERSION:
             return self._engines[self._latest_version()]
         elif version in self._engines:
->>>>>>> 7c9af5c0
             return self._engines[version]
-
-        if version == MOCK_VER:
+        elif version == MOCK_VER:
             raise MockTTSEngineNotFound()
         else:
             raise TTSEngineNotFound(version=version)
