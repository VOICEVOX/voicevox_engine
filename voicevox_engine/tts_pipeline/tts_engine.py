import copy
import math

import numpy as np
from numpy.typing import NDArray
from soxr import resample

from ..core_adapter import CoreAdapter
from ..core_wrapper import CoreWrapper
from ..metas.Metas import StyleId
from ..model import AccentPhrase, AudioQuery, Mora
from .acoustic_feature_extractor import Phoneme
from .kana_converter import parse_kana
from .mora_list import mora_phonemes_to_mora_kana
from .text_analyzer import text_to_accent_phrases

# 疑問文語尾定数
UPSPEAK_LENGTH = 0.15
UPSPEAK_PITCH_ADD = 0.3
UPSPEAK_PITCH_MAX = 6.5


# TODO: move mora utility to mora module
def to_flatten_moras(accent_phrases: list[AccentPhrase]) -> list[Mora]:
    """
    アクセント句系列に含まれるモーラの抽出
    Parameters
    ----------
    accent_phrases : list[AccentPhrase]
        アクセント句系列
    Returns
    -------
    moras : list[Mora]
        モーラ系列。ポーズモーラを含む。
    """
    moras: list[Mora] = []
    for accent_phrase in accent_phrases:
        moras += accent_phrase.moras
        if accent_phrase.pause_mora:
            moras += [accent_phrase.pause_mora]
    return moras


def to_flatten_phonemes(moras: list[Mora]) -> list[Phoneme]:
    """モーラ系列から音素系列を抽出する"""
    phonemes: list[Phoneme] = []
    for mora in moras:
        if mora.consonant:
            phonemes += [Phoneme(mora.consonant)]
        phonemes += [(Phoneme(mora.vowel))]
    return phonemes


def split_mora(phonemes: list[Phoneme]) -> tuple[list[Phoneme | None], list[Phoneme]]:
    """音素系列から子音系列と母音系列を抽出する"""
    consonants: list[Phoneme | None] = []
    vowels: list[Phoneme] = []
    for i, p in enumerate(phonemes):
        if p.is_mora_tail():
            vowels += [p]
            # Vowel のみのモーラの場合（Vowel が連続する場合）、Consonant を None とする
            if i == 0 or phonemes[i - 1].is_mora_tail():
                consonants += [None]
        else:
            consonants += [p]
    return consonants, vowels


def _create_one_hot(accent_phrase: AccentPhrase, index: int) -> NDArray[np.int64]:
    """
    アクセント句から指定インデックスのみが 1 の配列 (onehot) を生成する。
    長さ `len(moras)` な配列の指定インデックスを 1 とし、pause_mora を含む場合は末尾に 0 が付加される。
    """
    onehot = np.zeros(len(accent_phrase.moras))
    onehot[index] = 1
    onehot = np.append(onehot, [0] if accent_phrase.pause_mora else [])
    return onehot.astype(np.int64)


def generate_silence_mora(length: float) -> Mora:
    """無音モーラの生成"""
    return Mora(text="　", vowel="sil", vowel_length=length, pitch=0.0)


def apply_interrogative_upspeak(
    accent_phrases: list[AccentPhrase], enable_interrogative_upspeak: bool
) -> list[AccentPhrase]:
    """必要に応じて各アクセント句の末尾へ疑問形モーラ（同一母音・継続長 0.15秒・音高↑）を付与する"""
    # NOTE: 将来的にAudioQueryインスタンスを引数にする予定
    if not enable_interrogative_upspeak:
        return accent_phrases

    for accent_phrase in accent_phrases:
        moras = accent_phrase.moras
        if len(moras) == 0:
            continue
        # 疑問形補正条件: 疑問形アクセント句 & 末尾有声モーラ
        if accent_phrase.is_interrogative and moras[-1].pitch > 0:
            last_mora = copy.deepcopy(moras[-1])
            upspeak_mora = Mora(
                text=mora_phonemes_to_mora_kana[last_mora.vowel],
                consonant=None,
                consonant_length=None,
                vowel=last_mora.vowel,
                vowel_length=UPSPEAK_LENGTH,
                pitch=min(last_mora.pitch + UPSPEAK_PITCH_ADD, UPSPEAK_PITCH_MAX),
            )
            accent_phrase.moras += [upspeak_mora]
    return accent_phrases


def apply_prepost_silence(moras: list[Mora], query: AudioQuery) -> list[Mora]:
    """モーラ系列へ音声合成用のクエリがもつ前後無音（`prePhonemeLength` & `postPhonemeLength`）を付加する"""
    pre_silence_moras = [generate_silence_mora(query.prePhonemeLength)]
    post_silence_moras = [generate_silence_mora(query.postPhonemeLength)]
    moras = pre_silence_moras + moras + post_silence_moras
    return moras


def apply_speed_scale(moras: list[Mora], query: AudioQuery) -> list[Mora]:
    """モーラ系列へ音声合成用のクエリがもつ話速スケール（`speedScale`）を適用する"""
    for mora in moras:
        mora.vowel_length /= query.speedScale
        if mora.consonant_length:
            mora.consonant_length /= query.speedScale
    return moras


def count_frame_per_unit(
    moras: list[Mora],
) -> tuple[NDArray[np.int64], NDArray[np.int64]]:
    """
    音素あたり・モーラあたりのフレーム長を算出する
    Parameters
    ----------
    moras : list[Mora]
        モーラ系列
    Returns
    -------
    frame_per_phoneme : NDArray[np.int64]
        音素あたりのフレーム長。端数丸め。shape = (Phoneme,)
    frame_per_mora : NDArray[np.int64]
        モーラあたりのフレーム長。端数丸め。shape = (Mora,)
    """
    frame_per_phoneme: list[int] = []
    frame_per_mora: list[int] = []
    for mora in moras:
        vowel_frames = _to_frame(mora.vowel_length)
        consonant_frames = (
            _to_frame(mora.consonant_length) if mora.consonant_length is not None else 0
        )
        mora_frames = vowel_frames + consonant_frames  # 音素ごとにフレーム長を算出し、和をモーラのフレーム長とする

        if mora.consonant:
            frame_per_phoneme += [consonant_frames]
        frame_per_phoneme += [vowel_frames]
        frame_per_mora += [mora_frames]

    return (
        np.array(frame_per_phoneme, dtype=np.int64),
        np.array(frame_per_mora, dtype=np.int64),
    )


def _to_frame(sec: float) -> int:
    FRAMERATE = 93.75  # 24000 / 256 [frame/sec]
    # NOTE: `round` は偶数丸め。移植時に取扱い注意。詳細は voicevox_engine#552
    return np.round(sec * FRAMERATE).astype(np.int32).item()


def apply_pitch_scale(moras: list[Mora], query: AudioQuery) -> list[Mora]:
    """モーラ系列へ音声合成用のクエリがもつ音高スケール（`pitchScale`）を適用する"""
    for mora in moras:
        mora.pitch *= 2**query.pitchScale
    return moras


def apply_intonation_scale(moras: list[Mora], query: AudioQuery) -> list[Mora]:
    """モーラ系列へ音声合成用のクエリがもつ抑揚スケール（`intonationScale`）を適用する"""
    # 有声音素 (f0>0) の平均値に対する乖離度をスケール
    voiced = list(filter(lambda mora: mora.pitch > 0, moras))
    mean_f0 = np.mean(list(map(lambda mora: mora.pitch, voiced))).item()
    if mean_f0 != math.nan:  # 空リスト -> NaN
        for mora in voiced:
            mora.pitch = (mora.pitch - mean_f0) * query.intonationScale + mean_f0
    return moras


def apply_volume_scale(
    wave: NDArray[np.float32], query: AudioQuery
) -> NDArray[np.float32]:
    """音声波形へ音声合成用のクエリがもつ音量スケール（`volumeScale`）を適用する"""
    return wave * query.volumeScale


def apply_output_sampling_rate(
    wave: NDArray[np.float32], sr_wave: float, query: AudioQuery
) -> NDArray[np.float32]:
    """音声波形へ音声合成用のクエリがもつ出力サンプリングレート（`outputSamplingRate`）を適用する"""
    # サンプリングレート一致のときはスルー
    if sr_wave == query.outputSamplingRate:
        return wave
    wave = resample(wave, sr_wave, query.outputSamplingRate)
    return wave


def apply_output_stereo(
    wave: NDArray[np.float32], query: AudioQuery
) -> NDArray[np.float32]:
    """音声波形へ音声合成用のクエリがもつステレオ出力設定（`outputStereo`）を適用する"""
    if query.outputStereo:
        wave = np.array([wave, wave]).T
    return wave


def query_to_decoder_feature(
    query: AudioQuery,
) -> tuple[NDArray[np.float32], NDArray[np.float32]]:
    """音声合成用のクエリからフレームごとの音素 (shape=(フレーム長, 音素数)) と音高 (shape=(フレーム長,)) を得る"""
    moras = to_flatten_moras(query.accent_phrases)

    # 設定を適用する
    moras = apply_prepost_silence(moras, query)
    moras = apply_speed_scale(moras, query)
    moras = apply_pitch_scale(moras, query)
    moras = apply_intonation_scale(moras, query)

    # 表現を変更する（音素クラス → 音素 onehot ベクトル、モーラクラス → 音高スカラ）
    phoneme = np.stack([p.onehot for p in to_flatten_phonemes(moras)])
    f0 = np.array([mora.pitch for mora in moras], dtype=np.float32)

    # 時間スケールを変更する（音素・モーラ → フレーム）
    frame_per_phoneme, frame_per_mora = count_frame_per_unit(moras)
    phoneme = np.repeat(phoneme, frame_per_phoneme, axis=0)
    f0 = np.repeat(f0, frame_per_mora)

    return phoneme, f0


def raw_wave_to_output_wave(
    query: AudioQuery, wave: NDArray[np.float32], sr_wave: int
) -> NDArray[np.float32]:
    """生音声波形に音声合成用のクエリを適用して出力音声波形を生成する"""
    wave = apply_volume_scale(wave, query)
    wave = apply_output_sampling_rate(wave, sr_wave, query)
    wave = apply_output_stereo(wave, query)
    return wave


class TTSEngine:
    """音声合成器（core）の管理/実行/プロキシと音声合成フロー"""

    def __init__(self, core: CoreWrapper):
        super().__init__()
        self._core = CoreAdapter(core)
        # NOTE: self._coreは将来的に消す予定

    def update_length(
        self, accent_phrases: list[AccentPhrase], style_id: StyleId
    ) -> list[AccentPhrase]:
        """アクセント句系列に含まれるモーラの音素長属性をスタイルに合わせて更新する"""
        # モーラ系列を抽出する
        moras = to_flatten_moras(accent_phrases)

        # 音素系列を抽出し前後無音を付加する
        phonemes = to_flatten_phonemes(moras)
        phonemes = [Phoneme("pau")] + phonemes + [Phoneme("pau")]

        # 音素クラスから音素IDスカラへ表現を変換する
        phoneme_ids = np.array([p.phoneme_id for p in phonemes], dtype=np.int64)

        # コアを用いて音素長を生成する
        phoneme_lengths = self._core.safe_yukarin_s_forward(phoneme_ids, style_id)

        # 生成結果でモーラ内の音素長属性を置換する
        vowel_indexes = [i for i, p in enumerate(phonemes) if p.is_mora_tail()]
        for i, mora in enumerate(moras):
            if mora.consonant is None:
                mora.consonant_length = None
            else:
                mora.consonant_length = phoneme_lengths[vowel_indexes[i + 1] - 1]
            mora.vowel_length = phoneme_lengths[vowel_indexes[i + 1]]

        return accent_phrases

    def update_pitch(
        self, accent_phrases: list[AccentPhrase], style_id: StyleId
    ) -> list[AccentPhrase]:
        """アクセント句系列に含まれるモーラの音高属性をスタイルに合わせて更新する"""
        # 後続のnumpy.concatenateが空リストだとエラーになるので別処理
        if len(accent_phrases) == 0:
            return []

<<<<<<< HEAD
        # accent
        def _create_one_hot(
            accent_phrase: AccentPhrase, position: int
        ) -> NDArray[np.int64]:
            """
            単位行列(np.eye)を応用し、accent_phrase内でone hotな配列(リスト)を作る
            例えば、accent_phraseのmorasの長さが12、positionが1なら
            [0, 1, 0, 0, 0, 0, 0, 0, 0, 0, 0, 0]
            morasの長さが同じく12、positionが-1なら
            [0, 0, 0, 0, 0, 0, 0, 0, 0, 0, 0, 1]
            のような配列を生成する
            accent_phraseがpause_moraを含む場合はさらに後ろに0が足される
            Parameters
            ----------
            accent_phrase : AccentPhrase
                アクセント句モデル
            position : int
                one hotにするindex
            Returns
            -------
            one_hot : NDArray[np.int64]
                one hotな配列(リスト)
            """
            return np.r_[
                np.eye(len(accent_phrase.moras), dtype=np.int64)[position],
                (0 if accent_phrase.pause_mora is not None else []),
            ]

=======
>>>>>>> 1a5c8be7
        # アクセントの開始/終了位置リストを作る
        start_accent_list = np.concatenate(
            [
                # accentはプログラミング言語におけるindexのように0始まりではなく1始まりなので、
                # accentが1の場合は0番目を指定している
                # accentが1ではない場合、accentはend_accent_listに用いられる
                _create_one_hot(accent_phrase, 0 if accent_phrase.accent == 1 else 1)
                for accent_phrase in accent_phrases
            ]
        )
        end_accent_list = np.concatenate(
            [
                # accentはプログラミング言語におけるindexのように0始まりではなく1始まりなので、1を引いている
                _create_one_hot(accent_phrase, accent_phrase.accent - 1)
                for accent_phrase in accent_phrases
            ]
        )

        # アクセント句の開始/終了位置リストを作る
        start_accent_phrase_list = np.concatenate(
            [_create_one_hot(accent_phrase, 0) for accent_phrase in accent_phrases]
        )
        end_accent_phrase_list = np.concatenate(
            [_create_one_hot(accent_phrase, -1) for accent_phrase in accent_phrases]
        )

        # 前後無音を付加する
        start_accent_list = np.r_[0, start_accent_list, 0]
        end_accent_list = np.r_[0, end_accent_list, 0]
        start_accent_phrase_list = np.r_[0, start_accent_phrase_list, 0]
        end_accent_phrase_list = np.r_[0, end_accent_phrase_list, 0]

        # アクセント句系列から（前後の無音含まない）モーラ系列と（前後の無音含む）音素系列を抽出する
        moras = to_flatten_moras(accent_phrases)
        phonemes = to_flatten_phonemes(moras)
        phonemes = [Phoneme("pau")] + phonemes + [Phoneme("pau")]

        # 前後無音付加済みの音素系列から子音ID系列・母音ID系列を抽出する
        consonants, vowels = split_mora(phonemes)
        vowel_ids = np.array([p.phoneme_id for p in vowels], dtype=np.int64)
        consonant_ids = np.array(
            [p.phoneme_id if p else -1 for p in consonants], dtype=np.int64
        )

        # コアを用いてモーラ音高を生成する
        f0 = self._core.safe_yukarin_sa_forward(
            vowel_ids,
            consonant_ids,
            start_accent_list,
            end_accent_list,
            start_accent_phrase_list,
            end_accent_phrase_list,
            style_id,
        )

        # 母音が無声であるモーラは音高を 0 とする
        for i, p in enumerate(vowels):
            if p.is_unvoiced_mora_tail():
                f0[i] = 0

        # 更新する
        for i, mora in enumerate(moras):
            mora.pitch = f0[i + 1]

        return accent_phrases

    def update_length_and_pitch(
        self, accent_phrases: list[AccentPhrase], style_id: StyleId
    ) -> list[AccentPhrase]:
        """アクセント句系列の音素長・モーラ音高をスタイルIDに基づいて更新する"""
        accent_phrases = self.update_length(accent_phrases, style_id)
        accent_phrases = self.update_pitch(accent_phrases, style_id)
        return accent_phrases

    def create_accent_phrases(self, text: str, style_id: StyleId) -> list[AccentPhrase]:
        """テキストからアクセント句系列を生成し、スタイルIDに基づいてその音素長・モーラ音高を更新する"""
        accent_phrases = text_to_accent_phrases(text)
        accent_phrases = self.update_length_and_pitch(accent_phrases, style_id)
        return accent_phrases

    def create_accent_phrases_from_kana(
        self, kana: str, style_id: StyleId
    ) -> list[AccentPhrase]:
        """AquesTalk 風記法テキストからアクセント句系列を生成し、スタイルIDに基づいてその音素長・モーラ音高を更新する"""
        accent_phrases = parse_kana(kana)
        accent_phrases = self.update_length_and_pitch(accent_phrases, style_id)
        return accent_phrases

    def synthesize_wave(
        self,
        query: AudioQuery,
        style_id: StyleId,
        enable_interrogative_upspeak: bool = True,
    ) -> NDArray[np.float32]:
        """音声合成用のクエリ・スタイルID・疑問文語尾自動調整フラグに基づいて音声波形を生成する"""
        # モーフィング時などに同一参照のqueryで複数回呼ばれる可能性があるので、元の引数のqueryに破壊的変更を行わない
        query = copy.deepcopy(query)
        query.accent_phrases = apply_interrogative_upspeak(
            query.accent_phrases, enable_interrogative_upspeak
        )

        phoneme, f0 = query_to_decoder_feature(query)
        raw_wave, sr_raw_wave = self._core.safe_decode_forward(phoneme, f0, style_id)
        wave = raw_wave_to_output_wave(query, raw_wave, sr_raw_wave)
        return wave


def make_tts_engines_from_cores(cores: dict[str, CoreAdapter]) -> dict[str, TTSEngine]:
    """コア一覧からTTSエンジン一覧を生成する"""
    # FIXME: `MOCK_VER` を循環 import 無しに `initialize_cores()` 関連モジュールから import する
    MOCK_VER = "0.0.0"
    tts_engines: dict[str, TTSEngine] = {}
    for ver, core in cores.items():
        if ver == MOCK_VER:
            from ..dev.tts_engine import MockTTSEngine

            tts_engines[ver] = MockTTSEngine()
        else:
            tts_engines[ver] = TTSEngine(core.core)
    return tts_engines<|MERGE_RESOLUTION|>--- conflicted
+++ resolved
@@ -291,37 +291,6 @@
         if len(accent_phrases) == 0:
             return []
 
-<<<<<<< HEAD
-        # accent
-        def _create_one_hot(
-            accent_phrase: AccentPhrase, position: int
-        ) -> NDArray[np.int64]:
-            """
-            単位行列(np.eye)を応用し、accent_phrase内でone hotな配列(リスト)を作る
-            例えば、accent_phraseのmorasの長さが12、positionが1なら
-            [0, 1, 0, 0, 0, 0, 0, 0, 0, 0, 0, 0]
-            morasの長さが同じく12、positionが-1なら
-            [0, 0, 0, 0, 0, 0, 0, 0, 0, 0, 0, 1]
-            のような配列を生成する
-            accent_phraseがpause_moraを含む場合はさらに後ろに0が足される
-            Parameters
-            ----------
-            accent_phrase : AccentPhrase
-                アクセント句モデル
-            position : int
-                one hotにするindex
-            Returns
-            -------
-            one_hot : NDArray[np.int64]
-                one hotな配列(リスト)
-            """
-            return np.r_[
-                np.eye(len(accent_phrase.moras), dtype=np.int64)[position],
-                (0 if accent_phrase.pause_mora is not None else []),
-            ]
-
-=======
->>>>>>> 1a5c8be7
         # アクセントの開始/終了位置リストを作る
         start_accent_list = np.concatenate(
             [
