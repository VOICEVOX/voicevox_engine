import copy
from abc import ABCMeta, abstractmethod
from typing import List, Optional

import numpy as np

from ..model import AccentPhrase, AudioQuery, Mora
from .full_context_label import text_to_accent_phrases
from .mora_list import openjtalk_mora2text

# 疑問文語尾定数
UPSPEAK_LENGTH = 0.15
UPSPEAK_PITCH_ADD = 0.3
UPSPEAK_PITCH_MAX = 6.5


<<<<<<< HEAD
def adjust_interrogative_accent_phrases(
    accent_phrases: List[AccentPhrase],
) -> List[AccentPhrase]:
    """
    アクセント句系列の必要に応じて疑問系に補正
    各accent_phraseの末尾のモーラより少し音の高い有声母音モーラを付与するすることで疑問文ぽくする
    Parameters
    ----------
    accent_phrases : List[AccentPhrase]
        アクセント句系列
    Returns
    -------
    accent_phrases : List[AccentPhrase]
        必要に応じて疑問形補正されたアクセント句系列
    """
    # NOTE: リファクタリング時に適切な場所へ移動させること
    return [
        AccentPhrase(
            moras=adjust_interrogative_moras(accent_phrase),
            accent=accent_phrase.accent,
            pause_mora=accent_phrase.pause_mora,
            is_interrogative=accent_phrase.is_interrogative,
        )
        for accent_phrase in accent_phrases
    ]


def adjust_interrogative_moras(accent_phrase: AccentPhrase) -> List[Mora]:
    """
    アクセント句に含まれるモーラ系列の必要に応じた疑問形補正
    Parameters
    ----------
    accent_phrase : AccentPhrase
        アクセント句
    Returns
    -------
    moras : List[Mora]
        補正済みモーラ系列
    """
    moras = copy.deepcopy(accent_phrase.moras)
    # 疑問形補正条件: 疑問形フラグON & 終端有声母音
    if accent_phrase.is_interrogative and not (len(moras) == 0 or moras[-1].pitch == 0):
        interrogative_mora = make_interrogative_mora(moras[-1])
        moras.append(interrogative_mora)
        return moras
    else:
        return moras

=======
def mora_to_text(mora: str) -> str:
    """
    Parameters
    ----------
    mora : str
        モーラ音素文字列
    Returns
    -------
    mora : str
        モーラ音素文字列
    """
    if mora[-1:] in ["A", "I", "U", "E", "O"]:
        # 無声化母音を小文字に
        mora = mora[:-1] + mora[-1].lower()
    if mora in openjtalk_mora2text:
        return openjtalk_mora2text[mora]
    else:
        return mora


def apply_interrogative_upspeak(
    accent_phrases: list[AccentPhrase], enable_interrogative_upspeak: bool
) -> list[AccentPhrase]:
    """必要に応じて各アクセント句の末尾へ疑問形モーラ（同一母音・継続長 0.15秒・音高↑）を付与する"""
    # NOTE: 将来的にAudioQueryインスタンスを引数にする予定
    if not enable_interrogative_upspeak:
        return accent_phrases
>>>>>>> 0f122e76

    for accent_phrase in accent_phrases:
        moras = accent_phrase.moras
        if len(moras) == 0:
            continue
        # 疑問形補正条件: 疑問形アクセント句 & 末尾有声モーラ
        if accent_phrase.is_interrogative and moras[-1].pitch > 0:
            last_mora = copy.deepcopy(moras[-1])
            upspeak_mora = Mora(
                text=openjtalk_mora2text[last_mora.vowel],
                consonant=None,
                consonant_length=None,
                vowel=last_mora.vowel,
                vowel_length=UPSPEAK_LENGTH,
                pitch=min(last_mora.pitch + UPSPEAK_PITCH_ADD, UPSPEAK_PITCH_MAX),
            )
            accent_phrase.moras += [upspeak_mora]
    return accent_phrases


class TTSEngineBase(metaclass=ABCMeta):
    @property
    @abstractmethod
    def default_sampling_rate(self) -> int:
        raise NotImplementedError

    @property
    @abstractmethod
    def speakers(self) -> str:
        """話者情報（json文字列）"""
        # FIXME: jsonではなくModelを返すようにする
        raise NotImplementedError

    @property
    @abstractmethod
    def supported_devices(self) -> Optional[str]:
        """
        デバイス対応情報
        Returns
        -------
            対応デバイス一覧（None: 情報取得不可）
        """
        raise NotImplementedError

    def initialize_style_id_synthesis(  # noqa: B027
        self, style_id: int, skip_reinit: bool
    ):
        """
        指定したスタイルでの音声合成を初期化する。
        何度も実行可能。未実装の場合は何もしない。
        Parameters
        ----------
        style_id : int
            スタイルID
        skip_reinit : bool
            True の場合, 既に初期化済みの話者の再初期化をスキップします
        """
        pass

    def is_initialized_style_id_synthesis(self, style_id: int) -> bool:
        """
        指定したスタイルでの音声合成が初期化されているかどうかを返す
        Parameters
        ----------
        style_id : int
            スタイルID
        Returns
        -------
        bool
            初期化されているかどうか
        """
        return True

    @abstractmethod
    def replace_phoneme_length(
        self, accent_phrases: List[AccentPhrase], style_id: int
    ) -> List[AccentPhrase]:
        """
        音素長の更新
        Parameters
        ----------
        accent_phrases : List[AccentPhrase]
            アクセント句系列
        style_id : int
            スタイルID
        Returns
        -------
        accent_phrases : List[AccentPhrase]
            音素長が更新されたアクセント句系列
        """
        raise NotImplementedError()

    @abstractmethod
    def replace_mora_pitch(
        self, accent_phrases: List[AccentPhrase], style_id: int
    ) -> List[AccentPhrase]:
        """
        モーラ音高の更新
        Parameters
        ----------
        accent_phrases : List[AccentPhrase]
            アクセント句系列
        style_id : int
            スタイルID
        Returns
        -------
        accent_phrases : List[AccentPhrase]
            モーラ音高が更新されたアクセント句系列
        """
        raise NotImplementedError()

    def replace_mora_data(
        self, accent_phrases: List[AccentPhrase], style_id: int
    ) -> List[AccentPhrase]:
        """
        音素長・モーラ音高の更新
        Parameters
        ----------
        accent_phrases : List[AccentPhrase]
            アクセント句系列
        style_id : int
            スタイルID
        Returns
        -------
        accent_phrases : List[AccentPhrase]
            アクセント句系列
        """
        return self.replace_mora_pitch(
            accent_phrases=self.replace_phoneme_length(
                accent_phrases=accent_phrases, style_id=style_id
            ),
            style_id=style_id,
        )

    def create_accent_phrases(self, text: str, style_id: int) -> List[AccentPhrase]:
        """
        テキストからアクセント句系列を生成。
        音素長やモーラ音高も更新。
        Parameters
        ----------
        text : str
            日本語テキスト
        style_id : int
            スタイルID
        Returns
        -------
        accent_phrases : List[AccentPhrase]
            アクセント句系列
        """
        # 音素とアクセントの推定
        accent_phrases = text_to_accent_phrases(text)

        # 音素長・モーラ音高の推定と更新
        accent_phrases = self.replace_mora_data(
            accent_phrases=accent_phrases,
            style_id=style_id,
        )
        return accent_phrases

    def synthesis(
        self,
        query: AudioQuery,
        style_id: int,
        enable_interrogative_upspeak: bool = True,
    ) -> np.ndarray:
        """
        音声合成用のクエリ内の疑問文指定されたMoraを変形した後、
        継承先における実装`_synthesis_impl`を使い音声合成を行う
        Parameters
        ----------
        query : AudioQuery
            音声合成用のクエリ
        style_id : int
            スタイルID
        enable_interrogative_upspeak : bool
            疑問系のテキストの語尾を自動調整する機能を有効にするか
        Returns
        -------
        wave : numpy.ndarray
            音声合成結果
        """
        # モーフィング時などに同一参照のqueryで複数回呼ばれる可能性があるので、元の引数のqueryに破壊的変更を行わない
        query = copy.deepcopy(query)
        query.accent_phrases = apply_interrogative_upspeak(
            query.accent_phrases, enable_interrogative_upspeak
        )
        return self._synthesis_impl(query, style_id)

    @abstractmethod
    def _synthesis_impl(
        self,
        query: AudioQuery,
        style_id: int,
    ) -> np.ndarray:
        """
        音声合成用のクエリから音声合成に必要な情報を構成し、実際に音声合成を行う
        Parameters
        ----------
        query : AudioQuery
            音声合成用のクエリ
        style_id : int
            スタイルID
        Returns
        -------
        wave : numpy.ndarray
            音声合成結果
        """
        raise NotImplementedError()<|MERGE_RESOLUTION|>--- conflicted
+++ resolved
@@ -12,76 +12,6 @@
 UPSPEAK_LENGTH = 0.15
 UPSPEAK_PITCH_ADD = 0.3
 UPSPEAK_PITCH_MAX = 6.5
-
-
-<<<<<<< HEAD
-def adjust_interrogative_accent_phrases(
-    accent_phrases: List[AccentPhrase],
-) -> List[AccentPhrase]:
-    """
-    アクセント句系列の必要に応じて疑問系に補正
-    各accent_phraseの末尾のモーラより少し音の高い有声母音モーラを付与するすることで疑問文ぽくする
-    Parameters
-    ----------
-    accent_phrases : List[AccentPhrase]
-        アクセント句系列
-    Returns
-    -------
-    accent_phrases : List[AccentPhrase]
-        必要に応じて疑問形補正されたアクセント句系列
-    """
-    # NOTE: リファクタリング時に適切な場所へ移動させること
-    return [
-        AccentPhrase(
-            moras=adjust_interrogative_moras(accent_phrase),
-            accent=accent_phrase.accent,
-            pause_mora=accent_phrase.pause_mora,
-            is_interrogative=accent_phrase.is_interrogative,
-        )
-        for accent_phrase in accent_phrases
-    ]
-
-
-def adjust_interrogative_moras(accent_phrase: AccentPhrase) -> List[Mora]:
-    """
-    アクセント句に含まれるモーラ系列の必要に応じた疑問形補正
-    Parameters
-    ----------
-    accent_phrase : AccentPhrase
-        アクセント句
-    Returns
-    -------
-    moras : List[Mora]
-        補正済みモーラ系列
-    """
-    moras = copy.deepcopy(accent_phrase.moras)
-    # 疑問形補正条件: 疑問形フラグON & 終端有声母音
-    if accent_phrase.is_interrogative and not (len(moras) == 0 or moras[-1].pitch == 0):
-        interrogative_mora = make_interrogative_mora(moras[-1])
-        moras.append(interrogative_mora)
-        return moras
-    else:
-        return moras
-
-=======
-def mora_to_text(mora: str) -> str:
-    """
-    Parameters
-    ----------
-    mora : str
-        モーラ音素文字列
-    Returns
-    -------
-    mora : str
-        モーラ音素文字列
-    """
-    if mora[-1:] in ["A", "I", "U", "E", "O"]:
-        # 無声化母音を小文字に
-        mora = mora[:-1] + mora[-1].lower()
-    if mora in openjtalk_mora2text:
-        return openjtalk_mora2text[mora]
-    else:
-        return mora
 
 
 def apply_interrogative_upspeak(
@@ -91,7 +21,6 @@
     # NOTE: 将来的にAudioQueryインスタンスを引数にする予定
     if not enable_interrogative_upspeak:
         return accent_phrases
->>>>>>> 0f122e76
 
     for accent_phrase in accent_phrases:
         moras = accent_phrase.moras
