import copy
from abc import ABCMeta, abstractmethod
from typing import List, Optional

import numpy as np

from ..model import AccentPhrase, AudioQuery, Mora
from .full_context_label import text_to_accent_phrases
from .mora_list import openjtalk_mora2text


def adjust_interrogative_accent_phrases(
    accent_phrases: List[AccentPhrase],
) -> List[AccentPhrase]:
    """
    アクセント句系列の必要に応じて疑問系に補正
    各accent_phraseの末尾のモーラより少し音の高い有声母音モーラを付与するすることで疑問文ぽくする
    Parameters
    ----------
    accent_phrases : List[AccentPhrase]
        アクセント句系列
    Returns
    -------
    accent_phrases : List[AccentPhrase]
        必要に応じて疑問形補正されたアクセント句系列
    """
    # NOTE: リファクタリング時に適切な場所へ移動させること
    return [
        AccentPhrase(
            moras=adjust_interrogative_moras(accent_phrase),
            accent=accent_phrase.accent,
            pause_mora=accent_phrase.pause_mora,
            is_interrogative=accent_phrase.is_interrogative,
        )
        for accent_phrase in accent_phrases
    ]


def adjust_interrogative_moras(accent_phrase: AccentPhrase) -> List[Mora]:
    """
    アクセント句に含まれるモーラ系列の必要に応じた疑問形補正
    Parameters
    ----------
    accent_phrase : AccentPhrase
        アクセント句
    Returns
    -------
    moras : List[Mora]
        補正済みモーラ系列
    """
    moras = copy.deepcopy(accent_phrase.moras)
    # 疑問形補正条件: 疑問形フラグON & 終端有声母音
    if accent_phrase.is_interrogative and not (len(moras) == 0 or moras[-1].pitch == 0):
        interrogative_mora = make_interrogative_mora(moras[-1])
        moras.append(interrogative_mora)
        return moras
    else:
        return moras


def make_interrogative_mora(last_mora: Mora) -> Mora:
    """
    疑問形用のモーラ（同一母音・継続長 0.15秒・音高↑）の生成
    Parameters
    ----------
    last_mora : Mora
        疑問形にするモーラ
    Returns
    -------
    mora : Mora
        疑問形用のモーラ
    """
    fix_vowel_length = 0.15
    adjust_pitch = 0.3
    max_pitch = 6.5
    return Mora(
        text=openjtalk_mora2text[last_mora.vowel],
        consonant=None,
        consonant_length=None,
        vowel=last_mora.vowel,
        vowel_length=fix_vowel_length,
        pitch=min(last_mora.pitch + adjust_pitch, max_pitch),
    )


<<<<<<< HEAD
class SynthesisEngineBase(metaclass=ABCMeta):
=======
def full_context_label_moras_to_moras(
    full_context_moras: List[full_context_label.Mora],
) -> List[Mora]:
    """
    Moraクラスのキャスト (`full_context_label.Mora` -> `Mora`)
    Parameters
    ----------
    full_context_moras : List[full_context_label.Mora]
        モーラ系列
    Returns
    -------
    moras : List[Mora]
        モーラ系列。音素長・モーラ音高は 0 初期化
    """
    return [
        Mora(
            text=mora_to_text("".join([p.phoneme for p in mora.phonemes])),
            consonant=(mora.consonant.phoneme if mora.consonant is not None else None),
            consonant_length=0 if mora.consonant is not None else None,
            vowel=mora.vowel.phoneme,
            vowel_length=0,
            pitch=0,
        )
        for mora in full_context_moras
    ]


def utterance_to_accent_phrases(utterance: Utterance) -> list[AccentPhrase]:
    """Utteranceインスタンスをアクセント句系列へドメイン変換する"""
    return [
        AccentPhrase(
            moras=full_context_label_moras_to_moras(accent_phrase.moras),
            accent=accent_phrase.accent,
            pause_mora=(
                Mora(
                    text="、",
                    consonant=None,
                    consonant_length=None,
                    vowel="pau",
                    vowel_length=0,
                    pitch=0,
                )
                if (
                    i_accent_phrase == len(breath_group.accent_phrases) - 1
                    and i_breath_group != len(utterance.breath_groups) - 1
                )
                else None
            ),
            is_interrogative=accent_phrase.is_interrogative,
        )
        for i_breath_group, breath_group in enumerate(utterance.breath_groups)
        for i_accent_phrase, accent_phrase in enumerate(breath_group.accent_phrases)
    ]


def test_to_accent_phrases(text: str) -> list[AccentPhrase]:
    """日本語テキストからアクセント句系列を生成"""
    if len(text.strip()) == 0:
        return []

    # 音素とアクセントの推定
    utterance = extract_full_context_label(text)
    if len(utterance.breath_groups) == 0:
        return []

    return utterance_to_accent_phrases(utterance)


class TTSEngineBase(metaclass=ABCMeta):
>>>>>>> d8488ff1
    @property
    @abstractmethod
    def default_sampling_rate(self) -> int:
        raise NotImplementedError

    @property
    @abstractmethod
    def speakers(self) -> str:
        """話者情報（json文字列）"""
        # FIXME: jsonではなくModelを返すようにする
        raise NotImplementedError

    @property
    @abstractmethod
    def supported_devices(self) -> Optional[str]:
        """
        デバイス対応情報
        Returns
        -------
            対応デバイス一覧（None: 情報取得不可）
        """
        raise NotImplementedError

    def initialize_style_id_synthesis(  # noqa: B027
        self, style_id: int, skip_reinit: bool
    ):
        """
        指定したスタイルでの音声合成を初期化する。
        何度も実行可能。未実装の場合は何もしない。
        Parameters
        ----------
        style_id : int
            スタイルID
        skip_reinit : bool
            True の場合, 既に初期化済みの話者の再初期化をスキップします
        """
        pass

    def is_initialized_style_id_synthesis(self, style_id: int) -> bool:
        """
        指定したスタイルでの音声合成が初期化されているかどうかを返す
        Parameters
        ----------
        style_id : int
            スタイルID
        Returns
        -------
        bool
            初期化されているかどうか
        """
        return True

    @abstractmethod
    def replace_phoneme_length(
        self, accent_phrases: List[AccentPhrase], style_id: int
    ) -> List[AccentPhrase]:
        """
        音素長の更新
        Parameters
        ----------
        accent_phrases : List[AccentPhrase]
            アクセント句系列
        style_id : int
            スタイルID
        Returns
        -------
        accent_phrases : List[AccentPhrase]
            音素長が更新されたアクセント句系列
        """
        raise NotImplementedError()

    @abstractmethod
    def replace_mora_pitch(
        self, accent_phrases: List[AccentPhrase], style_id: int
    ) -> List[AccentPhrase]:
        """
        モーラ音高の更新
        Parameters
        ----------
        accent_phrases : List[AccentPhrase]
            アクセント句系列
        style_id : int
            スタイルID
        Returns
        -------
        accent_phrases : List[AccentPhrase]
            モーラ音高が更新されたアクセント句系列
        """
        raise NotImplementedError()

    def replace_mora_data(
        self, accent_phrases: List[AccentPhrase], style_id: int
    ) -> List[AccentPhrase]:
        """
        音素長・モーラ音高の更新
        Parameters
        ----------
        accent_phrases : List[AccentPhrase]
            アクセント句系列
        style_id : int
            スタイルID
        Returns
        -------
        accent_phrases : List[AccentPhrase]
            アクセント句系列
        """
        return self.replace_mora_pitch(
            accent_phrases=self.replace_phoneme_length(
                accent_phrases=accent_phrases, style_id=style_id
            ),
            style_id=style_id,
        )

    def create_accent_phrases(self, text: str, style_id: int) -> List[AccentPhrase]:
        """
        テキストからアクセント句系列を生成。
        音素長やモーラ音高も更新。
        Parameters
        ----------
        text : str
            日本語テキスト
        style_id : int
            スタイルID
        Returns
        -------
        accent_phrases : List[AccentPhrase]
            アクセント句系列
        """
        # 音素とアクセントの推定
        accent_phrases = text_to_accent_phrases(text)

        # 音素長・モーラ音高の推定と更新
        accent_phrases = self.replace_mora_data(
            accent_phrases=accent_phrases,
            style_id=style_id,
        )
        return accent_phrases

    def synthesis(
        self,
        query: AudioQuery,
        style_id: int,
        enable_interrogative_upspeak: bool = True,
    ) -> np.ndarray:
        """
        音声合成用のクエリ内の疑問文指定されたMoraを変形した後、
        継承先における実装`_synthesis_impl`を使い音声合成を行う
        Parameters
        ----------
        query : AudioQuery
            音声合成用のクエリ
        style_id : int
            スタイルID
        enable_interrogative_upspeak : bool
            疑問系のテキストの語尾を自動調整する機能を有効にするか
        Returns
        -------
        wave : numpy.ndarray
            音声合成結果
        """
        # モーフィング時などに同一参照のqueryで複数回呼ばれる可能性があるので、元の引数のqueryに破壊的変更を行わない
        query = copy.deepcopy(query)
        if enable_interrogative_upspeak:
            query.accent_phrases = adjust_interrogative_accent_phrases(
                query.accent_phrases
            )
        return self._synthesis_impl(query, style_id)

    @abstractmethod
    def _synthesis_impl(
        self,
        query: AudioQuery,
        style_id: int,
    ) -> np.ndarray:
        """
        音声合成用のクエリから音声合成に必要な情報を構成し、実際に音声合成を行う
        Parameters
        ----------
        query : AudioQuery
            音声合成用のクエリ
        style_id : int
            スタイルID
        Returns
        -------
        wave : numpy.ndarray
            音声合成結果
        """
        raise NotImplementedError()<|MERGE_RESOLUTION|>--- conflicted
+++ resolved
@@ -83,79 +83,7 @@
     )
 
 
-<<<<<<< HEAD
-class SynthesisEngineBase(metaclass=ABCMeta):
-=======
-def full_context_label_moras_to_moras(
-    full_context_moras: List[full_context_label.Mora],
-) -> List[Mora]:
-    """
-    Moraクラスのキャスト (`full_context_label.Mora` -> `Mora`)
-    Parameters
-    ----------
-    full_context_moras : List[full_context_label.Mora]
-        モーラ系列
-    Returns
-    -------
-    moras : List[Mora]
-        モーラ系列。音素長・モーラ音高は 0 初期化
-    """
-    return [
-        Mora(
-            text=mora_to_text("".join([p.phoneme for p in mora.phonemes])),
-            consonant=(mora.consonant.phoneme if mora.consonant is not None else None),
-            consonant_length=0 if mora.consonant is not None else None,
-            vowel=mora.vowel.phoneme,
-            vowel_length=0,
-            pitch=0,
-        )
-        for mora in full_context_moras
-    ]
-
-
-def utterance_to_accent_phrases(utterance: Utterance) -> list[AccentPhrase]:
-    """Utteranceインスタンスをアクセント句系列へドメイン変換する"""
-    return [
-        AccentPhrase(
-            moras=full_context_label_moras_to_moras(accent_phrase.moras),
-            accent=accent_phrase.accent,
-            pause_mora=(
-                Mora(
-                    text="、",
-                    consonant=None,
-                    consonant_length=None,
-                    vowel="pau",
-                    vowel_length=0,
-                    pitch=0,
-                )
-                if (
-                    i_accent_phrase == len(breath_group.accent_phrases) - 1
-                    and i_breath_group != len(utterance.breath_groups) - 1
-                )
-                else None
-            ),
-            is_interrogative=accent_phrase.is_interrogative,
-        )
-        for i_breath_group, breath_group in enumerate(utterance.breath_groups)
-        for i_accent_phrase, accent_phrase in enumerate(breath_group.accent_phrases)
-    ]
-
-
-def test_to_accent_phrases(text: str) -> list[AccentPhrase]:
-    """日本語テキストからアクセント句系列を生成"""
-    if len(text.strip()) == 0:
-        return []
-
-    # 音素とアクセントの推定
-    utterance = extract_full_context_label(text)
-    if len(utterance.breath_groups) == 0:
-        return []
-
-    return utterance_to_accent_phrases(utterance)
-
-
 class TTSEngineBase(metaclass=ABCMeta):
->>>>>>> d8488ff1
     @property
     @abstractmethod
     def default_sampling_rate(self) -> int:
