from abc import ABCMeta, abstractmethod
from typing import List

import numpy as np

<<<<<<< HEAD
from ..model import AccentPhrase, AudioQuery, Mora
from .mora_list import openjtalk_mora2text
from .text_analyzer import text_to_accent_phrases

# 疑問文語尾定数
UPSPEAK_LENGTH = 0.15
UPSPEAK_PITCH_ADD = 0.3
UPSPEAK_PITCH_MAX = 6.5


def apply_interrogative_upspeak(
    accent_phrases: list[AccentPhrase], enable_interrogative_upspeak: bool
) -> list[AccentPhrase]:
    """必要に応じて各アクセント句の末尾へ疑問形モーラ（同一母音・継続長 0.15秒・音高↑）を付与する"""
    # NOTE: 将来的にAudioQueryインスタンスを引数にする予定
    if not enable_interrogative_upspeak:
        return accent_phrases

    for accent_phrase in accent_phrases:
        moras = accent_phrase.moras
        if len(moras) == 0:
            continue
        # 疑問形補正条件: 疑問形アクセント句 & 末尾有声モーラ
        if accent_phrase.is_interrogative and moras[-1].pitch > 0:
            last_mora = copy.deepcopy(moras[-1])
            upspeak_mora = Mora(
                text=openjtalk_mora2text[last_mora.vowel],
                consonant=None,
                consonant_length=None,
                vowel=last_mora.vowel,
                vowel_length=UPSPEAK_LENGTH,
                pitch=min(last_mora.pitch + UPSPEAK_PITCH_ADD, UPSPEAK_PITCH_MAX),
            )
            accent_phrase.moras += [upspeak_mora]
    return accent_phrases
=======
from ..model import AccentPhrase, AudioQuery
from .full_context_label import text_to_accent_phrases
>>>>>>> 9e29060e


class TTSEngineBase(metaclass=ABCMeta):
    @abstractmethod
    def replace_phoneme_length(
        self, accent_phrases: List[AccentPhrase], style_id: int
    ) -> List[AccentPhrase]:
        """
        音素長の更新
        Parameters
        ----------
        accent_phrases : List[AccentPhrase]
            アクセント句系列
        style_id : int
            スタイルID
        Returns
        -------
        accent_phrases : List[AccentPhrase]
            音素長が更新されたアクセント句系列
        """
        raise NotImplementedError()

    @abstractmethod
    def replace_mora_pitch(
        self, accent_phrases: List[AccentPhrase], style_id: int
    ) -> List[AccentPhrase]:
        """
        モーラ音高の更新
        Parameters
        ----------
        accent_phrases : List[AccentPhrase]
            アクセント句系列
        style_id : int
            スタイルID
        Returns
        -------
        accent_phrases : List[AccentPhrase]
            モーラ音高が更新されたアクセント句系列
        """
        raise NotImplementedError()

    def replace_mora_data(
        self, accent_phrases: List[AccentPhrase], style_id: int
    ) -> List[AccentPhrase]:
        """
        音素長・モーラ音高の更新
        Parameters
        ----------
        accent_phrases : List[AccentPhrase]
            アクセント句系列
        style_id : int
            スタイルID
        Returns
        -------
        accent_phrases : List[AccentPhrase]
            アクセント句系列
        """
        return self.replace_mora_pitch(
            accent_phrases=self.replace_phoneme_length(
                accent_phrases=accent_phrases, style_id=style_id
            ),
            style_id=style_id,
        )

    def create_accent_phrases(self, text: str, style_id: int) -> List[AccentPhrase]:
        """
        テキストからアクセント句系列を生成。
        音素長やモーラ音高も更新。
        Parameters
        ----------
        text : str
            日本語テキスト
        style_id : int
            スタイルID
        Returns
        -------
        accent_phrases : List[AccentPhrase]
            アクセント句系列
        """
        # 音素とアクセントの推定
        accent_phrases = text_to_accent_phrases(text)

        # 音素長・モーラ音高の推定と更新
        accent_phrases = self.replace_mora_data(
            accent_phrases=accent_phrases,
            style_id=style_id,
        )
        return accent_phrases

    def synthesis(
        self,
        query: AudioQuery,
        style_id: int,
        enable_interrogative_upspeak: bool = True,
    ) -> np.ndarray:
        """音声合成用のクエリ・スタイルID・疑問文語尾自動調整フラグに基づいて音声波形を生成する"""
        raise NotImplementedError()<|MERGE_RESOLUTION|>--- conflicted
+++ resolved
@@ -3,7 +3,6 @@
 
 import numpy as np
 
-<<<<<<< HEAD
 from ..model import AccentPhrase, AudioQuery, Mora
 from .mora_list import openjtalk_mora2text
 from .text_analyzer import text_to_accent_phrases
@@ -39,10 +38,6 @@
             )
             accent_phrase.moras += [upspeak_mora]
     return accent_phrases
-=======
-from ..model import AccentPhrase, AudioQuery
-from .full_context_label import text_to_accent_phrases
->>>>>>> 9e29060e
 
 
 class TTSEngineBase(metaclass=ABCMeta):
