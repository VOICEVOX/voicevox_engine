import re
from dataclasses import dataclass
from itertools import chain
from typing import Callable, Literal, Self

import pyopenjtalk

<<<<<<< HEAD
from ..model import AccentPhrase, Mora, NonOjtPhonemeError, OjtUnknownPhonemeError
from .acoustic_feature_extractor import Consonant, Vowel
from .mora_list import mora_phonemes_to_mora_kana
=======
from ..model import AccentPhrase, Mora
from .mora_mapping import mora_phonemes_to_mora_kana
>>>>>>> 346e1f73

# OpenJTalk が出力する音素の一覧。
_OJT_VOWELS = (
    "A",
    "E",
    "I",
    "N",
    "O",
    "U",
    "a",
    "cl",
    "e",
    "i",
    "o",
    "pau",
    "sil",
    "u",
)
_OJT_CONSONANTS = (
    "b",
    "by",
    "ch",
    "d",
    "dy",
    "f",
    "g",
    "gw",
    "gy",
    "h",
    "hy",
    "j",
    "k",
    "kw",
    "ky",
    "m",
    "my",
    "n",
    "ny",
    "p",
    "py",
    "r",
    "ry",
    "s",
    "sh",
    "t",
    "ts",
    "ty",
    "v",
    "w",
    "y",
    "z",
)
_OJT_UNKNOWNS = ("xx",)
_OJT_PHONEMES = _OJT_VOWELS + _OJT_CONSONANTS + _OJT_UNKNOWNS


@dataclass
class Label:
    """OpenJTalkラベル"""

    contexts: dict[str, str]  # ラベルの属性

    @classmethod
    def from_feature(cls, feature: str) -> Self:
        """OpenJTalk feature から Label インスタンスを生成する"""
        # フルコンテキストラベルの仕様は、http://hts.sp.nitech.ac.jp/?Download の HTS-2.3のJapanese tar.bz2 (126 MB)をダウンロードして、data/lab_format.pdfを見るとリストが見つかります。 # noqa
        # VOICEVOX ENGINE で利用されている属性: p3 phoneme / a2 moraIdx / f1 n_mora / f2 pos_accent / f3 疑問形 / f5 アクセント句Idx / i3 BreathGroupIdx  # noqa: B950
        result = re.search(
            r"^(?P<p1>.+?)\^(?P<p2>.+?)\-(?P<p3>.+?)\+(?P<p4>.+?)\=(?P<p5>.+?)"
            r"/A\:(?P<a1>.+?)\+(?P<a2>.+?)\+(?P<a3>.+?)"
            r"/B\:(?P<b1>.+?)\-(?P<b2>.+?)\_(?P<b3>.+?)"
            r"/C\:(?P<c1>.+?)\_(?P<c2>.+?)\+(?P<c3>.+?)"
            r"/D\:(?P<d1>.+?)\+(?P<d2>.+?)\_(?P<d3>.+?)"
            r"/E\:(?P<e1>.+?)\_(?P<e2>.+?)\!(?P<e3>.+?)\_(?P<e4>.+?)\-(?P<e5>.+?)"
            r"/F\:(?P<f1>.+?)\_(?P<f2>.+?)\#(?P<f3>.+?)\_(?P<f4>.+?)\@(?P<f5>.+?)\_(?P<f6>.+?)\|(?P<f7>.+?)\_(?P<f8>.+?)"  # noqa
            r"/G\:(?P<g1>.+?)\_(?P<g2>.+?)\%(?P<g3>.+?)\_(?P<g4>.+?)\_(?P<g5>.+?)"
            r"/H\:(?P<h1>.+?)\_(?P<h2>.+?)"
            r"/I\:(?P<i1>.+?)\-(?P<i2>.+?)\@(?P<i3>.+?)\+(?P<i4>.+?)\&(?P<i5>.+?)\-(?P<i6>.+?)\|(?P<i7>.+?)\+(?P<i8>.+?)"  # noqa
            r"/J\:(?P<j1>.+?)\_(?P<j2>.+?)"
            r"/K\:(?P<k1>.+?)\+(?P<k2>.+?)\-(?P<k3>.+?)$",
            feature,
        )
        if result is None:
            raise ValueError(feature)

        contexts = result.groupdict()
        return cls(contexts=contexts)

    @property
    def phoneme(self) -> Vowel | Consonant | Literal["sil"]:
        """このラベルに含まれる音素。子音 or 母音 (無音含む)。"""
        p = self.contexts["p3"]
        if p not in _OJT_PHONEMES:
            raise NonOjtPhonemeError()
        elif p == "xx":
            raise OjtUnknownPhonemeError()
        else:
            # NOTE: mypy が型推論に失敗。pyright の推論した型が返り値型と一致することをマニュアル確認済み @2024-01-10 tarepan
            return p  # type: ignore

    @property
    def mora_index(self) -> int:
        """アクセント句内におけるモーラのインデックス (1 ~ 49)"""
        return int(self.contexts["a2"])

    def is_pause(self) -> bool:
        """このラベルが無音 (silent/pause) であれば True、そうでなければ False を返す"""
        return self.contexts["f1"] == "xx"

    @property
    def accent_position(self) -> int:
        """アクセント句内でのアクセント位置 (1 ~ 49)"""
        return int(self.contexts["f2"])

    def is_interrogative(self) -> bool:
        """疑問形か否か"""
        return self.contexts["f3"] == "1"

    @property
    def accent_phrase_index(self) -> str:
        """BreathGroup内におけるアクセント句のインデックス"""
        return self.contexts["f5"]

    @property
    def breath_group_index(self) -> str:
        """BreathGroupのインデックス"""
        return self.contexts["i3"]

    def __repr__(self):
        return f"<Label phoneme='{self.phoneme}'>"


@dataclass
class MoraLabel:
    """モーララベル。モーラは1音素(母音や促音「っ」、撥音「ん」など)か、2音素(母音と子音の組み合わせ)で成り立つ。"""

    consonant: Label | None  # 子音
    vowel: Label  # 母音

    @property
    def labels(self) -> list[Label]:
        """このモーラを構成するラベルリスト。母音ラベルのみの場合は [母音ラベル,]、子音ラベルもある場合は [子音ラベル, 母音ラベル]。"""
        if self.consonant is not None:
            return [self.consonant, self.vowel]
        else:
            return [self.vowel]


@dataclass
class AccentPhraseLabel:
    """アクセント句ラベル"""

    moras: list[MoraLabel]  # モーラ系列
    accent: int  # アクセント位置
    is_interrogative: bool  # 疑問文か否か

    @classmethod
    def from_labels(cls, labels: list[Label]) -> Self:
        """ラベル系列をcontextで区切りアクセント句ラベルを生成する"""

        # NOTE:「モーラごとのラベル系列」はラベル系列をcontextで区切り生成される。

        moras: list[MoraLabel] = []  # モーラ系列
        mora_labels: list[Label] = []  # モーラごとのラベル系列を一時保存するコンテナ

        for label, next_label in zip(labels, labels[1:] + [None]):
            # モーラ抽出を打ち切る（ワークアラウンド、VOICEVOX/voicevox_engine#57）
            # mora_index の最大値が 49 であるため、49番目以降のモーラではラベルのモーラ番号を区切りに使えない
            if label.mora_index == 49:
                break

            # 区切りまでラベル系列を一時保存する
            mora_labels.append(label)

            # 一時的なラベル系列を確定させて処理する
            if next_label is None or label.mora_index != next_label.mora_index:
                # モーラごとのラベル系列長に基づいて子音と母音を得る
                if len(mora_labels) == 1:
                    consonant, vowel = None, mora_labels[0]
                elif len(mora_labels) == 2:
                    consonant, vowel = mora_labels[0], mora_labels[1]
                else:
                    raise ValueError(mora_labels)
                # 子音と母音からモーラを生成して保存する
                mora = MoraLabel(consonant=consonant, vowel=vowel)
                moras.append(mora)
                # 次に向けてリセット
                mora_labels = []

        # アクセント位置を決定する
        accent = moras[0].vowel.accent_position
        # アクセント位置の値がアクセント句内のモーラ数を超える場合はクリップ（ワークアラウンド、VOICEVOX/voicevox_engine#55 を参照）
        accent = accent if accent <= len(moras) else len(moras)

        # 疑問文か否か判定する（末尾モーラ母音のcontextに基づく）
        is_interrogative = moras[-1].vowel.is_interrogative()

        # アクセント句ラベルを生成する
        accent_phrase = cls(
            moras=moras, accent=accent, is_interrogative=is_interrogative
        )

        return accent_phrase

    @property
    def labels(self) -> list[Label]:
        """内包する全てのラベルを返す"""
        return list(chain.from_iterable(m.labels for m in self.moras))


@dataclass
class BreathGroupLabel:
    """発声区切りラベル"""

    accent_phrases: list[AccentPhraseLabel]  # アクセント句のリスト

    @classmethod
    def from_labels(cls, labels: list[Label]) -> Self:
        """ラベル系列をcontextで区切りBreathGroupLabelインスタンスを生成する"""

        # NOTE:「アクセント句ごとのラベル系列」はラベル系列をcontextで区切り生成される。

        accent_phrases: list[AccentPhraseLabel] = []  # アクセント句系列
        accent_labels: list[Label] = []  # アクセント句ごとのラベル系列を一時保存するコンテナ

        for label, next_label in zip(labels, labels[1:] + [None]):
            # 区切りまでラベル系列を一時保存する
            accent_labels.append(label)

            # 一時的なラベル系列を確定させて処理する
            if (
                next_label is None
                or label.breath_group_index != next_label.breath_group_index
                or label.accent_phrase_index != next_label.accent_phrase_index
            ):
                # アクセント句を生成して保存する
                accent_phrase = AccentPhraseLabel.from_labels(accent_labels)
                accent_phrases.append(accent_phrase)
                # 次に向けてリセット
                accent_labels = []

        # BreathGroupLabel インスタンスを生成する
        breath_group = cls(accent_phrases=accent_phrases)

        return breath_group

    @property
    def labels(self) -> list[Label]:
        """内包する全てのラベルを返す"""
        return list(
            chain.from_iterable(
                accent_phrase.labels for accent_phrase in self.accent_phrases
            )
        )


@dataclass
class UtteranceLabel:
    """発声ラベル"""

    breath_groups: list[BreathGroupLabel]  # 発声の区切りのリスト
    pauses: list[Label]  # 無音のリスト

    @classmethod
    def from_labels(cls, labels: list[Label]) -> Self:
        """ラベル系列をポーズで区切りUtteranceLabelインスタンスを生成する"""

        # NOTE:「BreathGroupLabelごとのラベル系列」はラベル系列をポーズで区切り生成される。

        pauses: list[Label] = []  # ポーズラベルのリスト
        breath_groups: list[BreathGroupLabel] = []  # BreathGroupLabel のリスト
        group_labels: list[Label] = []  # BreathGroupLabelごとのラベル系列を一時保存するコンテナ

        for label in labels:
            # ポーズが出現するまでラベル系列を一時保存する
            if not label.is_pause():
                group_labels.append(label)

            # 一時的なラベル系列を確定させて処理する
            else:
                # ポーズラベルを保存する
                pauses.append(label)
                if len(group_labels) > 0:
                    # ラベル系列からBreathGroupLabelを生成して保存する
                    breath_group = BreathGroupLabel.from_labels(group_labels)
                    breath_groups.append(breath_group)
                    # 次に向けてリセット
                    group_labels = []

        # UtteranceLabelインスタンスを生成する
        utterance = cls(breath_groups=breath_groups, pauses=pauses)

        return utterance

    @property
    def labels(self) -> list[Label]:
        """内包する全てのラベルを返す"""
        labels: list[Label] = []
        for i in range(len(self.pauses)):
            if self.pauses[i] is not None:
                labels += [self.pauses[i]]

            if i < len(self.pauses) - 1:
                labels += self.breath_groups[i].labels

        return labels


def mora_to_text(mora_phonemes: str) -> str:
    """モーラ相当の音素文字系列を日本語カタカナ文へ変換する（例: 'hO' -> 'ホ')"""
    if mora_phonemes[-1:] in ["A", "I", "U", "E", "O"]:
        # 無声化母音を小文字に
        mora_phonemes = mora_phonemes[:-1] + mora_phonemes[-1].lower()
    if mora_phonemes in mora_phonemes_to_mora_kana:
        return mora_phonemes_to_mora_kana[mora_phonemes]
    else:
        return mora_phonemes


def _mora_labels_to_moras(mora_labels: list[MoraLabel]) -> list[Mora]:
    """MoraLabel系列をMora系列へキャストする。音素長と音高は 0 初期化"""
    return [
        Mora(
            text=mora_to_text("".join([label.phoneme for label in mora.labels])),
            consonant=(mora.consonant.phoneme if mora.consonant is not None else None),
            consonant_length=0 if mora.consonant is not None else None,
            vowel=mora.vowel.phoneme,
            vowel_length=0,
            pitch=0,
        )
        for mora in mora_labels
    ]


def _utterance_to_accent_phrases(utterance: UtteranceLabel) -> list[AccentPhrase]:
    """UtteranceLabelインスタンスをアクセント句系列へドメイン変換する"""
    if len(utterance.breath_groups) == 0:
        return []

    return [
        AccentPhrase(
            moras=_mora_labels_to_moras(accent_phrase.moras),
            accent=accent_phrase.accent,
            pause_mora=(
                Mora(
                    text="、",
                    consonant=None,
                    consonant_length=None,
                    vowel="pau",
                    vowel_length=0,
                    pitch=0,
                )
                if (
                    i_accent_phrase == len(breath_group.accent_phrases) - 1
                    and i_breath_group != len(utterance.breath_groups) - 1
                )
                else None
            ),
            is_interrogative=accent_phrase.is_interrogative,
        )
        for i_breath_group, breath_group in enumerate(utterance.breath_groups)
        for i_accent_phrase, accent_phrase in enumerate(breath_group.accent_phrases)
    ]


def text_to_accent_phrases(
    text: str,
    text_to_features: Callable[[str], list[str]] = pyopenjtalk.extract_fullcontext,
) -> list[AccentPhrase]:
    """日本語文からアクセント句系列を生成する"""
    if len(text.strip()) == 0:
        return []

    # 日本語文からUtteranceLabelを抽出する
    features = text_to_features(text)
    utterance = UtteranceLabel.from_labels(list(map(Label.from_feature, features)))

    # ドメインを変換する
    accent_phrases = _utterance_to_accent_phrases(utterance)

    return accent_phrases<|MERGE_RESOLUTION|>--- conflicted
+++ resolved
@@ -5,14 +5,9 @@
 
 import pyopenjtalk
 
-<<<<<<< HEAD
 from ..model import AccentPhrase, Mora, NonOjtPhonemeError, OjtUnknownPhonemeError
-from .acoustic_feature_extractor import Consonant, Vowel
-from .mora_list import mora_phonemes_to_mora_kana
-=======
-from ..model import AccentPhrase, Mora
+from .phoneme import Consonant, Vowel
 from .mora_mapping import mora_phonemes_to_mora_kana
->>>>>>> 346e1f73
 
 # OpenJTalk が出力する音素の一覧。
 _OJT_VOWELS = (
