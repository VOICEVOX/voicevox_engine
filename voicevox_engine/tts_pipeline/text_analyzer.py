--- conflicted
+++ resolved
@@ -3,17 +3,24 @@
 import re
 from dataclasses import dataclass
 from itertools import chain
-from typing import Callable, Literal, Self
+from typing import Any, Callable, Literal, Self
 
 import pyopenjtalk
 
-<<<<<<< HEAD
-from ..model import AccentPhrase, Mora, NonOjtPhonemeError, OjtUnknownPhonemeError
-=======
 from .model import AccentPhrase, Mora
->>>>>>> 6f59f531
 from .mora_mapping import mora_phonemes_to_mora_kana
 from .phoneme import Consonant, Vowel
+
+
+class NonOjtPhonemeError(Exception):
+    def __init__(self, **kwargs: Any) -> None:
+        self.text = "OpenJTalk で想定されていない音素が生成されたため処理できません。"
+
+
+class OjtUnknownPhonemeError(Exception):
+    def __init__(self, **kwargs: Any) -> None:
+        self.text = "OpenJTalk の unknown 音素 `xx` は非対応です。"
+
 
 # OpenJTalk が出力する音素の一覧。
 _OJT_VOWELS = (
