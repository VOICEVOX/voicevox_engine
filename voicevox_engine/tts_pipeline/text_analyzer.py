--- conflicted
+++ resolved
@@ -266,8 +266,6 @@
         if not is_pau
     ]
 
-<<<<<<< HEAD
-=======
     PauseGroup: TypeAlias = list[_AccentPhraseLabel]
     pause_groups: list[PauseGroup] = []
     for pause_group_labels in pause_group_labels_list:
@@ -279,10 +277,6 @@
             [_AccentPhraseLabel.from_labels(list(labels)) for _, labels in groups]
         )
 
-    if len(pause_groups) == 0:
-        return []
-
->>>>>>> 29f991c3
     return [
         AccentPhrase(
             moras=_mora_labels_to_moras(accent_phrase.moras),
