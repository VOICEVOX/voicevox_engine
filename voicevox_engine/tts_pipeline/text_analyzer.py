"""テキスト解析"""

import re
from dataclasses import dataclass
from itertools import groupby
from typing import Any, Final, Literal, Self, TypeGuard

from .model import AccentPhrase, Mora
from .mora_mapping import mora_phonemes_to_mora_kana
from .phoneme import Consonant, Sil, Vowel


class NonOjtPhonemeError(Exception):
    """OpenJTalk で想定されていない音素が検出された。"""

    def __init__(self, **kwargs: Any) -> None:
        self.text = "OpenJTalk で想定されていない音素が生成されたため処理できません。"


class OjtUnknownPhonemeError(Exception):
    """OpenJTalk の unknown 音素 `xx` が検出された。"""

    def __init__(self, **kwargs: Any) -> None:
        self.text = "OpenJTalk の unknown 音素 `xx` は非対応です。"


_OJT_UNKNOWN = Literal["xx"]

# OpenJTalk が出力する音素の一覧。
_OJT_VOWELS: Final[tuple[Vowel | Sil, ...]] = (
    "A",
    "E",
    "I",
    "N",
    "O",
    "U",
    "a",
    "cl",
    "e",
    "i",
    "o",
    "pau",
    "sil",
    "u",
)
_OJT_CONSONANTS: Final[tuple[Consonant, ...]] = (
    "b",
    "by",
    "ch",
    "d",
    "dy",
    "f",
    "g",
    "gw",
    "gy",
    "h",
    "hy",
    "j",
    "k",
    "kw",
    "ky",
    "m",
    "my",
    "n",
    "ny",
    "p",
    "py",
    "r",
    "ry",
    "s",
    "sh",
    "t",
    "ts",
    "ty",
    "v",
    "w",
    "y",
    "z",
)
_OJT_UNKNOWNS: Final[tuple[_OJT_UNKNOWN]] = ("xx",)
_OJT_PHONEMES: Final = _OJT_VOWELS + _OJT_CONSONANTS + _OJT_UNKNOWNS


def _is_ojt_phoneme(
    p: str,
) -> TypeGuard[Vowel | Sil | Consonant | _OJT_UNKNOWN]:
    return p in _OJT_PHONEMES


@dataclass(frozen=True)
class _Label:
    """フルコンテキストラベルのサブセット。"""

    phoneme: Vowel | Consonant | Sil  # 音素。子音か母音 (無音含む)。
    is_pause: bool  # 無音 (silent/pause) か否か。
    mora_index: int | None  # アクセント句内におけるモーラのインデックス (1 ~ 49)。
    accent_position: int | None  # アクセント句内におけるアクセントの位置 (1 ~ 49)。
    is_interrogative: bool  # 疑問形か否か。
    accent_phrase_index: str  # BreathGroup内におけるアクセント句のインデックス。
    breath_group_index: str  # BreathGroupのインデックス。
    # TODO: accent_phrase_index と breath_group_index が str である理由を明記する or 修正する。

    @classmethod
    def from_feature(cls, feature: str) -> Self:
        """OpenJTalk feature から _Label インスタンスを生成する"""
        # フルコンテキストラベルの仕様は、http://hts.sp.nitech.ac.jp/?Download の HTS-2.3のJapanese tar.bz2 (126 MB)をダウンロードして、data/lab_format.pdfを見るとリストが見つかります。
        # VOICEVOX ENGINE で利用されている属性: p3 phoneme / a2 moraIdx / f1 n_mora / f2 pos_accent / f3 疑問形 / f5 アクセント句Idx / i3 BreathGroupIdx
        result = re.search(
            r"^(?P<p1>.+?)\^(?P<p2>.+?)\-(?P<p3>.+?)\+(?P<p4>.+?)\=(?P<p5>.+?)"
            r"/A\:(?P<a1>.+?)\+(?P<a2>.+?)\+(?P<a3>.+?)"
            r"/B\:(?P<b1>.+?)\-(?P<b2>.+?)\_(?P<b3>.+?)"
            r"/C\:(?P<c1>.+?)\_(?P<c2>.+?)\+(?P<c3>.+?)"
            r"/D\:(?P<d1>.+?)\+(?P<d2>.+?)\_(?P<d3>.+?)"
            r"/E\:(?P<e1>.+?)\_(?P<e2>.+?)\!(?P<e3>.+?)\_(?P<e4>.+?)\-(?P<e5>.+?)"
            r"/F\:(?P<f1>.+?)\_(?P<f2>.+?)\#(?P<f3>.+?)\_(?P<f4>.+?)\@(?P<f5>.+?)\_(?P<f6>.+?)\|(?P<f7>.+?)\_(?P<f8>.+?)"
            r"/G\:(?P<g1>.+?)\_(?P<g2>.+?)\%(?P<g3>.+?)\_(?P<g4>.+?)\_(?P<g5>.+?)"
            r"/H\:(?P<h1>.+?)\_(?P<h2>.+?)"
            r"/I\:(?P<i1>.+?)\-(?P<i2>.+?)\@(?P<i3>.+?)\+(?P<i4>.+?)\&(?P<i5>.+?)\-(?P<i6>.+?)\|(?P<i7>.+?)\+(?P<i8>.+?)"
            r"/J\:(?P<j1>.+?)\_(?P<j2>.+?)"
            r"/K\:(?P<k1>.+?)\+(?P<k2>.+?)\-(?P<k3>.+?)$",
            feature,
        )
        if result is None:
            raise ValueError(feature)
        contexts = result.groupdict()

        # 音素をバリデーションする
        p = contexts["p3"]
        if _is_ojt_phoneme(p):
            if p == "xx":
                raise OjtUnknownPhonemeError()
        else:
            raise NonOjtPhonemeError()

        # NOTE: pau と sil はアクセント句に属さないため、モーラインデックスが無い
        _mora_index = contexts["a2"]
        if _mora_index == "xx":
            mora_index = None
        else:
            mora_index = int(_mora_index)

        # NOTE: pau と sil はアクセント句に属さないため、アクセント位置が無い
        _accent_position = contexts["f2"]
        if _accent_position == "xx":
            accent_position = None
        else:
            accent_position = int(_accent_position)

        return cls(
            phoneme=p,
            is_pause=contexts["f1"] == "xx",
            mora_index=mora_index,
            accent_position=accent_position,
            is_interrogative=contexts["f3"] == "1",
            accent_phrase_index=contexts["f5"],
            breath_group_index=contexts["i3"],
        )


@dataclass
class _MoraLabel:
    """モーララベル。モーラは1音素(母音や促音「っ」、撥音「ん」など)か、2音素(母音と子音の組み合わせ)で成り立つ。"""

    consonant: _Label | None  # 子音
    vowel: _Label  # 母音

    @property
    def labels(self) -> list[_Label]:
        """このモーラを構成するラベルリスト。母音ラベルのみの場合は [母音ラベル,]、子音ラベルもある場合は [子音ラベル, 母音ラベル]。"""
        if self.consonant is not None:
            return [self.consonant, self.vowel]
        else:
            return [self.vowel]


@dataclass
class _AccentPhraseLabel:
    """アクセント句ラベル"""

    moras: list[_MoraLabel]  # モーラ系列
    accent: int  # アクセント位置
    is_interrogative: bool  # 疑問文か否か

    @classmethod
    def from_labels(cls, labels: list[_Label]) -> Self:
        """ラベル系列をcontextで区切りアクセント句ラベルを生成する"""
        # NOTE:「モーラごとのラベル系列」はラベル系列をcontextで区切り生成される。

        moras: list[_MoraLabel] = []  # モーラ系列
        for mora_index, _mora_labels in groupby(labels, lambda label: label.mora_index):
            mora_labels = list(_mora_labels)

            # モーラ抽出を打ち切る（ワークアラウンド、VOICEVOX/voicevox_engine#57）
            # mora_index の最大値が 49 であるため、49番目以降のモーラではラベルのモーラ番号を区切りに使えない
            if mora_index is not None and mora_index >= 49:
                break

            # ラベルの数に基づいて子音と母音を分け、モーラを生成する
            match len(mora_labels):
                case 1:
                    consonant, vowel = None, mora_labels[0]
                case 2:
                    consonant, vowel = mora_labels[0], mora_labels[1]
                case _:
                    raise ValueError(mora_labels)
            moras.append(_MoraLabel(consonant=consonant, vowel=vowel))

        # アクセント位置を決定する
        _accent = moras[0].vowel.accent_position
        if _accent is None:
            msg = "アクセント位置が指定されていません。"
            raise RuntimeError(msg)
        # アクセント位置の値がアクセント句内のモーラ数を超える場合はクリップ（ワークアラウンド、VOICEVOX/voicevox_engine#55 を参照）
        accent = _accent if _accent <= len(moras) else len(moras)

        # 疑問文か否か判定する（末尾モーラ母音のcontextに基づく）
        is_interrogative = moras[-1].vowel.is_interrogative

        # アクセント句ラベルを生成する
        accent_phrase = cls(
            moras=moras, accent=accent, is_interrogative=is_interrogative
        )

        return accent_phrase


@dataclass
class _BreathGroupLabel:
    """発声区切りラベル"""

    accent_phrases: list[_AccentPhraseLabel]  # アクセント句のリスト

    @classmethod
    def from_labels(cls, labels: list[_Label]) -> Self:
        """ラベル系列をcontextで区切りBreathGroupLabelインスタンスを生成する"""
        groups = groupby(
            labels,
            lambda label: (label.breath_group_index, label.accent_phrase_index),
        )
        accent_phrases = [
            _AccentPhraseLabel.from_labels(list(labels)) for _, labels in groups
        ]
        return cls(accent_phrases=accent_phrases)


def mora_to_text(mora_phonemes: str) -> str:
    """モーラ相当の音素文字系列を日本語カタカナ文へ変換する（例: 'hO' -> 'ホ')"""
    if mora_phonemes[-1:] in ["A", "I", "U", "E", "O"]:
        # 無声化母音を小文字に
        mora_phonemes = mora_phonemes[:-1] + mora_phonemes[-1].lower()
    if mora_phonemes in mora_phonemes_to_mora_kana:
        return mora_phonemes_to_mora_kana[mora_phonemes]
    else:
        return mora_phonemes


def _mora_labels_to_moras(mora_labels: list[_MoraLabel]) -> list[Mora]:
    """
    MoraLabel系列をMora系列へキャストする。

    音素長と音高は0で初期化する。
    """
    return [
        Mora(
            text=mora_to_text("".join([label.phoneme for label in mora.labels])),
            consonant=(mora.consonant.phoneme if mora.consonant is not None else None),
            consonant_length=0 if mora.consonant is not None else None,
            vowel=mora.vowel.phoneme,
            vowel_length=0,
            pitch=0,
        )
        for mora in mora_labels
    ]


def full_context_labels_to_accent_phrases(
    full_context_labels: list[str],
) -> list[AccentPhrase]:
    """フルコンテキストラベルからアクセント句系列を生成する"""
<<<<<<< HEAD
    utterance = _UtteranceLabel.from_labels(
        list(map(_Label.from_feature, full_context_labels))
    )
=======
    if len(full_context_labels) == 0:
        return []

    labels = map(_Label.from_feature, full_context_labels)
    breath_groups = [
        _BreathGroupLabel.from_labels(list(labels))
        for is_pau, labels in groupby(labels, lambda label: label.is_pause)
        if not is_pau
    ]
>>>>>>> fb027e1b

    if len(breath_groups) == 0:
        return []

    return [
        AccentPhrase(
            moras=_mora_labels_to_moras(accent_phrase.moras),
            accent=accent_phrase.accent,
            pause_mora=(
                Mora(
                    text="、",
                    consonant=None,
                    consonant_length=None,
                    vowel="pau",
                    vowel_length=0,
                    pitch=0,
                )
                if (
                    i_accent_phrase == len(breath_group.accent_phrases) - 1
                    and i_breath_group != len(breath_groups) - 1
                )
                else None
            ),
            is_interrogative=accent_phrase.is_interrogative,
        )
        for i_breath_group, breath_group in enumerate(breath_groups)
        for i_accent_phrase, accent_phrase in enumerate(breath_group.accent_phrases)
    ]<|MERGE_RESOLUTION|>--- conflicted
+++ resolved
@@ -277,21 +277,12 @@
     full_context_labels: list[str],
 ) -> list[AccentPhrase]:
     """フルコンテキストラベルからアクセント句系列を生成する"""
-<<<<<<< HEAD
-    utterance = _UtteranceLabel.from_labels(
-        list(map(_Label.from_feature, full_context_labels))
-    )
-=======
-    if len(full_context_labels) == 0:
-        return []
-
     labels = map(_Label.from_feature, full_context_labels)
     breath_groups = [
         _BreathGroupLabel.from_labels(list(labels))
         for is_pau, labels in groupby(labels, lambda label: label.is_pause)
         if not is_pau
     ]
->>>>>>> fb027e1b
 
     if len(breath_groups) == 0:
         return []
