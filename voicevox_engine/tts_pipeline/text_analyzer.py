--- conflicted
+++ resolved
@@ -396,15 +396,9 @@
     if len(full_context_labels) == 0:
         return []
 
-<<<<<<< HEAD
-    # 日本語文からUtteranceLabelを抽出する
-    features = text_to_features(text)
-    utterance = UtteranceLabel.from_labels(list(map(_Label.from_feature, features)))
-=======
     utterance = UtteranceLabel.from_labels(
-        list(map(Label.from_feature, full_context_labels))
+        list(map(_Label.from_feature, full_context_labels))
     )
->>>>>>> 76e86a8b
 
     # ドメインを変換する
     accent_phrases = _utterance_to_accent_phrases(utterance)
