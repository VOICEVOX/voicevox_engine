--- conflicted
+++ resolved
@@ -335,10 +335,6 @@
     ]
 
 
-<<<<<<< HEAD
-def _utterance_to_accent_phrases(utterance: _UtteranceLabel) -> list[AccentPhrase]:
-    """_UtteranceLabelインスタンスをアクセント句系列へドメイン変換する"""
-=======
 def full_context_labels_to_accent_phrases(
     full_context_labels: list[str],
 ) -> list[AccentPhrase]:
@@ -346,12 +342,11 @@
     if len(full_context_labels) == 0:
         return []
 
-    utterance = UtteranceLabel.from_labels(
+    utterance = _UtteranceLabel.from_labels(
         list(map(_Label.from_feature, full_context_labels))
     )
 
-    # UtteranceLabelインスタンスからアクセント句系列を生成する。
->>>>>>> 13a9a89d
+    # _UtteranceLabelインスタンスからアクセント句系列を生成する。
     if len(utterance.breath_groups) == 0:
         return []
 
@@ -378,25 +373,4 @@
         )
         for i_breath_group, breath_group in enumerate(utterance.breath_groups)
         for i_accent_phrase, accent_phrase in enumerate(breath_group.accent_phrases)
-<<<<<<< HEAD
-    ]
-
-
-def full_context_labels_to_accent_phrases(
-    full_context_labels: list[str],
-) -> list[AccentPhrase]:
-    """フルコンテキストラベルからアクセント句系列を生成する"""
-    if len(full_context_labels) == 0:
-        return []
-
-    utterance = _UtteranceLabel.from_labels(
-        list(map(_Label.from_feature, full_context_labels))
-    )
-
-    # ドメインを変換する
-    accent_phrases = _utterance_to_accent_phrases(utterance)
-
-    return accent_phrases
-=======
-    ]
->>>>>>> 13a9a89d
+    ]