--- conflicted
+++ resolved
@@ -424,10 +424,9 @@
     utterance : Utterance
         発話
     """
-<<<<<<< HEAD
-    labels = pyopenjtalk.extract_fullcontext(text)
-    phonemes = [Phoneme.from_label(label=label) for label in labels]
-    utterance = Utterance.from_phonemes(phonemes)
+    features: list[str] = pyopenjtalk.extract_fullcontext(text)
+    labels = [Label.from_feature(feature) for feature in features]
+    utterance = Utterance.from_labels(labels)
     return utterance
 
 
@@ -514,10 +513,4 @@
     if len(utterance.breath_groups) == 0:
         return []
 
-    return utterance_to_accent_phrases(utterance)
-=======
-    features: list[str] = pyopenjtalk.extract_fullcontext(text)
-    labels = [Label.from_feature(feature) for feature in features]
-    utterance = Utterance.from_labels(labels)
-    return utterance
->>>>>>> 0f122e76
+    return utterance_to_accent_phrases(utterance)