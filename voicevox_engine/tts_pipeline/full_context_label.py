--- conflicted
+++ resolved
@@ -56,24 +56,6 @@
     consonant: Label | None  # 子音
     vowel: Label  # 母音
 
-<<<<<<< HEAD
-    def set_context(self, key: str, value: str):
-        """
-        MoraLabelクラス内に含まれるLabelのcontextのうち、指定されたキーの値を変更する
-        consonantが存在する場合は、vowelと同じようにcontextを変更する
-        Parameters
-        ----------
-        key : str
-            変更したいcontextのキー
-        value : str
-            変更したいcontextの値
-        """
-        self.vowel.contexts[key] = value
-        if self.consonant is not None:
-            self.consonant.contexts[key] = value
-
-=======
->>>>>>> f0dad1c2
     @property
     def labels(self) -> list[Label]:
         """このモーラを構成するラベルリスト。母音ラベルのみの場合は [母音ラベル,]、子音ラベルもある場合は [子音ラベル, 母音ラベル]。"""
@@ -142,37 +124,10 @@
 
         return accent_phrase
 
-<<<<<<< HEAD
-    def set_context(self, key: str, value: str):
-        """
-        アクセント句ラベルに間接的に含まれる全てのLabelのcontextの、指定されたキーの値を変更する
-        Parameters
-        ----------
-        key : str
-            変更したいcontextのキー
-        value : str
-            変更したいcontextの値
-        """
-        for mora in self.moras:
-            mora.set_context(key, value)
-
-    @property
-    def phonemes(self):
-        """
-        内包する全てのラベルを返す
-        NOTE: `.labels` に名称変更予定
-        Returns
-        -------
-        labels : list[Label]
-            アクセント句ラベルに間接的に含まれる全てのLabelを返す
-        """
-        return list(chain.from_iterable(m.phonemes for m in self.moras))
-=======
     @property
     def labels(self) -> list[Label]:
         """内包する全てのラベルを返す"""
         return list(chain.from_iterable(m.labels for m in self.moras))
->>>>>>> f0dad1c2
 
 
 @dataclass
@@ -213,35 +168,9 @@
 
         return breath_group
 
-<<<<<<< HEAD
-    def set_context(self, key: str, value: str):
-        """
-        BreathGroupLabelに間接的に含まれる全てのLabelのcontextの、指定されたキーの値を変更する
-        Parameters
-        ----------
-        key : str
-            変更したいcontextのキー
-        value : str
-            変更したいcontextの値
-        """
-        for accent_phrase in self.accent_phrases:
-            accent_phrase.set_context(key, value)
-
-    @property
-    def phonemes(self):
-        """
-        内包する全てのラベルを返す
-        NOTE: `.labels` に名称変更予定
-        Returns
-        -------
-        labels : list[Label]
-            BreathGroupLabelに間接的に含まれる全てのLabelを返す
-        """
-=======
     @property
     def labels(self) -> list[Label]:
         """内包する全てのラベルを返す"""
->>>>>>> f0dad1c2
         return list(
             chain.from_iterable(
                 accent_phrase.labels for accent_phrase in self.accent_phrases
@@ -287,35 +216,9 @@
 
         return utterance
 
-<<<<<<< HEAD
-    def set_context(self, key: str, value: str):
-        """
-        UtteranceLabelに間接的に含まれる全てのLabelのcontextの、指定されたキーの値を変更する
-        Parameters
-        ----------
-        key : str
-            変更したいcontextのキー
-        value : str
-            変更したいcontextの値
-        """
-        for breath_group in self.breath_groups:
-            breath_group.set_context(key, value)
-
-    @property
-    def phonemes(self):
-        """
-        内包する全てのラベルを返す
-        NOTE: `.labels` に名称変更予定
-        Returns
-        -------
-        labels : list[Label]
-            UtteranceLabelクラスに直接的・間接的に含まれる、全てのLabelを返す
-        """
-=======
     @property
     def labels(self) -> list[Label]:
         """内包する全てのラベルを返す"""
->>>>>>> f0dad1c2
         labels: list[Label] = []
         for i in range(len(self.pauses)):
             if self.pauses[i] is not None:
@@ -358,13 +261,8 @@
 def _mora_labels_to_moras(mora_labels: list[MoraLabel]) -> list[Mora]:
     """MoraLabel系列をMora系列へキャストする。音素長と音高は 0 初期化"""
     return [
-<<<<<<< HEAD
-        Mora(
-            text=mora_to_text("".join([p.phoneme for p in mora.phonemes])),
-=======
         VvMora(
             text=mora_to_text("".join([p.phoneme for p in mora.labels])),
->>>>>>> f0dad1c2
             consonant=(mora.consonant.phoneme if mora.consonant is not None else None),
             consonant_length=0 if mora.consonant is not None else None,
             vowel=mora.vowel.phoneme,
