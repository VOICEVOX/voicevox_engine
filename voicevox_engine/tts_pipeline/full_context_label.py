--- conflicted
+++ resolved
@@ -221,39 +221,6 @@
         """
         return list(chain.from_iterable(m.phonemes for m in self.moras))
 
-<<<<<<< HEAD
-    def merge(self, accent_phrase: "AccentPhrase"):
-        """
-        AccentPhraseを合成する
-        (このクラスが保持するmorasの後ろに、引数として渡されたAccentPhraseのmorasを合成する)
-        Parameters
-        ----------
-        accent_phrase : AccentPhrase
-            合成したいAccentPhraseを渡す
-
-        Returns
-        -------
-        accent_phrase : AccentPhrase
-            合成されたAccentPhraseを返す
-        """
-        return AccentPhrase(
-            moras=self.moras + accent_phrase.moras,
-            accent=self.accent,
-            is_interrogative=accent_phrase.is_interrogative,
-        )
-=======
-    @property
-    def labels(self):
-        """
-        ラベル群を返す
-        Returns
-        -------
-        labels : list[str]
-            AccentPhraseに間接的に含まれる全てのラベルを返す
-        """
-        return [p.label for p in self.phonemes]
->>>>>>> 43b4e72a
-
 
 @dataclass
 class BreathGroup:
