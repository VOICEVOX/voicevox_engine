from pathlib import Path

from fastapi import FastAPI

from voicevox_engine import __version__
from voicevox_engine.app.dependencies import deprecated_mutable_api
from voicevox_engine.app.middlewares import configure_middlewares
from voicevox_engine.app.openapi_schema import configure_openapi_schema
from voicevox_engine.app.routers.engine_info import generate_engine_info_router
from voicevox_engine.app.routers.library import generate_library_router
from voicevox_engine.app.routers.morphing import generate_morphing_router
from voicevox_engine.app.routers.portal_page import generate_portal_page_router
from voicevox_engine.app.routers.preset import generate_preset_router
from voicevox_engine.app.routers.setting import generate_setting_router
from voicevox_engine.app.routers.speaker import generate_speaker_router
from voicevox_engine.app.routers.tts_pipeline import generate_tts_pipeline_router
from voicevox_engine.app.routers.user_dict import generate_user_dict_router
from voicevox_engine.cancellable_engine import CancellableEngine
from voicevox_engine.core.core_initializer import CoreManager
from voicevox_engine.engine_manifest.EngineManifest import load_manifest
from voicevox_engine.library_manager import LibraryManager
from voicevox_engine.metas.MetasStore import MetasStore
from voicevox_engine.preset.PresetManager import PresetManager
from voicevox_engine.setting.Setting import CorsPolicyMode
from voicevox_engine.setting.SettingLoader import SettingHandler
from voicevox_engine.tts_pipeline.tts_engine import TTSEngineManager
from voicevox_engine.user_dict.user_dict import UserDictionary
from voicevox_engine.utility.path_utility import engine_root, get_save_dir


def generate_app(
    tts_engines: TTSEngineManager,
    core_manager: CoreManager,
    latest_core_version: str,
    setting_loader: SettingHandler,
    preset_manager: PresetManager,
    user_dict: UserDictionary,
    cancellable_engine: CancellableEngine | None = None,
    root_dir: Path | None = None,
    cors_policy_mode: CorsPolicyMode = CorsPolicyMode.localapps,
    allow_origin: list[str] | None = None,
    disable_mutable_api: bool = False,
) -> FastAPI:
    """ASGI 'application' 仕様に準拠した VOICEVOX ENGINE アプリケーションインスタンスを生成する。"""
    if root_dir is None:
        root_dir = engine_root()

    engine_manifest_data = load_manifest(engine_root() / "engine_manifest.json")

    user_dict.update_dict()

    app = FastAPI(
        title=engine_manifest_data.name,
        description=f"{engine_manifest_data.brand_name} の音声合成エンジンです。",
        version=__version__,
    )
    app = configure_middlewares(app, cors_policy_mode, allow_origin)

    if disable_mutable_api:
        deprecated_mutable_api.enable = False

    library_manager = LibraryManager(
        get_save_dir() / "installed_libraries",
        engine_manifest_data.supported_vvlib_manifest_version,
        engine_manifest_data.brand_name,
        engine_manifest_data.name,
        engine_manifest_data.uuid,
    )

    metas_store = MetasStore(root_dir / "speaker_info")

    app.include_router(
        generate_tts_pipeline_router(
            tts_engines, core_manager, preset_manager, cancellable_engine
        )
    )
    app.include_router(generate_morphing_router(tts_engines, core_manager, metas_store))
    app.include_router(generate_preset_router(preset_manager))
<<<<<<< HEAD
    app.include_router(generate_speaker_router(get_core, metas_store))
=======
    app.include_router(generate_speaker_router(core_manager, metas_store, root_dir))
>>>>>>> d9dd7299
    if engine_manifest_data.supported_features.manage_library:
        app.include_router(
            generate_library_router(engine_manifest_data, library_manager)
        )
    app.include_router(generate_user_dict_router(user_dict))
    app.include_router(generate_engine_info_router(core_manager, engine_manifest_data))
    app.include_router(generate_setting_router(setting_loader, engine_manifest_data))
    app.include_router(generate_portal_page_router(engine_manifest_data))

    app = configure_openapi_schema(app)

    return app<|MERGE_RESOLUTION|>--- conflicted
+++ resolved
@@ -76,11 +76,7 @@
     )
     app.include_router(generate_morphing_router(tts_engines, core_manager, metas_store))
     app.include_router(generate_preset_router(preset_manager))
-<<<<<<< HEAD
-    app.include_router(generate_speaker_router(get_core, metas_store))
-=======
-    app.include_router(generate_speaker_router(core_manager, metas_store, root_dir))
->>>>>>> d9dd7299
+    app.include_router(generate_speaker_router(core_manager, metas_store))
     if engine_manifest_data.supported_features.manage_library:
         app.include_router(
             generate_library_router(engine_manifest_data, library_manager)
