from pathlib import Path

from fastapi import FastAPI, HTTPException

from voicevox_engine import __version__
from voicevox_engine.app.dependencies import deprecated_mutable_api
from voicevox_engine.app.middlewares import configure_middlewares
from voicevox_engine.app.openapi_schema import configure_openapi_schema
from voicevox_engine.app.routers.engine_info import generate_engine_info_router
from voicevox_engine.app.routers.library import generate_library_router
from voicevox_engine.app.routers.morphing import generate_morphing_router
from voicevox_engine.app.routers.portal_page import generate_portal_page_router
from voicevox_engine.app.routers.preset import generate_preset_router
from voicevox_engine.app.routers.setting import generate_setting_router
from voicevox_engine.app.routers.speaker import generate_speaker_router
from voicevox_engine.app.routers.tts_pipeline import generate_tts_pipeline_router
from voicevox_engine.app.routers.user_dict import generate_user_dict_router
from voicevox_engine.cancellable_engine import CancellableEngine
from voicevox_engine.core.core_initializer import CoreManager
from voicevox_engine.engine_manifest.EngineManifestLoader import load_manifest
from voicevox_engine.library_manager import LibraryManager
from voicevox_engine.metas.MetasStore import MetasStore
from voicevox_engine.preset.PresetManager import PresetManager
from voicevox_engine.setting.Setting import CorsPolicyMode
from voicevox_engine.setting.SettingLoader import SettingHandler
from voicevox_engine.tts_pipeline.tts_engine import TTSEngineManager
from voicevox_engine.user_dict.user_dict import UserDictionary
from voicevox_engine.utility.path_utility import engine_root, get_save_dir


def generate_app(
<<<<<<< HEAD
    tts_engines: dict[str, TTSEngine],
    core_manager: CoreManager,
=======
    tts_engines: TTSEngineManager,
    cores: dict[str, CoreAdapter],
>>>>>>> f2811909
    latest_core_version: str,
    setting_loader: SettingHandler,
    preset_manager: PresetManager,
    user_dict: UserDictionary,
    cancellable_engine: CancellableEngine | None = None,
    root_dir: Path | None = None,
    cors_policy_mode: CorsPolicyMode = CorsPolicyMode.localapps,
    allow_origin: list[str] | None = None,
    disable_mutable_api: bool = False,
) -> FastAPI:
    """ASGI 'application' 仕様に準拠した VOICEVOX ENGINE アプリケーションインスタンスを生成する。"""
    if root_dir is None:
        root_dir = engine_root()

    engine_manifest_data = load_manifest(engine_root() / "engine_manifest.json")

    user_dict.update_dict()

    app = FastAPI(
        title=engine_manifest_data.name,
        description=f"{engine_manifest_data.brand_name} の音声合成エンジンです。",
        version=__version__,
    )
    app = configure_middlewares(app, cors_policy_mode, allow_origin)

    if disable_mutable_api:
        deprecated_mutable_api.enable = False

    library_manager = LibraryManager(
        get_save_dir() / "installed_libraries",
        engine_manifest_data.supported_vvlib_manifest_version,
        engine_manifest_data.brand_name,
        engine_manifest_data.name,
        engine_manifest_data.uuid,
    )

    metas_store = MetasStore(root_dir / "speaker_info")

<<<<<<< HEAD
    def get_engine(core_version: str | None) -> TTSEngine:
        if core_version is None:
            return tts_engines[latest_core_version]
        if core_version in tts_engines:
            return tts_engines[core_version]
=======
    def get_core(core_version: str | None) -> CoreAdapter:
        """指定したバージョンのコアを取得する"""
        if core_version is None:
            return cores[latest_core_version]
        if core_version in cores:
            return cores[core_version]
>>>>>>> f2811909
        raise HTTPException(status_code=422, detail="不明なバージョンです")

    app.include_router(
        generate_tts_pipeline_router(
<<<<<<< HEAD
            get_engine, core_manager, preset_manager, cancellable_engine
        )
    )
    app.include_router(generate_morphing_router(get_engine, core_manager, metas_store))
=======
            tts_engines, get_core, preset_manager, cancellable_engine
        )
    )
    app.include_router(generate_morphing_router(tts_engines, get_core, metas_store))
>>>>>>> f2811909
    app.include_router(generate_preset_router(preset_manager))
    app.include_router(generate_speaker_router(core_manager, metas_store, root_dir))
    if engine_manifest_data.supported_features.manage_library:
        app.include_router(
            generate_library_router(engine_manifest_data, library_manager)
        )
    app.include_router(generate_user_dict_router(user_dict))
    app.include_router(generate_engine_info_router(core_manager, engine_manifest_data))
    app.include_router(generate_setting_router(setting_loader, engine_manifest_data))
    app.include_router(generate_portal_page_router(engine_manifest_data))

    app = configure_openapi_schema(app)

    return app<|MERGE_RESOLUTION|>--- conflicted
+++ resolved
@@ -1,6 +1,6 @@
 from pathlib import Path
 
-from fastapi import FastAPI, HTTPException
+from fastapi import FastAPI
 
 from voicevox_engine import __version__
 from voicevox_engine.app.dependencies import deprecated_mutable_api
@@ -29,13 +29,8 @@
 
 
 def generate_app(
-<<<<<<< HEAD
-    tts_engines: dict[str, TTSEngine],
+    tts_engines: TTSEngineManager,
     core_manager: CoreManager,
-=======
-    tts_engines: TTSEngineManager,
-    cores: dict[str, CoreAdapter],
->>>>>>> f2811909
     latest_core_version: str,
     setting_loader: SettingHandler,
     preset_manager: PresetManager,
@@ -74,35 +69,12 @@
 
     metas_store = MetasStore(root_dir / "speaker_info")
 
-<<<<<<< HEAD
-    def get_engine(core_version: str | None) -> TTSEngine:
-        if core_version is None:
-            return tts_engines[latest_core_version]
-        if core_version in tts_engines:
-            return tts_engines[core_version]
-=======
-    def get_core(core_version: str | None) -> CoreAdapter:
-        """指定したバージョンのコアを取得する"""
-        if core_version is None:
-            return cores[latest_core_version]
-        if core_version in cores:
-            return cores[core_version]
->>>>>>> f2811909
-        raise HTTPException(status_code=422, detail="不明なバージョンです")
-
     app.include_router(
         generate_tts_pipeline_router(
-<<<<<<< HEAD
-            get_engine, core_manager, preset_manager, cancellable_engine
+            tts_engines, core_manager, preset_manager, cancellable_engine
         )
     )
-    app.include_router(generate_morphing_router(get_engine, core_manager, metas_store))
-=======
-            tts_engines, get_core, preset_manager, cancellable_engine
-        )
-    )
-    app.include_router(generate_morphing_router(tts_engines, get_core, metas_store))
->>>>>>> f2811909
+    app.include_router(generate_morphing_router(tts_engines, core_manager, metas_store))
     app.include_router(generate_preset_router(preset_manager))
     app.include_router(generate_speaker_router(core_manager, metas_store, root_dir))
     if engine_manifest_data.supported_features.manage_library:
