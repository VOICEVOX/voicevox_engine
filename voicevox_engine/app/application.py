--- conflicted
+++ resolved
@@ -74,13 +74,7 @@
     )
     app.include_router(generate_morphing_router(tts_engines, core_manager, metas_store))
     app.include_router(generate_preset_router(preset_manager))
-<<<<<<< HEAD
     app.include_router(generate_speaker_router(core_manager, metas_store))
-=======
-    app.include_router(
-        generate_speaker_router(core_manager, metas_store, speaker_info_dir)
-    )
->>>>>>> 9f0d403e
     if engine_manifest.supported_features.manage_library:
         app.include_router(generate_library_router(engine_manifest, library_manager))
     app.include_router(generate_user_dict_router(user_dict))
