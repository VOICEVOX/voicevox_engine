--- conflicted
+++ resolved
@@ -74,14 +74,9 @@
         )
     )
     app.include_router(generate_morphing_router(tts_engines, core_manager, metas_store))
-<<<<<<< HEAD
-    app.include_router(generate_preset_router(preset_manager))
-
-=======
     app.include_router(
         generate_preset_router(preset_manager, verify_mutability_allowed)
     )
->>>>>>> 5087482b
     app.include_router(
         generate_speaker_router(
             core_manager, resource_manager, metas_store, speaker_info_dir
