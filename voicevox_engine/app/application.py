--- conflicted
+++ resolved
@@ -95,15 +95,8 @@
         app.include_router(
             generate_library_router(engine_manifest_data, library_manager)
         )
-<<<<<<< HEAD
-    app.include_router(generate_user_dict_router())
+    app.include_router(generate_user_dict_router(user_dict))
     app.include_router(generate_engine_info_router(cores, engine_manifest_data))
-=======
-    app.include_router(generate_user_dict_router(user_dict))
-    app.include_router(
-        generate_engine_info_router(get_core, cores, engine_manifest_data)
-    )
->>>>>>> c3569189
     app.include_router(generate_setting_router(setting_loader, engine_manifest_data))
 
     @app.get("/", response_class=HTMLResponse, tags=["その他"])
