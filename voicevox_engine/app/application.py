--- conflicted
+++ resolved
@@ -37,12 +37,8 @@
     setting_loader: SettingHandler,
     preset_manager: PresetManager,
     user_dict: UserDictionary,
-<<<<<<< HEAD
     engine_manifest: ManifestContainer,
-=======
-    engine_manifest: EngineManifest,
     library_manager: LibraryManager,
->>>>>>> 79527871
     cancellable_engine: CancellableEngine | None = None,
     speaker_info_dir: Path | None = None,
     cors_policy_mode: CorsPolicyMode = CorsPolicyMode.localapps,
@@ -64,17 +60,6 @@
     if disable_mutable_api:
         deprecated_mutable_api.enable = False
 
-<<<<<<< HEAD
-    library_manager = LibraryManager(
-        get_save_dir() / "installed_libraries",
-        None,
-        engine_manifest.brand_name,
-        engine_manifest.name,
-        engine_manifest.uuid,
-    )
-
-=======
->>>>>>> 79527871
     metas_store = MetasStore(speaker_info_dir)
 
     app.include_router(
@@ -87,13 +72,8 @@
     app.include_router(
         generate_speaker_router(core_manager, metas_store, speaker_info_dir)
     )
-<<<<<<< HEAD
     if engine_manifest.supported_features.manage_library.value:
-        app.include_router(generate_library_router(engine_manifest, library_manager))
-=======
-    if engine_manifest.supported_features.manage_library:
         app.include_router(generate_library_router(library_manager))
->>>>>>> 79527871
     app.include_router(generate_user_dict_router(user_dict))
     app.include_router(generate_engine_info_router(core_manager, engine_manifest))
     app.include_router(
