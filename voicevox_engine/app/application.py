--- conflicted
+++ resolved
@@ -45,14 +45,7 @@
     if root_dir is None:
         root_dir = engine_root()
 
-<<<<<<< HEAD
-    update_dict()
-=======
-    @asynccontextmanager
-    async def lifespan(app: FastAPI) -> AsyncIterator[None]:
-        user_dict.update_dict()
-        yield
->>>>>>> c3569189
+    user_dict.update_dict()
 
     app = FastAPI(
         title="VOICEVOX Engine",
