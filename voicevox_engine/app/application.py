"""ASGI application の生成"""

from pathlib import Path

from fastapi import FastAPI

from voicevox_engine import __version__
from voicevox_engine.app.dependencies import generate_mutability_allowed_verifier
from voicevox_engine.app.global_exceptions import configure_global_exception_handlers
from voicevox_engine.app.middlewares import configure_middlewares
from voicevox_engine.app.openapi_schema import configure_openapi_schema
from voicevox_engine.app.routers.character import generate_character_router
from voicevox_engine.app.routers.engine_info import generate_engine_info_router
from voicevox_engine.app.routers.library import generate_library_router
from voicevox_engine.app.routers.morphing import generate_morphing_router
from voicevox_engine.app.routers.portal_page import generate_portal_page_router
from voicevox_engine.app.routers.preset import generate_preset_router
from voicevox_engine.app.routers.setting import generate_setting_router
from voicevox_engine.app.routers.tts_pipeline import generate_tts_pipeline_router
from voicevox_engine.app.routers.user_dict import generate_user_dict_router
from voicevox_engine.cancellable_engine import CancellableEngine
from voicevox_engine.core.core_initializer import CoreManager
from voicevox_engine.engine_manifest import EngineManifest
from voicevox_engine.library.library_manager import LibraryManager
from voicevox_engine.metas.MetasStore import MetasStore
from voicevox_engine.preset.preset_manager import PresetManager
from voicevox_engine.resource_manager import ResourceManager
from voicevox_engine.setting.model import CorsPolicyMode
from voicevox_engine.setting.setting_manager import SettingHandler
from voicevox_engine.tts_pipeline.tts_engine import TTSEngineManager
from voicevox_engine.user_dict.user_dict_manager import UserDictionary
from voicevox_engine.utility.path_utility import engine_root
from voicevox_engine.utility.runtime_utility import is_development


def generate_app(
    tts_engines: TTSEngineManager,
    core_manager: CoreManager,
    setting_loader: SettingHandler,
    preset_manager: PresetManager,
    user_dict: UserDictionary,
    engine_manifest: EngineManifest,
    library_manager: LibraryManager,
    cancellable_engine: CancellableEngine | None = None,
    character_info_dir: Path | None = None,
    cors_policy_mode: CorsPolicyMode = CorsPolicyMode.localapps,
    allow_origin: list[str] | None = None,
    disable_mutable_api: bool = False,
) -> FastAPI:
    """ASGI 'application' 仕様に準拠した VOICEVOX ENGINE アプリケーションインスタンスを生成する。"""
    if character_info_dir is None:
        character_info_dir = engine_root() / "resources" / "character_info"

    verify_mutability_allowed = generate_mutability_allowed_verifier(
        disable_mutable_api
    )

    app = FastAPI(
        title=engine_manifest.name,
        description=f"{engine_manifest.brand_name} の音声合成エンジンです。",
        version=__version__,
        separate_input_output_schemas=False,  # Pydantic V1 のときのスキーマに合わせるため
    )
    app = configure_middlewares(app, cors_policy_mode, allow_origin)
    app = configure_global_exception_handlers(app)

<<<<<<< HEAD
    metas_store = MetasStore(character_info_dir)
=======
    metas_store = MetasStore(speaker_info_dir)
    resource_manager = ResourceManager(is_development())
    resource_manager.register_dir(speaker_info_dir)
>>>>>>> 3b90dcfa

    app.include_router(
        generate_tts_pipeline_router(
            tts_engines, core_manager, preset_manager, cancellable_engine
        )
    )
    app.include_router(generate_morphing_router(tts_engines, core_manager, metas_store))
    app.include_router(
        generate_preset_router(preset_manager, verify_mutability_allowed)
    )
    app.include_router(
<<<<<<< HEAD
        generate_character_router(core_manager, metas_store, character_info_dir)
=======
        generate_speaker_router(
            core_manager, resource_manager, metas_store, speaker_info_dir
        )
>>>>>>> 3b90dcfa
    )
    if engine_manifest.supported_features.manage_library:
        app.include_router(
            generate_library_router(library_manager, verify_mutability_allowed)
        )
    app.include_router(generate_user_dict_router(user_dict, verify_mutability_allowed))
    app.include_router(generate_engine_info_router(core_manager, engine_manifest))
    app.include_router(
        generate_setting_router(
            setting_loader, engine_manifest.brand_name, verify_mutability_allowed
        )
    )
    app.include_router(generate_portal_page_router(engine_manifest.name))

    app = configure_openapi_schema(
        app, engine_manifest.supported_features.manage_library
    )

    return app<|MERGE_RESOLUTION|>--- conflicted
+++ resolved
@@ -64,13 +64,9 @@
     app = configure_middlewares(app, cors_policy_mode, allow_origin)
     app = configure_global_exception_handlers(app)
 
-<<<<<<< HEAD
     metas_store = MetasStore(character_info_dir)
-=======
-    metas_store = MetasStore(speaker_info_dir)
     resource_manager = ResourceManager(is_development())
-    resource_manager.register_dir(speaker_info_dir)
->>>>>>> 3b90dcfa
+    resource_manager.register_dir(character_info_dir)
 
     app.include_router(
         generate_tts_pipeline_router(
@@ -82,13 +78,9 @@
         generate_preset_router(preset_manager, verify_mutability_allowed)
     )
     app.include_router(
-<<<<<<< HEAD
-        generate_character_router(core_manager, metas_store, character_info_dir)
-=======
-        generate_speaker_router(
-            core_manager, resource_manager, metas_store, speaker_info_dir
+        generate_character_router(
+            core_manager, resource_manager, metas_store, character_info_dir
         )
->>>>>>> 3b90dcfa
     )
     if engine_manifest.supported_features.manage_library:
         app.include_router(
