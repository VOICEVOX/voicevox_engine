"""ASGI application の生成"""

from pathlib import Path

from fastapi import FastAPI

from voicevox_engine import __version__
from voicevox_engine.app.dependencies import generate_mutability_allowed_verifier
from voicevox_engine.app.global_exceptions import configure_global_exception_handlers
from voicevox_engine.app.middlewares import configure_middlewares
from voicevox_engine.app.openapi_schema import configure_openapi_schema
from voicevox_engine.app.routers.character import generate_character_router
from voicevox_engine.app.routers.engine_info import generate_engine_info_router
from voicevox_engine.app.routers.library import generate_library_router
from voicevox_engine.app.routers.morphing import generate_morphing_router
from voicevox_engine.app.routers.portal_page import generate_portal_page_router
from voicevox_engine.app.routers.preset import generate_preset_router
from voicevox_engine.app.routers.setting import generate_setting_router
from voicevox_engine.app.routers.tts_pipeline import generate_tts_pipeline_router
from voicevox_engine.app.routers.user_dict import generate_user_dict_router
from voicevox_engine.cancellable_engine import CancellableEngine
from voicevox_engine.core.core_adapter import CoreCharacter
from voicevox_engine.core.core_initializer import CoreManager
from voicevox_engine.engine_manifest import EngineManifest
from voicevox_engine.library.library_manager import LibraryManager
from voicevox_engine.metas.MetasStore import GetCoreCharacters, MetasStore
from voicevox_engine.preset.preset_manager import PresetManager
from voicevox_engine.resource_manager import ResourceManager
from voicevox_engine.setting.model import CorsPolicyMode
from voicevox_engine.setting.setting_manager import SettingHandler
from voicevox_engine.tts_pipeline.tts_engine import TTSEngineManager
from voicevox_engine.user_dict.user_dict_manager import UserDictionary
from voicevox_engine.utility.path_utility import engine_root
from voicevox_engine.utility.runtime_utility import is_development


def _generate_core_characters_getter(core_manager: CoreManager) -> GetCoreCharacters:
    """コアマネージャーを基に `get_core_characters()` 関数を生成する。"""

    def get_core_characters(version: str | None) -> list[CoreCharacter]:
        """バージョンで指定されたコアからキャラクター一覧を取得する。"""
        # NOTE: CoreManager へ直接触れずにキャラクター情報を取得するために関数化している
        version = version or core_manager.latest_version()
        core = core_manager.get_core(version)
        return core.characters

    return get_core_characters


def generate_app(
    tts_engines: TTSEngineManager,
    core_manager: CoreManager,
    setting_loader: SettingHandler,
    preset_manager: PresetManager,
    user_dict: UserDictionary,
    engine_manifest: EngineManifest,
    library_manager: LibraryManager,
    cancellable_engine: CancellableEngine | None = None,
    character_info_dir: Path | None = None,
    cors_policy_mode: CorsPolicyMode = CorsPolicyMode.localapps,
    allow_origin: list[str] | None = None,
    disable_mutable_api: bool = False,
) -> FastAPI:
    """ASGI 'application' 仕様に準拠した VOICEVOX ENGINE アプリケーションインスタンスを生成する。"""
    if character_info_dir is None:
        character_info_dir = engine_root() / "resources" / "character_info"

    verify_mutability_allowed = generate_mutability_allowed_verifier(
        disable_mutable_api
    )

    app = FastAPI(
        title=engine_manifest.name,
        description=f"{engine_manifest.brand_name} の音声合成エンジンです。",
        version=__version__,
        separate_input_output_schemas=False,  # Pydantic V1 のときのスキーマに合わせるため
    )
    app = configure_middlewares(app, cors_policy_mode, allow_origin)
    app = configure_global_exception_handlers(app)

    resource_manager = ResourceManager(is_development())
<<<<<<< HEAD
    resource_manager.register_dir(speaker_info_dir)
    metas_store = MetasStore(
        speaker_info_dir,
        _generate_core_characters_getter(core_manager),
        resource_manager,
    )
=======
    resource_manager.register_dir(character_info_dir)
    metas_store = MetasStore(character_info_dir, resource_manager)
>>>>>>> f2bba118

    app.include_router(
        generate_tts_pipeline_router(
            tts_engines, core_manager, preset_manager, cancellable_engine
        )
    )
    app.include_router(generate_morphing_router(tts_engines, core_manager, metas_store))
    app.include_router(
        generate_preset_router(preset_manager, verify_mutability_allowed)
    )
<<<<<<< HEAD
    app.include_router(generate_speaker_router(resource_manager, metas_store))
=======
    app.include_router(
        generate_character_router(core_manager, resource_manager, metas_store)
    )
>>>>>>> f2bba118
    if engine_manifest.supported_features.manage_library:
        app.include_router(
            generate_library_router(library_manager, verify_mutability_allowed)
        )
    app.include_router(generate_user_dict_router(user_dict, verify_mutability_allowed))
    app.include_router(
        generate_engine_info_router(core_manager, tts_engines, engine_manifest)
    )
    app.include_router(
        generate_setting_router(
            setting_loader, engine_manifest.brand_name, verify_mutability_allowed
        )
    )
    app.include_router(generate_portal_page_router(engine_manifest.name))

    app = configure_openapi_schema(
        app, engine_manifest.supported_features.manage_library
    )

    return app<|MERGE_RESOLUTION|>--- conflicted
+++ resolved
@@ -79,17 +79,12 @@
     app = configure_global_exception_handlers(app)
 
     resource_manager = ResourceManager(is_development())
-<<<<<<< HEAD
-    resource_manager.register_dir(speaker_info_dir)
+    resource_manager.register_dir(character_info_dir)
     metas_store = MetasStore(
-        speaker_info_dir,
+        character_info_dir,
         _generate_core_characters_getter(core_manager),
         resource_manager,
     )
-=======
-    resource_manager.register_dir(character_info_dir)
-    metas_store = MetasStore(character_info_dir, resource_manager)
->>>>>>> f2bba118
 
     app.include_router(
         generate_tts_pipeline_router(
@@ -100,13 +95,7 @@
     app.include_router(
         generate_preset_router(preset_manager, verify_mutability_allowed)
     )
-<<<<<<< HEAD
-    app.include_router(generate_speaker_router(resource_manager, metas_store))
-=======
-    app.include_router(
-        generate_character_router(core_manager, resource_manager, metas_store)
-    )
->>>>>>> f2bba118
+    app.include_router(generate_character_router(resource_manager, metas_store))
     if engine_manifest.supported_features.manage_library:
         app.include_router(
             generate_library_router(library_manager, verify_mutability_allowed)
