from pathlib import Path

from fastapi import FastAPI

from voicevox_engine import __version__
from voicevox_engine.app.dependencies import deprecated_mutable_api
from voicevox_engine.app.middlewares import configure_middlewares
from voicevox_engine.app.openapi_schema import configure_openapi_schema
from voicevox_engine.app.routers.engine_info import generate_engine_info_router
from voicevox_engine.app.routers.library import generate_library_router
from voicevox_engine.app.routers.morphing import generate_morphing_router
from voicevox_engine.app.routers.portal_page import generate_portal_page_router
from voicevox_engine.app.routers.preset import generate_preset_router
from voicevox_engine.app.routers.setting import generate_setting_router
from voicevox_engine.app.routers.speaker import generate_speaker_router
from voicevox_engine.app.routers.tts_pipeline import generate_tts_pipeline_router
from voicevox_engine.app.routers.user_dict import generate_user_dict_router
from voicevox_engine.cancellable_engine import CancellableEngine
from voicevox_engine.core.core_initializer import CoreManager
from voicevox_engine.engine_manifest.EngineManifest import load_manifest
from voicevox_engine.library_manager import LibraryManager
from voicevox_engine.metas.MetasStore import MetasStore
from voicevox_engine.preset.PresetManager import PresetManager
from voicevox_engine.setting.Setting import CorsPolicyMode
from voicevox_engine.setting.SettingLoader import SettingHandler
from voicevox_engine.tts_pipeline.tts_engine import TTSEngineManager
from voicevox_engine.user_dict.user_dict import UserDictionary
from voicevox_engine.utility.path_utility import engine_root, get_save_dir


def generate_app(
    tts_engines: TTSEngineManager,
    core_manager: CoreManager,
    latest_core_version: str,
    setting_loader: SettingHandler,
    preset_manager: PresetManager,
    user_dict: UserDictionary,
    cancellable_engine: CancellableEngine | None = None,
    root_dir: Path | None = None,
    cors_policy_mode: CorsPolicyMode = CorsPolicyMode.localapps,
    allow_origin: list[str] | None = None,
    disable_mutable_api: bool = False,
) -> FastAPI:
    """ASGI 'application' 仕様に準拠した VOICEVOX ENGINE アプリケーションインスタンスを生成する。"""
    if root_dir is None:
        root_dir = engine_root()

    engine_manifest_data = load_manifest(engine_root() / "engine_manifest.json")

    app = FastAPI(
        title=engine_manifest_data.name,
        description=f"{engine_manifest_data.brand_name} の音声合成エンジンです。",
        version=__version__,
    )
    app = configure_middlewares(app, cors_policy_mode, allow_origin)

    if disable_mutable_api:
        deprecated_mutable_api.enable = False

    library_manager = LibraryManager(
        get_save_dir() / "installed_libraries",
        engine_manifest_data.supported_vvlib_manifest_version,
        engine_manifest_data.brand_name,
        engine_manifest_data.name,
        engine_manifest_data.uuid,
    )

    metas_store = MetasStore(root_dir / "speaker_info")

    app.include_router(
        generate_tts_pipeline_router(
            tts_engines, core_manager, preset_manager, cancellable_engine
        )
    )
    app.include_router(generate_morphing_router(tts_engines, core_manager, metas_store))
    app.include_router(generate_preset_router(preset_manager))
<<<<<<< HEAD
    app.include_router(generate_speaker_router(get_core, metas_store, root_dir))
    app.include_router(generate_library_router(library_manager))
=======
    app.include_router(generate_speaker_router(core_manager, metas_store, root_dir))
    if engine_manifest_data.supported_features.manage_library:
        app.include_router(
            generate_library_router(engine_manifest_data, library_manager)
        )
>>>>>>> 3d8b1e48
    app.include_router(generate_user_dict_router(user_dict))
    app.include_router(generate_engine_info_router(core_manager, engine_manifest_data))
    app.include_router(generate_setting_router(setting_loader, engine_manifest_data))
    app.include_router(generate_portal_page_router(engine_manifest_data))

    app = configure_openapi_schema(app)

    return app<|MERGE_RESOLUTION|>--- conflicted
+++ resolved
@@ -74,16 +74,8 @@
     )
     app.include_router(generate_morphing_router(tts_engines, core_manager, metas_store))
     app.include_router(generate_preset_router(preset_manager))
-<<<<<<< HEAD
-    app.include_router(generate_speaker_router(get_core, metas_store, root_dir))
+    app.include_router(generate_speaker_router(core_manager, metas_store, root_dir))
     app.include_router(generate_library_router(library_manager))
-=======
-    app.include_router(generate_speaker_router(core_manager, metas_store, root_dir))
-    if engine_manifest_data.supported_features.manage_library:
-        app.include_router(
-            generate_library_router(engine_manifest_data, library_manager)
-        )
->>>>>>> 3d8b1e48
     app.include_router(generate_user_dict_router(user_dict))
     app.include_router(generate_engine_info_router(core_manager, engine_manifest_data))
     app.include_router(generate_setting_router(setting_loader, engine_manifest_data))
