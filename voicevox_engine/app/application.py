--- conflicted
+++ resolved
@@ -99,43 +99,12 @@
     app.include_router(generate_morphing_router(get_engine, get_core, metas_store))
     app.include_router(generate_preset_router(preset_manager))
     app.include_router(generate_speaker_router(get_core, metas_store, root_dir))
-<<<<<<< HEAD
     if engine_manifest.supported_features.manage_library:
         app.include_router(generate_library_router(engine_manifest, library_manager))
-    app.include_router(generate_user_dict_router())
+    app.include_router(generate_user_dict_router(user_dict))
     app.include_router(generate_engine_info_router(get_core, cores, engine_manifest))
     app.include_router(generate_setting_router(setting_loader, engine_manifest))
     app.include_router(generate_portal_router(engine_manifest))
-=======
-    if engine_manifest_data.supported_features.manage_library:
-        app.include_router(
-            generate_library_router(engine_manifest_data, library_manager)
-        )
-    app.include_router(generate_user_dict_router(user_dict))
-    app.include_router(
-        generate_engine_info_router(get_core, cores, engine_manifest_data)
-    )
-    app.include_router(generate_setting_router(setting_loader, engine_manifest_data))
-
-    @app.get("/", response_class=HTMLResponse, tags=["その他"])
-    async def get_portal() -> str:
-        """ポータルページを返します。"""
-        engine_name = engine_manifest_data.name
-
-        return f"""
-        <html>
-            <head>
-                <title>{engine_name}</title>
-            </head>
-            <body>
-                <h1>{engine_name}</h1>
-                {engine_name} へようこそ！
-                <ul>
-                    <li><a href='/setting'>設定</a></li>
-                    <li><a href='/docs'>API ドキュメント</a></li>
-        </ul></body></html>
-        """
->>>>>>> c3569189
 
     app = configure_openapi_schema(app)
 
