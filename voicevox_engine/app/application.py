--- conflicted
+++ resolved
@@ -94,13 +94,7 @@
             generate_library_router(library_manager, verify_mutability_allowed)
         )
     app.include_router(generate_user_dict_router(user_dict, verify_mutability_allowed))
-<<<<<<< HEAD
-    app.include_router(generate_engine_info_router(core_manager, engine_manifest))
-=======
-    app.include_router(
-        generate_engine_info_router(core_version_list, tts_engines, engine_manifest)
-    )
->>>>>>> 925c4d57
+    app.include_router(generate_engine_info_router(core_version_list, engine_manifest))
     app.include_router(
         generate_setting_router(
             setting_loader, engine_manifest.brand_name, verify_mutability_allowed
