--- conflicted
+++ resolved
@@ -4,11 +4,7 @@
 
 from voicevox_engine import __version__
 from voicevox_engine.app.dependencies import deprecated_mutable_api
-<<<<<<< HEAD
-from voicevox_engine.app.global_exceptions import register_global_exception_handlers
-=======
 from voicevox_engine.app.global_exceptions import configure_global_exception_handlers
->>>>>>> 718c89e4
 from voicevox_engine.app.middlewares import configure_middlewares
 from voicevox_engine.app.openapi_schema import configure_openapi_schema
 from voicevox_engine.app.routers.engine_info import generate_engine_info_router
@@ -56,11 +52,7 @@
         version=__version__,
     )
     app = configure_middlewares(app, cors_policy_mode, allow_origin)
-<<<<<<< HEAD
-    app = register_global_exception_handlers(app)
-=======
     app = configure_global_exception_handlers(app)
->>>>>>> 718c89e4
 
     if disable_mutable_api:
         deprecated_mutable_api.enable = False
