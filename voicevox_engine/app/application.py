from pathlib import Path

from fastapi import FastAPI

from voicevox_engine import __version__
from voicevox_engine.app.dependencies import deprecated_mutable_api
from voicevox_engine.app.global_exceptions import configure_global_exception_handlers
from voicevox_engine.app.middlewares import configure_middlewares
from voicevox_engine.app.openapi_schema import configure_openapi_schema
from voicevox_engine.app.routers.engine_info import generate_engine_info_router
from voicevox_engine.app.routers.library import generate_library_router
from voicevox_engine.app.routers.morphing import generate_morphing_router
from voicevox_engine.app.routers.portal_page import generate_portal_page_router
from voicevox_engine.app.routers.preset import generate_preset_router
from voicevox_engine.app.routers.setting import generate_setting_router
from voicevox_engine.app.routers.speaker import generate_speaker_router
from voicevox_engine.app.routers.tts_pipeline import generate_tts_pipeline_router
from voicevox_engine.app.routers.user_dict import generate_user_dict_router
from voicevox_engine.cancellable_engine import CancellableEngine
from voicevox_engine.core.core_initializer import CoreManager
from voicevox_engine.engine_manifest import EngineManifest
from voicevox_engine.library_manager import LibraryManager
from voicevox_engine.metas.MetasStore import MetasStore
from voicevox_engine.preset.Preset import PresetManager
from voicevox_engine.setting.Setting import CorsPolicyMode, SettingHandler
from voicevox_engine.tts_pipeline.tts_engine import TTSEngineManager
from voicevox_engine.user_dict.user_dict import UserDictionary
from voicevox_engine.utility.path_utility import engine_root


def generate_app(
    tts_engines: TTSEngineManager,
    core_manager: CoreManager,
    latest_core_version: str,
    setting_loader: SettingHandler,
    preset_manager: PresetManager,
    user_dict: UserDictionary,
    engine_manifest: EngineManifest,
    library_manager: LibraryManager,
    cancellable_engine: CancellableEngine | None = None,
    speaker_info_dir: Path | None = None,
    cors_policy_mode: CorsPolicyMode = CorsPolicyMode.localapps,
    allow_origin: list[str] | None = None,
    disable_mutable_api: bool = False,
) -> FastAPI:
    """ASGI 'application' 仕様に準拠した VOICEVOX ENGINE アプリケーションインスタンスを生成する。"""
    if speaker_info_dir is None:
        speaker_info_dir = engine_root() / "speaker_info"

    app = FastAPI(
        title=engine_manifest.name,
        description=f"{engine_manifest.brand_name} の音声合成エンジンです。",
        version=__version__,
    )
    app = configure_middlewares(app, cors_policy_mode, allow_origin)
    app = configure_global_exception_handlers(app)

    if disable_mutable_api:
        deprecated_mutable_api.enable = False

<<<<<<< HEAD
    metas_store = MetasStore(root_dir / "speaker_info")
=======
    library_manager = LibraryManager(
        get_save_dir() / "installed_libraries",
        engine_manifest.supported_vvlib_manifest_version,
        engine_manifest.brand_name,
        engine_manifest.name,
        engine_manifest.uuid,
    )

    metas_store = MetasStore(speaker_info_dir)
>>>>>>> 9f0d403e

    app.include_router(
        generate_tts_pipeline_router(
            tts_engines, core_manager, preset_manager, cancellable_engine
        )
    )
    app.include_router(generate_morphing_router(tts_engines, core_manager, metas_store))
    app.include_router(generate_preset_router(preset_manager))
    app.include_router(
        generate_speaker_router(core_manager, metas_store, speaker_info_dir)
    )
    if engine_manifest.supported_features.manage_library:
        app.include_router(generate_library_router(engine_manifest, library_manager))
    app.include_router(generate_user_dict_router(user_dict))
    app.include_router(generate_engine_info_router(core_manager, engine_manifest))
    app.include_router(
        generate_setting_router(setting_loader, engine_manifest.brand_name)
    )
    app.include_router(generate_portal_page_router(engine_manifest.name))

    app = configure_openapi_schema(app)

    return app<|MERGE_RESOLUTION|>--- conflicted
+++ resolved
@@ -58,19 +58,7 @@
     if disable_mutable_api:
         deprecated_mutable_api.enable = False
 
-<<<<<<< HEAD
-    metas_store = MetasStore(root_dir / "speaker_info")
-=======
-    library_manager = LibraryManager(
-        get_save_dir() / "installed_libraries",
-        engine_manifest.supported_vvlib_manifest_version,
-        engine_manifest.brand_name,
-        engine_manifest.name,
-        engine_manifest.uuid,
-    )
-
     metas_store = MetasStore(speaker_info_dir)
->>>>>>> 9f0d403e
 
     app.include_router(
         generate_tts_pipeline_router(
