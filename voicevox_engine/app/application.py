from pathlib import Path

from fastapi import FastAPI

from voicevox_engine import __version__
from voicevox_engine.app.dependencies import deprecated_mutable_api
from voicevox_engine.app.middlewares import configure_middlewares
from voicevox_engine.app.openapi_schema import configure_openapi_schema
from voicevox_engine.app.routers.engine_info import generate_engine_info_router
from voicevox_engine.app.routers.library import generate_library_router
from voicevox_engine.app.routers.morphing import generate_morphing_router
from voicevox_engine.app.routers.portal_page import generate_portal_page_router
from voicevox_engine.app.routers.preset import generate_preset_router
from voicevox_engine.app.routers.setting import generate_setting_router
from voicevox_engine.app.routers.speaker import generate_speaker_router
from voicevox_engine.app.routers.tts_pipeline import generate_tts_pipeline_router
from voicevox_engine.app.routers.user_dict import generate_user_dict_router
from voicevox_engine.cancellable_engine import CancellableEngine
from voicevox_engine.core.core_initializer import CoreManager
from voicevox_engine.engine_manifest.EngineManifest import load_manifest
from voicevox_engine.library_manager import LibraryManager
from voicevox_engine.metas.MetasStore import MetasStore
from voicevox_engine.preset.PresetManager import PresetManager
from voicevox_engine.setting.Setting import CorsPolicyMode
from voicevox_engine.setting.SettingLoader import SettingHandler
from voicevox_engine.tts_pipeline.tts_engine import TTSEngineManager
from voicevox_engine.user_dict.user_dict import UserDictionary
from voicevox_engine.utility.path_utility import engine_root, get_save_dir


def generate_app(
    tts_engines: TTSEngineManager,
    core_manager: CoreManager,
    latest_core_version: str,
    setting_loader: SettingHandler,
    preset_manager: PresetManager,
    user_dict: UserDictionary,
    cancellable_engine: CancellableEngine | None = None,
    root_dir: Path | None = None,
    cors_policy_mode: CorsPolicyMode = CorsPolicyMode.localapps,
    allow_origin: list[str] | None = None,
    disable_mutable_api: bool = False,
) -> FastAPI:
    """ASGI 'application' 仕様に準拠した VOICEVOX ENGINE アプリケーションインスタンスを生成する。"""
    if root_dir is None:
        root_dir = engine_root()

    engine_manifest_data = load_manifest(engine_root() / "engine_manifest.json")
    engine_name = engine_manifest_data.name
    brand_name = engine_manifest_data.brand_name

    app = FastAPI(
        title=engine_manifest_data.name,
        description=f"{engine_manifest_data.brand_name} の音声合成エンジンです。",
        version=__version__,
    )
    app = configure_middlewares(app, cors_policy_mode, allow_origin)

    if disable_mutable_api:
        deprecated_mutable_api.enable = False

    library_manager = LibraryManager(
        get_save_dir() / "installed_libraries",
        engine_manifest_data.supported_vvlib_manifest_version,
        engine_manifest_data.brand_name,
        engine_manifest_data.name,
        engine_manifest_data.uuid,
    )

    metas_store = MetasStore(root_dir / "speaker_info")

    app.include_router(
        generate_tts_pipeline_router(
            tts_engines, core_manager, preset_manager, cancellable_engine
        )
    )
    app.include_router(generate_morphing_router(tts_engines, core_manager, metas_store))
    app.include_router(generate_preset_router(preset_manager))
    app.include_router(generate_speaker_router(core_manager, metas_store, root_dir))
    if engine_manifest_data.supported_features.manage_library:
        app.include_router(
            generate_library_router(engine_manifest_data, library_manager)
        )
    app.include_router(generate_user_dict_router(user_dict))
<<<<<<< HEAD
    app.include_router(
        generate_engine_info_router(get_core, cores, engine_manifest_data)
    )
    app.include_router(generate_setting_router(setting_loader, brand_name))
    app.include_router(generate_portal_page_router(engine_name))
=======
    app.include_router(generate_engine_info_router(core_manager, engine_manifest_data))
    app.include_router(generate_setting_router(setting_loader, engine_manifest_data))
    app.include_router(generate_portal_page_router(engine_manifest_data))
>>>>>>> 3d8b1e48

    app = configure_openapi_schema(app)

    return app<|MERGE_RESOLUTION|>--- conflicted
+++ resolved
@@ -82,17 +82,9 @@
             generate_library_router(engine_manifest_data, library_manager)
         )
     app.include_router(generate_user_dict_router(user_dict))
-<<<<<<< HEAD
-    app.include_router(
-        generate_engine_info_router(get_core, cores, engine_manifest_data)
-    )
+    app.include_router(generate_engine_info_router(core_manager, engine_manifest_data))
     app.include_router(generate_setting_router(setting_loader, brand_name))
     app.include_router(generate_portal_page_router(engine_name))
-=======
-    app.include_router(generate_engine_info_router(core_manager, engine_manifest_data))
-    app.include_router(generate_setting_router(setting_loader, engine_manifest_data))
-    app.include_router(generate_portal_page_router(engine_manifest_data))
->>>>>>> 3d8b1e48
 
     app = configure_openapi_schema(app)
 
