--- conflicted
+++ resolved
@@ -1,10 +1,6 @@
-<<<<<<< HEAD
-from typing import Any, Callable, Coroutine, TypeAlias
-=======
 """FastAPI dependencies"""
 
-from dataclasses import dataclass
->>>>>>> c88b3ad8
+from typing import Any, Callable, Coroutine, TypeAlias
 
 from fastapi import HTTPException
 
