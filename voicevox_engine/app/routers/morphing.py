--- conflicted
+++ resolved
@@ -53,14 +53,10 @@
         プロパティが存在しない場合は、モーフィングが許可されているとみなします。
         返り値のスタイルIDはstring型なので注意。
         """
-<<<<<<< HEAD
         version = core_version or core_manager.latest_version()
         core = core_manager.get_core(version)
 
-=======
-        core = core_manager.get_core(core_version)
         speakers = metas_store.load_combined_metas(core.speakers)
->>>>>>> 79527871
         try:
             morphable_targets = get_morphable_targets(speakers, base_style_ids)
         except StyleIdNotFoundError as e:
