--- conflicted
+++ resolved
@@ -40,11 +40,6 @@
 
     @router.post(
         "/morphable_targets",
-<<<<<<< HEAD
-        response_model=list[dict[str, MorphableTargetInfo]],
-=======
-        tags=["音声合成"],
->>>>>>> 83984062
         summary="指定したスタイルに対してエンジン内の話者がモーフィングが可能か判定する",
     )
     def morphable_targets(
