"""モーフィング機能を提供する API Router"""

from functools import lru_cache
from tempfile import NamedTemporaryFile
from typing import Annotated

import soundfile
from fastapi import APIRouter, HTTPException, Query
from pydantic.json_schema import SkipJsonSchema
from starlette.background import BackgroundTask
from starlette.responses import FileResponse

from voicevox_engine.core.core_initializer import CoreManager
from voicevox_engine.metas.Metas import StyleId
from voicevox_engine.metas.MetasStore import MetasStore
from voicevox_engine.model import AudioQuery
from voicevox_engine.morphing.model import MorphableTargetInfo
from voicevox_engine.morphing.morphing import (
    StyleIdNotFoundError,
    get_morphable_targets,
    is_morphable,
)
from voicevox_engine.morphing.morphing import (
    synthesis_morphing_parameter as _synthesis_morphing_parameter,
)
from voicevox_engine.morphing.morphing import synthesize_morphed_wave
from voicevox_engine.tts_pipeline.tts_engine import TTSEngineManager
from voicevox_engine.utility.file_utility import try_delete_file

# キャッシュを有効化
# モジュール側でlru_cacheを指定するとキャッシュを制御しにくいため、HTTPサーバ側で指定する
# TODO: キャッシュを管理するモジュール側API・HTTP側APIを用意する
synthesis_morphing_parameter = lru_cache(maxsize=4)(_synthesis_morphing_parameter)


def generate_morphing_router(
    tts_engines: TTSEngineManager,
    core_manager: CoreManager,
    metas_store: MetasStore,
) -> APIRouter:
    """モーフィング API Router を生成する"""
    router = APIRouter(tags=["音声合成"])

    @router.post(
        "/morphable_targets",
        summary="指定したスタイルに対してエンジン内の話者がモーフィングが可能か判定する",
    )
    def morphable_targets(
        base_style_ids: list[StyleId], core_version: str | SkipJsonSchema[None] = None
    ) -> list[dict[str, MorphableTargetInfo]]:
        """
        指定されたベーススタイルに対してエンジン内の各話者がモーフィング機能を利用可能か返します。
        モーフィングの許可/禁止は`/speakers`の`speaker.supported_features.synthesis_morphing`に記載されています。
        プロパティが存在しない場合は、モーフィングが許可されているとみなします。
        返り値のスタイルIDはstring型なので注意。
        """
<<<<<<< HEAD
        characters = metas_store.characters(core_version)
        speakers = characters_to_speakers(characters)
=======
        version = core_version or core_manager.latest_version()
        core = core_manager.get_core(version)

        characters = metas_store.load_combined_metas(core.characters)
>>>>>>> f2bba118
        try:
            morphable_targets = get_morphable_targets(characters, base_style_ids)
        except StyleIdNotFoundError as e:
            msg = f"該当するスタイル(style_id={e.style_id})が見つかりません"
            raise HTTPException(status_code=404, detail=msg)
        # NOTE: jsonはint型のキーを持てないので、string型に変換する
        return [
            {str(k): v for k, v in morphable_target.items()}
            for morphable_target in morphable_targets
        ]

    @router.post(
        "/synthesis_morphing",
        response_class=FileResponse,
        responses={
            200: {
                "content": {
                    "audio/wav": {"schema": {"type": "string", "format": "binary"}}
                },
            }
        },
        summary="2種類のスタイルでモーフィングした音声を合成する",
    )
    def _synthesis_morphing(
        query: AudioQuery,
        base_style_id: Annotated[StyleId, Query(alias="base_speaker")],
        target_style_id: Annotated[StyleId, Query(alias="target_speaker")],
        morph_rate: Annotated[float, Query(ge=0.0, le=1.0)],
        core_version: str | SkipJsonSchema[None] = None,
    ) -> FileResponse:
        """
        指定された2種類のスタイルで音声を合成、指定した割合でモーフィングした音声を得ます。
        モーフィングの割合は`morph_rate`で指定でき、0.0でベースのスタイル、1.0でターゲットのスタイルに近づきます。
        """
        version = core_version or core_manager.latest_version()
        engine = tts_engines.get_engine(version)
        core = core_manager.get_core(version)

        # モーフィングが許可されないキャラクターペアを拒否する
<<<<<<< HEAD
        characters = metas_store.characters(core_version)
        speakers = characters_to_speakers(characters)
=======
        characters = metas_store.load_combined_metas(core.characters)
>>>>>>> f2bba118
        try:
            morphable = is_morphable(characters, base_style_id, target_style_id)
        except StyleIdNotFoundError as e:
            msg = f"該当するスタイル(style_id={e.style_id})が見つかりません"
            raise HTTPException(status_code=404, detail=msg)
        if not morphable:
            msg = "指定されたスタイルペアでのモーフィングはできません"
            raise HTTPException(status_code=400, detail=msg)

        # 生成したパラメータはキャッシュされる
        morph_param = synthesis_morphing_parameter(
            engine=engine,
            query=query,
            base_style_id=base_style_id,
            target_style_id=target_style_id,
        )

        morph_wave = synthesize_morphed_wave(
            morph_param=morph_param,
            morph_rate=morph_rate,
            output_fs=query.outputSamplingRate,
            output_stereo=query.outputStereo,
        )

        with NamedTemporaryFile(delete=False) as f:
            soundfile.write(
                file=f,
                data=morph_wave,
                samplerate=query.outputSamplingRate,
                format="WAV",
            )

        return FileResponse(
            f.name,
            media_type="audio/wav",
            background=BackgroundTask(try_delete_file, f.name),
        )

    return router<|MERGE_RESOLUTION|>--- conflicted
+++ resolved
@@ -54,15 +54,7 @@
         プロパティが存在しない場合は、モーフィングが許可されているとみなします。
         返り値のスタイルIDはstring型なので注意。
         """
-<<<<<<< HEAD
         characters = metas_store.characters(core_version)
-        speakers = characters_to_speakers(characters)
-=======
-        version = core_version or core_manager.latest_version()
-        core = core_manager.get_core(version)
-
-        characters = metas_store.load_combined_metas(core.characters)
->>>>>>> f2bba118
         try:
             morphable_targets = get_morphable_targets(characters, base_style_ids)
         except StyleIdNotFoundError as e:
@@ -99,15 +91,9 @@
         """
         version = core_version or core_manager.latest_version()
         engine = tts_engines.get_engine(version)
-        core = core_manager.get_core(version)
 
         # モーフィングが許可されないキャラクターペアを拒否する
-<<<<<<< HEAD
         characters = metas_store.characters(core_version)
-        speakers = characters_to_speakers(characters)
-=======
-        characters = metas_store.load_combined_metas(core.characters)
->>>>>>> f2bba118
         try:
             morphable = is_morphable(characters, base_style_id, target_style_id)
         except StyleIdNotFoundError as e:
