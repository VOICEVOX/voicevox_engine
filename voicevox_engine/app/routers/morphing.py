--- conflicted
+++ resolved
@@ -11,21 +11,11 @@
 
 from voicevox_engine.core.core_initializer import CoreManager
 from voicevox_engine.metas.Metas import StyleId
-<<<<<<< HEAD
-from voicevox_engine.metas.MetasStore import (
-    MetasStore,
-    characters_to_speakers,
-    construct_lookup,
-)
-from voicevox_engine.model import AudioQuery, MorphableTargetInfo, StyleIdNotFoundError
-from voicevox_engine.morphing import (
-=======
-from voicevox_engine.metas.MetasStore import MetasStore
+from voicevox_engine.metas.MetasStore import MetasStore, characters_to_speakers
 from voicevox_engine.model import AudioQuery
 from voicevox_engine.morphing.model import MorphableTargetInfo
 from voicevox_engine.morphing.morphing import (
     StyleIdNotFoundError,
->>>>>>> 79527871
     get_morphable_targets,
     is_morphable,
 )
@@ -64,22 +54,10 @@
         返り値のスタイルIDはstring型なので注意。
         """
         core = core_manager.get_core(core_version)
-        speakers = metas_store.load_combined_metas(core.speakers)
+        characters = metas_store.load_combined_metas(core.speakers)
+        speakers = characters_to_speakers(characters)
         try:
-<<<<<<< HEAD
-            characters = metas_store.load_combined_metas(core.speakers)
-            speakers = characters_to_speakers(characters)
-            morphable_targets = get_morphable_targets(
-                speakers=speakers, base_style_ids=base_style_ids
-            )
-            # jsonはint型のキーを持てないので、string型に変換する
-            return [
-                {str(k): v for k, v in morphable_target.items()}
-                for morphable_target in morphable_targets
-            ]
-=======
             morphable_targets = get_morphable_targets(speakers, base_style_ids)
->>>>>>> 79527871
         except StyleIdNotFoundError as e:
             msg = f"該当するスタイル(style_id={e.style_id})が見つかりません"
             raise HTTPException(status_code=404, detail=msg)
@@ -116,23 +94,10 @@
         core = core_manager.get_core(core_version)
 
         # モーフィングが許可されないキャラクターペアを拒否する
-        speakers = metas_store.load_combined_metas(core.speakers)
+        characters = metas_store.load_combined_metas(core.speakers)
+        speakers = characters_to_speakers(characters)
         try:
-<<<<<<< HEAD
-            characters = metas_store.load_combined_metas(core.speakers)
-            speakers = characters_to_speakers(characters)
-            speaker_lookup = construct_lookup(speakers=speakers)
-            is_permitted = is_synthesis_morphing_permitted(
-                speaker_lookup, base_style_id, target_style_id
-            )
-            if not is_permitted:
-                raise HTTPException(
-                    status_code=400,
-                    detail="指定されたスタイルペアでのモーフィングはできません",
-                )
-=======
             morphable = is_morphable(speakers, base_style_id, target_style_id)
->>>>>>> 79527871
         except StyleIdNotFoundError as e:
             msg = f"該当するスタイル(style_id={e.style_id})が見つかりません"
             raise HTTPException(status_code=404, detail=msg)
