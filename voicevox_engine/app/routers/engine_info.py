--- conflicted
+++ resolved
@@ -32,16 +32,9 @@
     @router.get(
         "/supported_devices", response_model=SupportedDevicesInfo, tags=["その他"]
     )
-<<<<<<< HEAD
-    def supported_devices(
-        core_version: str | None = None,
-    ) -> Response:
-        supported_devices = cores.get_core(core_version).supported_devices
-=======
     def supported_devices(core_version: str | None = None) -> Response:
         """対応デバイスの一覧を取得します。"""
-        supported_devices = get_core(core_version).supported_devices
->>>>>>> 01fcc6da
+        supported_devices = cores.get_core(core_version).supported_devices
         if supported_devices is None:
             raise HTTPException(status_code=422, detail="非対応の機能です。")
         return Response(
