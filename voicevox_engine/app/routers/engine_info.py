--- conflicted
+++ resolved
@@ -1,20 +1,14 @@
 """エンジンの情報機能を提供する API Router"""
 
 import json
-<<<<<<< HEAD
-from typing import Callable, Self
-=======
->>>>>>> 3d8b1e48
+from typing import Self
 
 from fastapi import APIRouter, HTTPException, Response
 from pydantic import BaseModel, Field
 
 from voicevox_engine import __version__
-<<<<<<< HEAD
-from voicevox_engine.core.core_adapter import CoreAdapter, DeviceSupport
-=======
+from voicevox_engine.core.core_adapter import DeviceSupport
 from voicevox_engine.core.core_initializer import CoreManager
->>>>>>> 3d8b1e48
 from voicevox_engine.engine_manifest.EngineManifest import EngineManifest
 
 
