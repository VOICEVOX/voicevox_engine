"""エンジンの情報機能を提供する API Router"""

from fastapi import APIRouter

from voicevox_engine import __version__
<<<<<<< HEAD
from voicevox_engine.core.core_initializer import CoreManager
from voicevox_engine.engine_manifest import EngineManifest


def generate_engine_info_router(
    core_manager: CoreManager, engine_manifest_data: EngineManifest
=======
from voicevox_engine.core.core_adapter import DeviceSupport
from voicevox_engine.engine_manifest import EngineManifest
from voicevox_engine.tts_pipeline.tts_engine import LATEST_VERSION, TTSEngineManager


class SupportedDevicesInfo(BaseModel):
    """
    対応しているデバイスの情報
    """

    cpu: bool = Field(description="CPUに対応しているか")
    cuda: bool = Field(description="CUDA(Nvidia GPU)に対応しているか")
    dml: bool = Field(description="DirectML(Nvidia GPU/Radeon GPU等)に対応しているか")

    @classmethod
    def generate_from(cls, device_support: DeviceSupport) -> Self:
        """`DeviceSupport` インスタンスからこのインスタンスを生成する。"""
        return cls(
            cpu=device_support.cpu,
            cuda=device_support.cuda,
            dml=device_support.dml,
        )


def generate_engine_info_router(
    core_version_list: list[str],
    tts_engine_manager: TTSEngineManager,
    engine_manifest_data: EngineManifest,
>>>>>>> 925c4d57
) -> APIRouter:
    """エンジン情報 API Router を生成する"""
    router = APIRouter(tags=["その他"])

    @router.get("/version")
    async def version() -> str:
        """エンジンのバージョンを取得します。"""
        return __version__

    @router.get("/core_versions")
    async def core_versions() -> list[str]:
        """利用可能なコアのバージョン一覧を取得します。"""
        return core_version_list

<<<<<<< HEAD
=======
    @router.get("/supported_devices")
    def supported_devices(
        core_version: str | SkipJsonSchema[None] = None,
    ) -> SupportedDevicesInfo:
        """対応デバイスの一覧を取得します。"""
        version = core_version or LATEST_VERSION
        supported_devices = tts_engine_manager.get_engine(version).supported_devices
        if supported_devices is None:
            raise HTTPException(status_code=422, detail="非対応の機能です。")
        return SupportedDevicesInfo.generate_from(supported_devices)

>>>>>>> 925c4d57
    @router.get("/engine_manifest")
    async def engine_manifest() -> EngineManifest:
        """エンジンマニフェストを取得します。"""
        return engine_manifest_data

    return router<|MERGE_RESOLUTION|>--- conflicted
+++ resolved
@@ -3,43 +3,11 @@
 from fastapi import APIRouter
 
 from voicevox_engine import __version__
-<<<<<<< HEAD
-from voicevox_engine.core.core_initializer import CoreManager
 from voicevox_engine.engine_manifest import EngineManifest
 
 
 def generate_engine_info_router(
-    core_manager: CoreManager, engine_manifest_data: EngineManifest
-=======
-from voicevox_engine.core.core_adapter import DeviceSupport
-from voicevox_engine.engine_manifest import EngineManifest
-from voicevox_engine.tts_pipeline.tts_engine import LATEST_VERSION, TTSEngineManager
-
-
-class SupportedDevicesInfo(BaseModel):
-    """
-    対応しているデバイスの情報
-    """
-
-    cpu: bool = Field(description="CPUに対応しているか")
-    cuda: bool = Field(description="CUDA(Nvidia GPU)に対応しているか")
-    dml: bool = Field(description="DirectML(Nvidia GPU/Radeon GPU等)に対応しているか")
-
-    @classmethod
-    def generate_from(cls, device_support: DeviceSupport) -> Self:
-        """`DeviceSupport` インスタンスからこのインスタンスを生成する。"""
-        return cls(
-            cpu=device_support.cpu,
-            cuda=device_support.cuda,
-            dml=device_support.dml,
-        )
-
-
-def generate_engine_info_router(
-    core_version_list: list[str],
-    tts_engine_manager: TTSEngineManager,
-    engine_manifest_data: EngineManifest,
->>>>>>> 925c4d57
+    core_version_list: list[str], engine_manifest_data: EngineManifest
 ) -> APIRouter:
     """エンジン情報 API Router を生成する"""
     router = APIRouter(tags=["その他"])
@@ -54,20 +22,6 @@
         """利用可能なコアのバージョン一覧を取得します。"""
         return core_version_list
 
-<<<<<<< HEAD
-=======
-    @router.get("/supported_devices")
-    def supported_devices(
-        core_version: str | SkipJsonSchema[None] = None,
-    ) -> SupportedDevicesInfo:
-        """対応デバイスの一覧を取得します。"""
-        version = core_version or LATEST_VERSION
-        supported_devices = tts_engine_manager.get_engine(version).supported_devices
-        if supported_devices is None:
-            raise HTTPException(status_code=422, detail="非対応の機能です。")
-        return SupportedDevicesInfo.generate_from(supported_devices)
-
->>>>>>> 925c4d57
     @router.get("/engine_manifest")
     async def engine_manifest() -> EngineManifest:
         """エンジンマニフェストを取得します。"""
