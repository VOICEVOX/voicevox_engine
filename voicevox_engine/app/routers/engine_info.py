"""エンジンの情報機能を提供する API Router"""

import json
from typing import Self

from fastapi import APIRouter, HTTPException, Response
from pydantic import BaseModel, Field

from voicevox_engine import __version__
from voicevox_engine.core.core_adapter import DeviceSupport
from voicevox_engine.core.core_initializer import CoreManager
<<<<<<< HEAD
from voicevox_engine.engine_manifest import EngineManifest
from voicevox_engine.model import SupportedDevicesInfo
=======
from voicevox_engine.engine_manifest.EngineManifest import EngineManifest


class SupportedDevicesInfo(BaseModel):
    """
    対応しているデバイスの情報
    """

    cpu: bool = Field(title="CPUに対応しているか")
    cuda: bool = Field(title="CUDA(Nvidia GPU)に対応しているか")
    dml: bool = Field(title="DirectML(Nvidia GPU/Radeon GPU等)に対応しているか")

    @classmethod
    def generate_from(cls, device_support: DeviceSupport) -> Self:
        """`DeviceSupport` インスタンスからこのインスタンスを生成する。"""
        return cls(
            cpu=device_support.cpu,
            cuda=device_support.cuda,
            dml=device_support.dml,
        )
>>>>>>> b11ff355


def generate_engine_info_router(
    core_manager: CoreManager, engine_manifest_data: EngineManifest
) -> APIRouter:
    """エンジン情報 API Router を生成する"""
    router = APIRouter()

    @router.get("/version", tags=["その他"])
    async def version() -> str:
        """エンジンのバージョンを取得します。"""
        return __version__

    @router.get("/core_versions", response_model=list[str], tags=["その他"])
    async def core_versions() -> Response:
        """利用可能なコアのバージョン一覧を取得します。"""
        return Response(
            content=json.dumps(core_manager.versions()),
            media_type="application/json",
        )

    @router.get(
        "/supported_devices", response_model=SupportedDevicesInfo, tags=["その他"]
    )
    def supported_devices(core_version: str | None = None) -> SupportedDevicesInfo:
        """対応デバイスの一覧を取得します。"""
        supported_devices = core_manager.get_core(core_version).supported_devices
        if supported_devices is None:
            raise HTTPException(status_code=422, detail="非対応の機能です。")
        return SupportedDevicesInfo.generate_from(supported_devices)

    @router.get("/engine_manifest", response_model=EngineManifest, tags=["その他"])
    async def engine_manifest() -> EngineManifest:
        """エンジンマニフェストを取得します。"""
        return engine_manifest_data

    return router<|MERGE_RESOLUTION|>--- conflicted
+++ resolved
@@ -9,11 +9,7 @@
 from voicevox_engine import __version__
 from voicevox_engine.core.core_adapter import DeviceSupport
 from voicevox_engine.core.core_initializer import CoreManager
-<<<<<<< HEAD
 from voicevox_engine.engine_manifest import EngineManifest
-from voicevox_engine.model import SupportedDevicesInfo
-=======
-from voicevox_engine.engine_manifest.EngineManifest import EngineManifest
 
 
 class SupportedDevicesInfo(BaseModel):
@@ -33,7 +29,6 @@
             cuda=device_support.cuda,
             dml=device_support.dml,
         )
->>>>>>> b11ff355
 
 
 def generate_engine_info_router(
