"""エンジンの情報機能を提供する API Router"""

import json
from typing import Self

from fastapi import APIRouter, HTTPException, Response
from pydantic import BaseModel, Field

from voicevox_engine import __version__
from voicevox_engine.core.core_adapter import DeviceSupport
from voicevox_engine.core.core_initializer import CoreManager
from voicevox_engine.engine_manifest.EngineManifest import EngineManifest


class SupportedDevicesInfo(BaseModel):
    """
    対応しているデバイスの情報
    """

    cpu: bool = Field(title="CPUに対応しているか")
    cuda: bool = Field(title="CUDA(Nvidia GPU)に対応しているか")
    dml: bool = Field(title="DirectML(Nvidia GPU/Radeon GPU等)に対応しているか")

    @classmethod
    def generate_from(cls, device_support: DeviceSupport) -> Self:
        """`DeviceSupport` インスタンスからこのインスタンスを生成する。"""
        return cls(
            cpu=device_support.cpu,
            cuda=device_support.cuda,
            dml=device_support.dml,
        )


def generate_engine_info_router(
    core_manager: CoreManager, engine_manifest_data: EngineManifest
) -> APIRouter:
    """エンジン情報 API Router を生成する"""
    router = APIRouter(tags=["その他"])

    @router.get("/version")
    async def version() -> str:
        """エンジンのバージョンを取得します。"""
        return __version__

    @router.get("/core_versions", response_model=list[str])
    async def core_versions() -> Response:
        """利用可能なコアのバージョン一覧を取得します。"""
        return Response(
            content=json.dumps(core_manager.versions()),
            media_type="application/json",
        )

<<<<<<< HEAD
    @router.get("/supported_devices", response_model=SupportedDevicesInfo)
    def supported_devices(core_version: str | None = None) -> Response:
=======
    @router.get(
        "/supported_devices", response_model=SupportedDevicesInfo, tags=["その他"]
    )
    def supported_devices(core_version: str | None = None) -> SupportedDevicesInfo:
>>>>>>> b11ff355
        """対応デバイスの一覧を取得します。"""
        supported_devices = core_manager.get_core(core_version).supported_devices
        if supported_devices is None:
            raise HTTPException(status_code=422, detail="非対応の機能です。")
        return SupportedDevicesInfo.generate_from(supported_devices)

    @router.get("/engine_manifest", response_model=EngineManifest)
    async def engine_manifest() -> EngineManifest:
        """エンジンマニフェストを取得します。"""
        return engine_manifest_data

    return router<|MERGE_RESOLUTION|>--- conflicted
+++ resolved
@@ -50,15 +50,8 @@
             media_type="application/json",
         )
 
-<<<<<<< HEAD
     @router.get("/supported_devices", response_model=SupportedDevicesInfo)
-    def supported_devices(core_version: str | None = None) -> Response:
-=======
-    @router.get(
-        "/supported_devices", response_model=SupportedDevicesInfo, tags=["その他"]
-    )
     def supported_devices(core_version: str | None = None) -> SupportedDevicesInfo:
->>>>>>> b11ff355
         """対応デバイスの一覧を取得します。"""
         supported_devices = core_manager.get_core(core_version).supported_devices
         if supported_devices is None:
