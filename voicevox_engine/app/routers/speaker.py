"""話者情報機能を提供する API Router"""

import base64
import traceback
from pathlib import Path
from typing import Annotated, Literal

from fastapi import APIRouter, HTTPException, Query
from pydantic import parse_obj_as

from voicevox_engine.app.routers.commons import convert_version_format
from voicevox_engine.core.core_initializer import CoreManager
from voicevox_engine.metas.Metas import StyleId
from voicevox_engine.metas.MetasStore import MetasStore, filter_speakers_and_styles
from voicevox_engine.model import Speaker, SpeakerInfo


def b64encode_str(s: bytes) -> str:
    return base64.b64encode(s).decode("utf-8")


def generate_speaker_router(
    core_manager: CoreManager,
    metas_store: MetasStore,
    speaker_info_dir: Path,
) -> APIRouter:
    """話者情報 API Router を生成する"""
    router = APIRouter(tags=["その他"])

    @router.get("/speakers")
    def speakers(core_version: str | None = None) -> list[Speaker]:
<<<<<<< HEAD
        version = convert_version_format(core_version, core_manager)
        speakers = metas_store.load_combined_metas(core_manager.get_core(version))
=======
        """話者情報の一覧を取得します。"""
        speakers = metas_store.load_combined_metas(core_manager.get_core(core_version))
>>>>>>> 9f0d403e
        return filter_speakers_and_styles(speakers, "speaker")

    @router.get("/speaker_info")
    def speaker_info(speaker_uuid: str, core_version: str | None = None) -> SpeakerInfo:
        """
        指定されたspeaker_uuidの話者に関する情報をjson形式で返します。
        画像や音声はbase64エンコードされたものが返されます。
        """
        return _speaker_info(
            speaker_uuid=speaker_uuid,
            speaker_or_singer="speaker",
            core_version=core_version,
        )

    # FIXME: この関数をどこかに切り出す
    def _speaker_info(
        speaker_uuid: str,
        speaker_or_singer: Literal["speaker", "singer"],
        core_version: str | None,
    ) -> SpeakerInfo:
        # エンジンに含まれる話者メタ情報は、次のディレクトリ構造に従わなければならない：
        # {root_dir}/
        #   speaker_info/
        #       {speaker_uuid_0}/
        #           policy.md
        #           portrait.png
        #           icons/
        #               {id_0}.png
        #               {id_1}.png
        #               ...
        #           portraits/
        #               {id_0}.png
        #               {id_1}.png
        #               ...
        #           voice_samples/
        #               {id_0}_001.wav
        #               {id_0}_002.wav
        #               {id_0}_003.wav
        #               {id_1}_001.wav
        #               ...
        #       {speaker_uuid_1}/
        #           ...

        version = convert_version_format(core_version, core_manager)

        # 該当話者を検索する
        speakers = parse_obj_as(
<<<<<<< HEAD
            list[Speaker], json.loads(core_manager.get_core(version).speakers)
=======
            list[Speaker], core_manager.get_core(core_version).speakers
>>>>>>> 9f0d403e
        )
        speakers = filter_speakers_and_styles(speakers, speaker_or_singer)
        speaker = next(
            filter(lambda spk: spk.speaker_uuid == speaker_uuid, speakers), None
        )
        if speaker is None:
            raise HTTPException(status_code=404, detail="該当する話者が見つかりません")

        # 話者情報を取得する
        try:
            speaker_path = speaker_info_dir / speaker_uuid

            # speaker policy
            policy_path = speaker_path / "policy.md"
            policy = policy_path.read_text("utf-8")

            # speaker portrait
            portrait_path = speaker_path / "portrait.png"
            portrait = b64encode_str(portrait_path.read_bytes())

            # スタイル情報を取得する
            style_infos = []
            for style in speaker.styles:
                id = style.id

                # style icon
                style_icon_path = speaker_path / "icons" / f"{id}.png"
                icon = b64encode_str(style_icon_path.read_bytes())

                # style portrait
                style_portrait_path = speaker_path / "portraits" / f"{id}.png"
                style_portrait = None
                if style_portrait_path.exists():
                    style_portrait = b64encode_str(style_portrait_path.read_bytes())

                # voice samples
                voice_samples: list[str] = []
                for j in range(3):
                    num = str(j + 1).zfill(3)
                    voice_path = speaker_path / "voice_samples" / f"{id}_{num}.wav"
                    voice_samples.append(b64encode_str(voice_path.read_bytes()))

                style_infos.append(
                    {
                        "id": id,
                        "icon": icon,
                        "portrait": style_portrait,
                        "voice_samples": voice_samples,
                    }
                )
        except FileNotFoundError:
            traceback.print_exc()
            msg = "追加情報が見つかりませんでした"
            raise HTTPException(status_code=500, detail=msg)

        spk_info = SpeakerInfo(
            policy=policy, portrait=portrait, style_infos=style_infos
        )
        return spk_info

    @router.get("/singers")
    def singers(core_version: str | None = None) -> list[Speaker]:
<<<<<<< HEAD
        version = convert_version_format(core_version, core_manager)
        singers = metas_store.load_combined_metas(core_manager.get_core(version))
=======
        """歌手情報の一覧を取得します"""
        singers = metas_store.load_combined_metas(core_manager.get_core(core_version))
>>>>>>> 9f0d403e
        return filter_speakers_and_styles(singers, "singer")

    @router.get("/singer_info")
    def singer_info(speaker_uuid: str, core_version: str | None = None) -> SpeakerInfo:
        """
        指定されたspeaker_uuidの歌手に関する情報をjson形式で返します。
        画像や音声はbase64エンコードされたものが返されます。
        """
        return _speaker_info(
            speaker_uuid=speaker_uuid,
            speaker_or_singer="singer",
            core_version=core_version,
        )

    @router.post("/initialize_speaker", status_code=204)
    def initialize_speaker(
        style_id: Annotated[StyleId, Query(alias="speaker")],
        skip_reinit: Annotated[
            bool,
            Query(
                description="既に初期化済みのスタイルの再初期化をスキップするかどうか"
            ),
        ] = False,
        core_version: str | None = None,
    ) -> None:
        """
        指定されたスタイルを初期化します。
        実行しなくても他のAPIは使用できますが、初回実行時に時間がかかることがあります。
        """
        version = convert_version_format(core_version, core_manager)
        core = core_manager.get_core(version)
        core.initialize_style_id_synthesis(style_id, skip_reinit=skip_reinit)

    @router.get("/is_initialized_speaker")
    def is_initialized_speaker(
        style_id: Annotated[StyleId, Query(alias="speaker")],
        core_version: str | None = None,
    ) -> bool:
        """
        指定されたスタイルが初期化されているかどうかを返します。
        """
        version = convert_version_format(core_version, core_manager)
        core = core_manager.get_core(version)
        return core.is_initialized_style_id_synthesis(style_id)

    return router<|MERGE_RESOLUTION|>--- conflicted
+++ resolved
@@ -29,13 +29,9 @@
 
     @router.get("/speakers")
     def speakers(core_version: str | None = None) -> list[Speaker]:
-<<<<<<< HEAD
+        """話者情報の一覧を取得します。"""
         version = convert_version_format(core_version, core_manager)
         speakers = metas_store.load_combined_metas(core_manager.get_core(version))
-=======
-        """話者情報の一覧を取得します。"""
-        speakers = metas_store.load_combined_metas(core_manager.get_core(core_version))
->>>>>>> 9f0d403e
         return filter_speakers_and_styles(speakers, "speaker")
 
     @router.get("/speaker_info")
@@ -83,11 +79,7 @@
 
         # 該当話者を検索する
         speakers = parse_obj_as(
-<<<<<<< HEAD
-            list[Speaker], json.loads(core_manager.get_core(version).speakers)
-=======
-            list[Speaker], core_manager.get_core(core_version).speakers
->>>>>>> 9f0d403e
+            list[Speaker], core_manager.get_core(version).speakers
         )
         speakers = filter_speakers_and_styles(speakers, speaker_or_singer)
         speaker = next(
@@ -150,13 +142,9 @@
 
     @router.get("/singers")
     def singers(core_version: str | None = None) -> list[Speaker]:
-<<<<<<< HEAD
+        """歌手情報の一覧を取得します"""
         version = convert_version_format(core_version, core_manager)
         singers = metas_store.load_combined_metas(core_manager.get_core(version))
-=======
-        """歌手情報の一覧を取得します"""
-        singers = metas_store.load_combined_metas(core_manager.get_core(core_version))
->>>>>>> 9f0d403e
         return filter_speakers_and_styles(singers, "singer")
 
     @router.get("/singer_info")
