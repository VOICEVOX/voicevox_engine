--- conflicted
+++ resolved
@@ -28,18 +28,10 @@
     """話者情報 API Router を生成する"""
     router = APIRouter(tags=["その他"])
 
-<<<<<<< HEAD
-    @router.get("/speakers", tags=["その他"])
-    def speakers(
-        core_version: str | None = None,
-    ) -> list[Speaker]:
+    @router.get("/speakers")
+    def speakers(core_version: str | None = None) -> list[Speaker]:
         version = convert_version_format(core_version, core_manager)
         speakers = metas_store.load_combined_metas(core_manager.get_core(version))
-=======
-    @router.get("/speakers")
-    def speakers(core_version: str | None = None) -> list[Speaker]:
-        speakers = metas_store.load_combined_metas(core_manager.get_core(core_version))
->>>>>>> e1970ab8
         return filter_speakers_and_styles(speakers, "speaker")
 
     @router.get("/speaker_info")
@@ -83,13 +75,9 @@
         #       {speaker_uuid_1}/
         #           ...
 
-<<<<<<< HEAD
         version = convert_version_format(core_version, core_manager)
 
-        # 該当話者の検索
-=======
         # 該当話者を検索する
->>>>>>> e1970ab8
         speakers = parse_obj_as(
             list[Speaker], json.loads(core_manager.get_core(version).speakers)
         )
@@ -152,18 +140,10 @@
         )
         return spk_info
 
-<<<<<<< HEAD
-    @router.get("/singers", tags=["その他"])
-    def singers(
-        core_version: str | None = None,
-    ) -> list[Speaker]:
+    @router.get("/singers")
+    def singers(core_version: str | None = None) -> list[Speaker]:
         version = convert_version_format(core_version, core_manager)
         singers = metas_store.load_combined_metas(core_manager.get_core(version))
-=======
-    @router.get("/singers")
-    def singers(core_version: str | None = None) -> list[Speaker]:
-        singers = metas_store.load_combined_metas(core_manager.get_core(core_version))
->>>>>>> e1970ab8
         return filter_speakers_and_styles(singers, "singer")
 
     @router.get("/singer_info")
