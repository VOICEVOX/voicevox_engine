--- conflicted
+++ resolved
@@ -3,13 +3,8 @@
 from pathlib import Path
 from typing import Annotated, Literal, TypeAlias
 
-<<<<<<< HEAD
 from fastapi import APIRouter, Depends, HTTPException, Request
 from fastapi.responses import FileResponse
-from pydantic import TypeAdapter
-=======
-from fastapi import APIRouter, HTTPException
->>>>>>> 5087482b
 from pydantic.json_schema import SkipJsonSchema
 
 from voicevox_engine.core.core_initializer import CoreManager
