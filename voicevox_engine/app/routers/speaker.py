"""話者情報機能を提供する API Router"""

<<<<<<< HEAD
from fastapi import APIRouter
=======
import base64
from pathlib import Path
from typing import Literal

from fastapi import APIRouter, HTTPException
from pydantic import TypeAdapter
from pydantic.json_schema import SkipJsonSchema
>>>>>>> 2513168d

from voicevox_engine.core.core_initializer import CoreManager
from voicevox_engine.metas.Metas import Speaker, SpeakerInfo
from voicevox_engine.metas.MetasStore import MetasStore, filter_speakers_and_styles


def generate_speaker_router(
    core_manager: CoreManager, metas_store: MetasStore
) -> APIRouter:
    """話者情報 API Router を生成する"""
    router = APIRouter(tags=["その他"])

    @router.get("/speakers")
    def speakers(core_version: str | SkipJsonSchema[None] = None) -> list[Speaker]:
        """話者情報の一覧を取得します。"""
        core = core_manager.get_core(core_version)
        speakers = metas_store.load_combined_metas(core.speakers)
        return filter_speakers_and_styles(speakers, "speaker")

    @router.get("/speaker_info")
    def speaker_info(
        speaker_uuid: str, core_version: str | SkipJsonSchema[None] = None
    ) -> SpeakerInfo:
        """
        指定されたspeaker_uuidの話者に関する情報をjson形式で返します。
        画像や音声はbase64エンコードされたものが返されます。
        """
        return metas_store.speaker_info(
            speaker_uuid=speaker_uuid,
            speaker_or_singer="speaker",
<<<<<<< HEAD
            core_speakers=core_manager.get_core(core_version).speakers,
=======
            core_version=core_version,
        )

    _speaker_list_adapter = TypeAdapter(list[Speaker])

    # FIXME: この関数をどこかに切り出す
    def _speaker_info(
        speaker_uuid: str,
        speaker_or_singer: Literal["speaker", "singer"],
        core_version: str | None,
    ) -> SpeakerInfo:
        # エンジンに含まれる話者メタ情報は、次のディレクトリ構造に従わなければならない：
        # {root_dir}/
        #   character_info/
        #       {speaker_uuid_0}/
        #           policy.md
        #           portrait.png
        #           icons/
        #               {id_0}.png
        #               {id_1}.png
        #               ...
        #           portraits/
        #               {id_0}.png
        #               {id_1}.png
        #               ...
        #           voice_samples/
        #               {id_0}_001.wav
        #               {id_0}_002.wav
        #               {id_0}_003.wav
        #               {id_1}_001.wav
        #               ...
        #       {speaker_uuid_1}/
        #           ...

        # 該当話者を検索する
        speakers = _speaker_list_adapter.validate_python(
            core_manager.get_core(core_version).speakers, from_attributes=True
        )
        speakers = filter_speakers_and_styles(speakers, speaker_or_singer)
        speaker = next(
            filter(lambda spk: spk.speaker_uuid == speaker_uuid, speakers), None
        )
        if speaker is None:
            raise HTTPException(status_code=404, detail="該当する話者が見つかりません")

        # 話者情報を取得する
        try:
            speaker_path = speaker_info_dir / speaker_uuid

            # speaker policy
            policy_path = speaker_path / "policy.md"
            policy = policy_path.read_text("utf-8")

            # speaker portrait
            portrait_path = speaker_path / "portrait.png"
            portrait = b64encode_str(portrait_path.read_bytes())

            # スタイル情報を取得する
            style_infos = []
            for style in speaker.styles:
                id = style.id

                # style icon
                style_icon_path = speaker_path / "icons" / f"{id}.png"
                icon = b64encode_str(style_icon_path.read_bytes())

                # style portrait
                style_portrait_path = speaker_path / "portraits" / f"{id}.png"
                style_portrait = None
                if style_portrait_path.exists():
                    style_portrait = b64encode_str(style_portrait_path.read_bytes())

                # voice samples
                voice_samples: list[str] = []
                for j in range(3):
                    num = str(j + 1).zfill(3)
                    voice_path = speaker_path / "voice_samples" / f"{id}_{num}.wav"
                    voice_samples.append(b64encode_str(voice_path.read_bytes()))

                style_infos.append(
                    {
                        "id": id,
                        "icon": icon,
                        "portrait": style_portrait,
                        "voice_samples": voice_samples,
                    }
                )
        except FileNotFoundError:
            msg = "追加情報が見つかりませんでした"
            raise HTTPException(status_code=500, detail=msg)

        spk_info = SpeakerInfo(
            policy=policy, portrait=portrait, style_infos=style_infos
>>>>>>> 2513168d
        )

    @router.get("/singers")
    def singers(core_version: str | SkipJsonSchema[None] = None) -> list[Speaker]:
        """歌手情報の一覧を取得します"""
        core = core_manager.get_core(core_version)
        singers = metas_store.load_combined_metas(core.speakers)
        return filter_speakers_and_styles(singers, "singer")

    @router.get("/singer_info")
    def singer_info(
        speaker_uuid: str, core_version: str | SkipJsonSchema[None] = None
    ) -> SpeakerInfo:
        """
        指定されたspeaker_uuidの歌手に関する情報をjson形式で返します。
        画像や音声はbase64エンコードされたものが返されます。
        """
        return metas_store.speaker_info(
            speaker_uuid=speaker_uuid,
            speaker_or_singer="singer",
            core_speakers=core_manager.get_core(core_version).speakers,
        )

    return router<|MERGE_RESOLUTION|>--- conflicted
+++ resolved
@@ -1,16 +1,7 @@
 """話者情報機能を提供する API Router"""
 
-<<<<<<< HEAD
 from fastapi import APIRouter
-=======
-import base64
-from pathlib import Path
-from typing import Literal
-
-from fastapi import APIRouter, HTTPException
-from pydantic import TypeAdapter
 from pydantic.json_schema import SkipJsonSchema
->>>>>>> 2513168d
 
 from voicevox_engine.core.core_initializer import CoreManager
 from voicevox_engine.metas.Metas import Speaker, SpeakerInfo
@@ -41,103 +32,7 @@
         return metas_store.speaker_info(
             speaker_uuid=speaker_uuid,
             speaker_or_singer="speaker",
-<<<<<<< HEAD
             core_speakers=core_manager.get_core(core_version).speakers,
-=======
-            core_version=core_version,
-        )
-
-    _speaker_list_adapter = TypeAdapter(list[Speaker])
-
-    # FIXME: この関数をどこかに切り出す
-    def _speaker_info(
-        speaker_uuid: str,
-        speaker_or_singer: Literal["speaker", "singer"],
-        core_version: str | None,
-    ) -> SpeakerInfo:
-        # エンジンに含まれる話者メタ情報は、次のディレクトリ構造に従わなければならない：
-        # {root_dir}/
-        #   character_info/
-        #       {speaker_uuid_0}/
-        #           policy.md
-        #           portrait.png
-        #           icons/
-        #               {id_0}.png
-        #               {id_1}.png
-        #               ...
-        #           portraits/
-        #               {id_0}.png
-        #               {id_1}.png
-        #               ...
-        #           voice_samples/
-        #               {id_0}_001.wav
-        #               {id_0}_002.wav
-        #               {id_0}_003.wav
-        #               {id_1}_001.wav
-        #               ...
-        #       {speaker_uuid_1}/
-        #           ...
-
-        # 該当話者を検索する
-        speakers = _speaker_list_adapter.validate_python(
-            core_manager.get_core(core_version).speakers, from_attributes=True
-        )
-        speakers = filter_speakers_and_styles(speakers, speaker_or_singer)
-        speaker = next(
-            filter(lambda spk: spk.speaker_uuid == speaker_uuid, speakers), None
-        )
-        if speaker is None:
-            raise HTTPException(status_code=404, detail="該当する話者が見つかりません")
-
-        # 話者情報を取得する
-        try:
-            speaker_path = speaker_info_dir / speaker_uuid
-
-            # speaker policy
-            policy_path = speaker_path / "policy.md"
-            policy = policy_path.read_text("utf-8")
-
-            # speaker portrait
-            portrait_path = speaker_path / "portrait.png"
-            portrait = b64encode_str(portrait_path.read_bytes())
-
-            # スタイル情報を取得する
-            style_infos = []
-            for style in speaker.styles:
-                id = style.id
-
-                # style icon
-                style_icon_path = speaker_path / "icons" / f"{id}.png"
-                icon = b64encode_str(style_icon_path.read_bytes())
-
-                # style portrait
-                style_portrait_path = speaker_path / "portraits" / f"{id}.png"
-                style_portrait = None
-                if style_portrait_path.exists():
-                    style_portrait = b64encode_str(style_portrait_path.read_bytes())
-
-                # voice samples
-                voice_samples: list[str] = []
-                for j in range(3):
-                    num = str(j + 1).zfill(3)
-                    voice_path = speaker_path / "voice_samples" / f"{id}_{num}.wav"
-                    voice_samples.append(b64encode_str(voice_path.read_bytes()))
-
-                style_infos.append(
-                    {
-                        "id": id,
-                        "icon": icon,
-                        "portrait": style_portrait,
-                        "voice_samples": voice_samples,
-                    }
-                )
-        except FileNotFoundError:
-            msg = "追加情報が見つかりませんでした"
-            raise HTTPException(status_code=500, detail=msg)
-
-        spk_info = SpeakerInfo(
-            policy=policy, portrait=portrait, style_infos=style_infos
->>>>>>> 2513168d
         )
 
     @router.get("/singers")
