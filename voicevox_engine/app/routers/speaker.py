--- conflicted
+++ resolved
@@ -3,15 +3,10 @@
 from pathlib import Path
 from typing import Annotated, Literal, TypeAlias
 
-<<<<<<< HEAD
 from fastapi import APIRouter, Depends, HTTPException, Request
 from fastapi.responses import FileResponse
-from pydantic import parse_obj_as
-=======
-from fastapi import APIRouter, HTTPException
 from pydantic import TypeAdapter
 from pydantic.json_schema import SkipJsonSchema
->>>>>>> 2513168d
 
 from voicevox_engine.core.core_initializer import CoreManager
 from voicevox_engine.metas.Metas import Speaker, SpeakerInfo
@@ -44,14 +39,10 @@
 
     @router.get("/speaker_info")
     def speaker_info(
-<<<<<<< HEAD
         resource_baseurl: Annotated[str, Depends(get_resource_baseurl)],
         speaker_uuid: str,
         resource_format: ResourceFormat = "base64",
-        core_version: str | None = None,
-=======
-        speaker_uuid: str, core_version: str | SkipJsonSchema[None] = None
->>>>>>> 2513168d
+        core_version: str | SkipJsonSchema[None] = None,
     ) -> SpeakerInfo:
         """
         指定されたspeaker_uuidの話者に関する情報をjson形式で返します。
@@ -174,14 +165,10 @@
 
     @router.get("/singer_info")
     def singer_info(
-<<<<<<< HEAD
         resource_baseurl: Annotated[str, Depends(get_resource_baseurl)],
         speaker_uuid: str,
         resource_format: ResourceFormat = "base64",
-        core_version: str | None = None,
-=======
-        speaker_uuid: str, core_version: str | SkipJsonSchema[None] = None
->>>>>>> 2513168d
+        core_version: str | SkipJsonSchema[None] = None,
     ) -> SpeakerInfo:
         """
         指定されたspeaker_uuidの歌手に関する情報をjson形式で返します。
