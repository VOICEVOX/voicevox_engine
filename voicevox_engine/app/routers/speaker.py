--- conflicted
+++ resolved
@@ -4,12 +4,7 @@
 from pathlib import Path
 from typing import Literal
 
-<<<<<<< HEAD
-from fastapi import APIRouter, HTTPException, Query
-=======
 from fastapi import APIRouter, HTTPException
-from pydantic import parse_obj_as
->>>>>>> 79527871
 
 from voicevox_engine.core.core_initializer import CoreManager
 from voicevox_engine.metas.Metas import Speaker, SpeakerInfo
@@ -77,7 +72,8 @@
         #           ...
 
         # 該当話者を検索する
-        speakers = metas_store.load_combined_metas(core_manager.get_core(core_version))
+        core_speakers = core_manager.get_core(core_version).speakers
+        speakers = metas_store.load_combined_metas(core_speakers)
         speakers = filter_speakers_and_styles(speakers, speaker_or_singer)
         speaker = next(
             filter(lambda spk: spk.speaker_uuid == speaker_uuid, speakers), None
