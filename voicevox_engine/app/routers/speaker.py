"""話者情報機能を提供する API Router"""

import base64
from pathlib import Path
from typing import Literal

from fastapi import APIRouter, HTTPException
<<<<<<< HEAD
=======
from pydantic import TypeAdapter
from pydantic.json_schema import SkipJsonSchema
>>>>>>> 2513168d

from voicevox_engine.core.core_initializer import CoreManager
from voicevox_engine.metas.Metas import Speaker, SpeakerInfo
from voicevox_engine.metas.MetasStore import MetasStore, filter_speakers_and_styles


def b64encode_str(s: bytes) -> str:
    return base64.b64encode(s).decode("utf-8")


def generate_speaker_router(
    core_manager: CoreManager,
    metas_store: MetasStore,
    speaker_info_dir: Path,
) -> APIRouter:
    """話者情報 API Router を生成する"""
    router = APIRouter(tags=["その他"])

    @router.get("/speakers")
    def speakers(core_version: str | SkipJsonSchema[None] = None) -> list[Speaker]:
        """話者情報の一覧を取得します。"""
        core = core_manager.get_core(core_version)
        speakers = metas_store.load_combined_metas(core.speakers)
        return filter_speakers_and_styles(speakers, "speaker")

    @router.get("/speaker_info")
    def speaker_info(
        speaker_uuid: str, core_version: str | SkipJsonSchema[None] = None
    ) -> SpeakerInfo:
        """
        指定されたspeaker_uuidの話者に関する情報をjson形式で返します。
        画像や音声はbase64エンコードされたものが返されます。
        """
        return _speaker_info(
            speaker_uuid=speaker_uuid,
            speaker_or_singer="speaker",
            core_version=core_version,
        )

    _speaker_list_adapter = TypeAdapter(list[Speaker])

    # FIXME: この関数をどこかに切り出す
    def _speaker_info(
        speaker_uuid: str,
        speaker_or_singer: Literal["speaker", "singer"],
        core_version: str | None,
    ) -> SpeakerInfo:
        # エンジンに含まれる話者メタ情報は、次のディレクトリ構造に従わなければならない：
        # {root_dir}/
        #   character_info/
        #       {speaker_uuid_0}/
        #           policy.md
        #           portrait.png
        #           icons/
        #               {id_0}.png
        #               {id_1}.png
        #               ...
        #           portraits/
        #               {id_0}.png
        #               {id_1}.png
        #               ...
        #           voice_samples/
        #               {id_0}_001.wav
        #               {id_0}_002.wav
        #               {id_0}_003.wav
        #               {id_1}_001.wav
        #               ...
        #       {speaker_uuid_1}/
        #           ...

        # 該当話者を検索する
<<<<<<< HEAD
        core_speakers = core_manager.get_core(core_version).speakers
        speakers = metas_store.load_combined_metas(core_speakers)
=======
        speakers = _speaker_list_adapter.validate_python(
            core_manager.get_core(core_version).speakers, from_attributes=True
        )
>>>>>>> 2513168d
        speakers = filter_speakers_and_styles(speakers, speaker_or_singer)
        speaker = next(
            filter(lambda spk: spk.speaker_uuid == speaker_uuid, speakers), None
        )
        if speaker is None:
            raise HTTPException(status_code=404, detail="該当する話者が見つかりません")

        # 話者情報を取得する
        try:
            speaker_path = speaker_info_dir / speaker_uuid

            # speaker policy
            policy_path = speaker_path / "policy.md"
            policy = policy_path.read_text("utf-8")

            # speaker portrait
            portrait_path = speaker_path / "portrait.png"
            portrait = b64encode_str(portrait_path.read_bytes())

            # スタイル情報を取得する
            style_infos = []
            for style in speaker.styles:
                id = style.id

                # style icon
                style_icon_path = speaker_path / "icons" / f"{id}.png"
                icon = b64encode_str(style_icon_path.read_bytes())

                # style portrait
                style_portrait_path = speaker_path / "portraits" / f"{id}.png"
                style_portrait = None
                if style_portrait_path.exists():
                    style_portrait = b64encode_str(style_portrait_path.read_bytes())

                # voice samples
                voice_samples: list[str] = []
                for j in range(3):
                    num = str(j + 1).zfill(3)
                    voice_path = speaker_path / "voice_samples" / f"{id}_{num}.wav"
                    voice_samples.append(b64encode_str(voice_path.read_bytes()))

                style_infos.append(
                    {
                        "id": id,
                        "icon": icon,
                        "portrait": style_portrait,
                        "voice_samples": voice_samples,
                    }
                )
        except FileNotFoundError:
            msg = "追加情報が見つかりませんでした"
            raise HTTPException(status_code=500, detail=msg)

        spk_info = SpeakerInfo(
            policy=policy, portrait=portrait, style_infos=style_infos
        )
        return spk_info

    @router.get("/singers")
    def singers(core_version: str | SkipJsonSchema[None] = None) -> list[Speaker]:
        """歌手情報の一覧を取得します"""
        core = core_manager.get_core(core_version)
        singers = metas_store.load_combined_metas(core.speakers)
        return filter_speakers_and_styles(singers, "singer")

    @router.get("/singer_info")
    def singer_info(
        speaker_uuid: str, core_version: str | SkipJsonSchema[None] = None
    ) -> SpeakerInfo:
        """
        指定されたspeaker_uuidの歌手に関する情報をjson形式で返します。
        画像や音声はbase64エンコードされたものが返されます。
        """
        return _speaker_info(
            speaker_uuid=speaker_uuid,
            speaker_or_singer="singer",
            core_version=core_version,
        )

    return router<|MERGE_RESOLUTION|>--- conflicted
+++ resolved
@@ -5,11 +5,7 @@
 from typing import Literal
 
 from fastapi import APIRouter, HTTPException
-<<<<<<< HEAD
-=======
-from pydantic import TypeAdapter
 from pydantic.json_schema import SkipJsonSchema
->>>>>>> 2513168d
 
 from voicevox_engine.core.core_initializer import CoreManager
 from voicevox_engine.metas.Metas import Speaker, SpeakerInfo
@@ -49,8 +45,6 @@
             core_version=core_version,
         )
 
-    _speaker_list_adapter = TypeAdapter(list[Speaker])
-
     # FIXME: この関数をどこかに切り出す
     def _speaker_info(
         speaker_uuid: str,
@@ -81,14 +75,8 @@
         #           ...
 
         # 該当話者を検索する
-<<<<<<< HEAD
         core_speakers = core_manager.get_core(core_version).speakers
         speakers = metas_store.load_combined_metas(core_speakers)
-=======
-        speakers = _speaker_list_adapter.validate_python(
-            core_manager.get_core(core_version).speakers, from_attributes=True
-        )
->>>>>>> 2513168d
         speakers = filter_speakers_and_styles(speakers, speaker_or_singer)
         speaker = next(
             filter(lambda spk: spk.speaker_uuid == speaker_uuid, speakers), None
