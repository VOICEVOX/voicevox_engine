--- conflicted
+++ resolved
@@ -27,17 +27,9 @@
     """話者情報 API Router を生成する"""
     router = APIRouter(tags=["その他"])
 
-<<<<<<< HEAD
-    @router.get("/speakers", tags=["その他"])
-    def speakers(
-        core_version: str | None = None,
-    ) -> list[Speaker]:
-        speakers = metas_store.load_combined_metas(core_version)
-=======
     @router.get("/speakers")
     def speakers(core_version: str | None = None) -> list[Speaker]:
-        speakers = metas_store.load_combined_metas(core_manager.get_core(core_version))
->>>>>>> e1970ab8
+        speakers = metas_store.load_combined_metas(core_version)
         return filter_speakers_and_styles(speakers, "speaker")
 
     @router.get("/speaker_info")
@@ -144,17 +136,9 @@
         )
         return spk_info
 
-<<<<<<< HEAD
-    @router.get("/singers", tags=["その他"])
-    def singers(
-        core_version: str | None = None,
-    ) -> list[Speaker]:
-        singers = metas_store.load_combined_metas(core_version)
-=======
     @router.get("/singers")
     def singers(core_version: str | None = None) -> list[Speaker]:
-        singers = metas_store.load_combined_metas(core_manager.get_core(core_version))
->>>>>>> e1970ab8
+        singers = metas_store.load_combined_metas(core_version)
         return filter_speakers_and_styles(singers, "singer")
 
     @router.get("/singer_info")
