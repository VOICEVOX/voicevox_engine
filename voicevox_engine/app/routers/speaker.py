"""話者情報機能を提供する API Router"""

import base64
<<<<<<< HEAD
import json
import traceback
from hashlib import sha256
=======
>>>>>>> 79527871
from pathlib import Path
from typing import Literal

<<<<<<< HEAD
from fastapi import APIRouter, Depends, HTTPException, Query, Request
from fastapi.responses import FileResponse, Response
=======
from fastapi import APIRouter, HTTPException
>>>>>>> 79527871
from pydantic import parse_obj_as

from voicevox_engine.core.core_initializer import CoreManager
from voicevox_engine.metas.Metas import Speaker, SpeakerInfo
from voicevox_engine.metas.MetasStore import MetasStore, filter_speakers_and_styles

RESOURCE_ENDPOINT = "resources"


async def get_character_resource_baseurl(request: Request) -> str:
    return f"{request.url.scheme}://{request.url.netloc}/{RESOURCE_ENDPOINT}"


def b64encode_str(s: bytes) -> str:
    return base64.b64encode(s).decode("utf-8")


class SpeakerResourceManager:
    def __init__(self, speaker_info_dir: Path, is_development: bool) -> None:
        try:
            with (speaker_info_dir.parent / "filemap.json").open(mode="rb") as f:
                data: dict[str, str] = json.load(f)
            self.filemap = {speaker_info_dir / k: v for k, v in data.items()}
        except FileNotFoundError as e:
            if is_development:
                self.filemap = {
                    i: sha256(i.read_bytes()).digest().hex()
                    for i in speaker_info_dir.glob("**/*")
                    if i.is_file()
                }
            else:
                raise e
        self.hashmap = {v: k for k, v in self.filemap.items()}

    def resource_str(self, resource_path: Path, base_url: str, return_url: bool) -> str:
        if not return_url:
            return b64encode_str(resource_path.read_bytes())
        return f"{base_url}/{self.filemap[resource_path]}"

    def resource_path(self, filehash: str) -> Path:
        return self.hashmap[filehash]


def generate_speaker_router(
    core_manager: CoreManager,
    metas_store: MetasStore,
    speaker_info_dir: Path,
) -> APIRouter:
    """話者情報 API Router を生成する"""
    router = APIRouter(tags=["その他"])

    @router.get("/speakers")
    def speakers(core_version: str | None = None) -> list[Speaker]:
        """話者情報の一覧を取得します。"""
        core = core_manager.get_core(core_version)
        speakers = metas_store.load_combined_metas(core.speakers)
        return filter_speakers_and_styles(speakers, "speaker")

    @router.get("/speaker_info")
    def speaker_info(
        self_url: Annotated[str, Depends(get_character_resource_baseurl)],
        speaker_uuid: str,
        resource_url: bool = False,
        core_version: str | None = None,
    ) -> SpeakerInfo:
        """
        指定されたspeaker_uuidの話者に関する情報をjson形式で返します。
        画像や音声はbase64エンコードされたものが返されます。
        """
        return _speaker_info(
            speaker_uuid=speaker_uuid,
            speaker_or_singer="speaker",
            core_version=core_version,
            self_url=self_url,
            resource_url=resource_url,
        )

    manager = SpeakerResourceManager(speaker_info_dir, True)

    # FIXME: この関数をどこかに切り出す
    def _speaker_info(
        speaker_uuid: str,
        speaker_or_singer: Literal["speaker", "singer"],
        core_version: str | None,
        self_url: str,
        resource_url: bool,
    ) -> SpeakerInfo:
        # エンジンに含まれる話者メタ情報は、次のディレクトリ構造に従わなければならない：
        # {root_dir}/
        #   character_info/
        #       {speaker_uuid_0}/
        #           policy.md
        #           portrait.png
        #           icons/
        #               {id_0}.png
        #               {id_1}.png
        #               ...
        #           portraits/
        #               {id_0}.png
        #               {id_1}.png
        #               ...
        #           voice_samples/
        #               {id_0}_001.wav
        #               {id_0}_002.wav
        #               {id_0}_003.wav
        #               {id_1}_001.wav
        #               ...
        #       {speaker_uuid_1}/
        #           ...

        # 該当話者を検索する
        speakers = parse_obj_as(
            list[Speaker], core_manager.get_core(core_version).speakers
        )
        speakers = filter_speakers_and_styles(speakers, speaker_or_singer)
        speaker = next(
            filter(lambda spk: spk.speaker_uuid == speaker_uuid, speakers), None
        )
        if speaker is None:
            raise HTTPException(status_code=404, detail="該当する話者が見つかりません")

        # 話者情報を取得する
        try:
            speaker_path = speaker_info_dir / speaker_uuid

            # speaker policy
            policy_path = speaker_path / "policy.md"
            policy = policy_path.read_text("utf-8")

            # speaker portrait
            portrait_path = speaker_path / "portrait.png"
            portrait = manager.resource_str(portrait_path, self_url, resource_url)

            # スタイル情報を取得する
            style_infos = []
            for style in speaker.styles:
                id = style.id

                # style icon
                style_icon_path = speaker_path / "icons" / f"{id}.png"
                icon = manager.resource_str(style_icon_path, self_url, resource_url)

                # style portrait
                style_portrait_path = speaker_path / "portraits" / f"{id}.png"
                style_portrait = None
                if style_portrait_path.exists():
                    style_portrait = manager.resource_str(
                        style_portrait_path, self_url, resource_url
                    )

                # voice samples
                voice_samples: list[str] = []
                for j in range(3):
                    num = str(j + 1).zfill(3)
                    voice_path = speaker_path / "voice_samples" / f"{id}_{num}.wav"
                    voice_samples.append(
                        manager.resource_str(voice_path, self_url, resource_url)
                    )

                style_infos.append(
                    {
                        "id": id,
                        "icon": icon,
                        "portrait": style_portrait,
                        "voice_samples": voice_samples,
                    }
                )
        except FileNotFoundError:
            msg = "追加情報が見つかりませんでした"
            raise HTTPException(status_code=500, detail=msg)

        spk_info = SpeakerInfo(
            policy=policy, portrait=portrait, style_infos=style_infos
        )
        return spk_info

    @router.get("/singers")
    def singers(core_version: str | None = None) -> list[Speaker]:
        """歌手情報の一覧を取得します"""
        core = core_manager.get_core(core_version)
        singers = metas_store.load_combined_metas(core.speakers)
        return filter_speakers_and_styles(singers, "singer")

    @router.get("/singer_info")
    def singer_info(
        self_url: Annotated[str, Depends(get_character_resource_baseurl)],
        speaker_uuid: str,
        resource_url: bool = False,
        core_version: str | None = None,
    ) -> SpeakerInfo:
        """
        指定されたspeaker_uuidの歌手に関する情報をjson形式で返します。
        画像や音声はbase64エンコードされたものが返されます。
        """
        return _speaker_info(
            speaker_uuid=speaker_uuid,
            speaker_or_singer="singer",
            core_version=core_version,
            self_url=self_url,
            resource_url=resource_url,
        )

<<<<<<< HEAD
    # リソースはAPIとしてアクセスするものではないことを表明するためOpenAPIスキーマーから除外する
    @router.get(f"/{RESOURCE_ENDPOINT}/{{resource_name}}", include_in_schema=False)
    async def resources(request: Request, resource_name: str) -> Response:
        headers = {
            "Cache-Control": "max-age=2592000, immutable, stale-while-revalidate"
        }
        resource_path = manager.resource_path(resource_name)
        response = FileResponse(resource_path, headers=headers)
        return response

    @router.post("/initialize_speaker", status_code=204)
    def initialize_speaker(
        style_id: Annotated[StyleId, Query(alias="speaker")],
        skip_reinit: Annotated[
            bool,
            Query(
                description="既に初期化済みのスタイルの再初期化をスキップするかどうか"
            ),
        ] = False,
        core_version: str | None = None,
    ) -> None:
        """
        指定されたスタイルを初期化します。
        実行しなくても他のAPIは使用できますが、初回実行時に時間がかかることがあります。
        """
        core = core_manager.get_core(core_version)
        core.initialize_style_id_synthesis(style_id, skip_reinit=skip_reinit)

    @router.get("/is_initialized_speaker")
    def is_initialized_speaker(
        style_id: Annotated[StyleId, Query(alias="speaker")],
        core_version: str | None = None,
    ) -> bool:
        """
        指定されたスタイルが初期化されているかどうかを返します。
        """
        core = core_manager.get_core(core_version)
        return core.is_initialized_style_id_synthesis(style_id)

=======
>>>>>>> 79527871
    return router<|MERGE_RESOLUTION|>--- conflicted
+++ resolved
@@ -1,21 +1,13 @@
 """話者情報機能を提供する API Router"""
 
 import base64
-<<<<<<< HEAD
 import json
-import traceback
 from hashlib import sha256
-=======
->>>>>>> 79527871
 from pathlib import Path
-from typing import Literal
-
-<<<<<<< HEAD
-from fastapi import APIRouter, Depends, HTTPException, Query, Request
+from typing import Annotated, Literal
+
+from fastapi import APIRouter, Depends, HTTPException, Request
 from fastapi.responses import FileResponse, Response
-=======
-from fastapi import APIRouter, HTTPException
->>>>>>> 79527871
 from pydantic import parse_obj_as
 
 from voicevox_engine.core.core_initializer import CoreManager
@@ -218,7 +210,6 @@
             resource_url=resource_url,
         )
 
-<<<<<<< HEAD
     # リソースはAPIとしてアクセスするものではないことを表明するためOpenAPIスキーマーから除外する
     @router.get(f"/{RESOURCE_ENDPOINT}/{{resource_name}}", include_in_schema=False)
     async def resources(request: Request, resource_name: str) -> Response:
@@ -229,35 +220,4 @@
         response = FileResponse(resource_path, headers=headers)
         return response
 
-    @router.post("/initialize_speaker", status_code=204)
-    def initialize_speaker(
-        style_id: Annotated[StyleId, Query(alias="speaker")],
-        skip_reinit: Annotated[
-            bool,
-            Query(
-                description="既に初期化済みのスタイルの再初期化をスキップするかどうか"
-            ),
-        ] = False,
-        core_version: str | None = None,
-    ) -> None:
-        """
-        指定されたスタイルを初期化します。
-        実行しなくても他のAPIは使用できますが、初回実行時に時間がかかることがあります。
-        """
-        core = core_manager.get_core(core_version)
-        core.initialize_style_id_synthesis(style_id, skip_reinit=skip_reinit)
-
-    @router.get("/is_initialized_speaker")
-    def is_initialized_speaker(
-        style_id: Annotated[StyleId, Query(alias="speaker")],
-        core_version: str | None = None,
-    ) -> bool:
-        """
-        指定されたスタイルが初期化されているかどうかを返します。
-        """
-        core = core_manager.get_core(core_version)
-        return core.is_initialized_style_id_synthesis(style_id)
-
-=======
->>>>>>> 79527871
     return router