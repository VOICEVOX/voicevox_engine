"""話者情報機能を提供する API Router"""

import base64
from pathlib import Path
from typing import Literal

from fastapi import APIRouter, HTTPException
from pydantic.json_schema import SkipJsonSchema

from voicevox_engine.core.core_initializer import CoreManager
from voicevox_engine.metas.Metas import Speaker, SpeakerInfo
from voicevox_engine.metas.MetasStore import MetasStore, filter_speakers_and_styles


def b64encode_str(s: bytes) -> str:
    return base64.b64encode(s).decode("utf-8")


def generate_speaker_router(
    core_manager: CoreManager,
    metas_store: MetasStore,
    speaker_info_dir: Path,
) -> APIRouter:
    """話者情報 API Router を生成する"""
    router = APIRouter(tags=["その他"])

    @router.get("/speakers")
    def speakers(core_version: str | SkipJsonSchema[None] = None) -> list[Speaker]:
        """話者情報の一覧を取得します。"""
        version = core_version or core_manager.latest_version()
        core = core_manager.get_core(version)
        speakers = metas_store.load_combined_metas(core.speakers)
        return filter_speakers_and_styles(speakers, "speaker")

    @router.get("/speaker_info")
    def speaker_info(
        speaker_uuid: str, core_version: str | SkipJsonSchema[None] = None
    ) -> SpeakerInfo:
        """
        指定されたspeaker_uuidの話者に関する情報をjson形式で返します。
        画像や音声はbase64エンコードされたものが返されます。
        """
        return _speaker_info(
            speaker_uuid=speaker_uuid,
            speaker_or_singer="speaker",
            core_version=core_version,
        )

    # FIXME: この関数をどこかに切り出す
    def _speaker_info(
        speaker_uuid: str,
        speaker_or_singer: Literal["speaker", "singer"],
        core_version: str | None,
    ) -> SpeakerInfo:
        # エンジンに含まれる話者メタ情報は、次のディレクトリ構造に従わなければならない：
        # {root_dir}/
        #   character_info/
        #       {speaker_uuid_0}/
        #           policy.md
        #           portrait.png
        #           icons/
        #               {id_0}.png
        #               {id_1}.png
        #               ...
        #           portraits/
        #               {id_0}.png
        #               {id_1}.png
        #               ...
        #           voice_samples/
        #               {id_0}_001.wav
        #               {id_0}_002.wav
        #               {id_0}_003.wav
        #               {id_1}_001.wav
        #               ...
        #       {speaker_uuid_1}/
        #           ...

        version = core_version or core_manager.latest_version()

        # 該当話者を検索する
<<<<<<< HEAD
        core_speakers = core_manager.get_core(version).speakers
=======
        core_speakers = core_manager.get_core(core_version).speakers
>>>>>>> c72b889a
        speakers = metas_store.load_combined_metas(core_speakers)
        speakers = filter_speakers_and_styles(speakers, speaker_or_singer)
        speaker = next(
            filter(lambda spk: spk.speaker_uuid == speaker_uuid, speakers), None
        )
        if speaker is None:
            raise HTTPException(status_code=404, detail="該当する話者が見つかりません")

        # 話者情報を取得する
        try:
            speaker_path = speaker_info_dir / speaker_uuid

            # speaker policy
            policy_path = speaker_path / "policy.md"
            policy = policy_path.read_text("utf-8")

            # speaker portrait
            portrait_path = speaker_path / "portrait.png"
            portrait = b64encode_str(portrait_path.read_bytes())

            # スタイル情報を取得する
            style_infos = []
            for style in speaker.styles:
                id = style.id

                # style icon
                style_icon_path = speaker_path / "icons" / f"{id}.png"
                icon = b64encode_str(style_icon_path.read_bytes())

                # style portrait
                style_portrait_path = speaker_path / "portraits" / f"{id}.png"
                style_portrait = None
                if style_portrait_path.exists():
                    style_portrait = b64encode_str(style_portrait_path.read_bytes())

                # voice samples
                voice_samples: list[str] = []
                for j in range(3):
                    num = str(j + 1).zfill(3)
                    voice_path = speaker_path / "voice_samples" / f"{id}_{num}.wav"
                    voice_samples.append(b64encode_str(voice_path.read_bytes()))

                style_infos.append(
                    {
                        "id": id,
                        "icon": icon,
                        "portrait": style_portrait,
                        "voice_samples": voice_samples,
                    }
                )
        except FileNotFoundError:
            msg = "追加情報が見つかりませんでした"
            raise HTTPException(status_code=500, detail=msg)

        spk_info = SpeakerInfo(
            policy=policy, portrait=portrait, style_infos=style_infos
        )
        return spk_info

    @router.get("/singers")
    def singers(core_version: str | SkipJsonSchema[None] = None) -> list[Speaker]:
        """歌手情報の一覧を取得します"""
        version = core_version or core_manager.latest_version()
        core = core_manager.get_core(version)
        singers = metas_store.load_combined_metas(core.speakers)
        return filter_speakers_and_styles(singers, "singer")

    @router.get("/singer_info")
    def singer_info(
        speaker_uuid: str, core_version: str | SkipJsonSchema[None] = None
    ) -> SpeakerInfo:
        """
        指定されたspeaker_uuidの歌手に関する情報をjson形式で返します。
        画像や音声はbase64エンコードされたものが返されます。
        """
        return _speaker_info(
            speaker_uuid=speaker_uuid,
            speaker_or_singer="singer",
            core_version=core_version,
        )

    return router<|MERGE_RESOLUTION|>--- conflicted
+++ resolved
@@ -78,11 +78,7 @@
         version = core_version or core_manager.latest_version()
 
         # 該当話者を検索する
-<<<<<<< HEAD
         core_speakers = core_manager.get_core(version).speakers
-=======
-        core_speakers = core_manager.get_core(core_version).speakers
->>>>>>> c72b889a
         speakers = metas_store.load_combined_metas(core_speakers)
         speakers = filter_speakers_and_styles(speakers, speaker_or_singer)
         speaker = next(
