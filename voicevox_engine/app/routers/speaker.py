--- conflicted
+++ resolved
@@ -27,16 +27,9 @@
     router = APIRouter()
 
     @router.get("/speakers", tags=["その他"])
-<<<<<<< HEAD
     def speakers(core_version: str | None = None) -> list[Speaker]:
         """speaker情報の一覧を取得します。"""
-        speakers = metas_store.load_combined_metas(get_core(core_version))
-=======
-    def speakers(
-        core_version: str | None = None,
-    ) -> list[Speaker]:
         speakers = metas_store.load_combined_metas(core_manager.get_core(core_version))
->>>>>>> cda64cb8
         return filter_speakers_and_styles(speakers, "speaker")
 
     @router.get("/speaker_info", tags=["その他"])
@@ -147,16 +140,9 @@
         return ret_data
 
     @router.get("/singers", tags=["その他"])
-<<<<<<< HEAD
     def singers(core_version: str | None = None) -> list[Speaker]:
         """singer情報の一覧を取得します"""
-        singers = metas_store.load_combined_metas(get_core(core_version))
-=======
-    def singers(
-        core_version: str | None = None,
-    ) -> list[Speaker]:
         singers = metas_store.load_combined_metas(core_manager.get_core(core_version))
->>>>>>> cda64cb8
         return filter_speakers_and_styles(singers, "singer")
 
     @router.get("/singer_info", tags=["その他"])
