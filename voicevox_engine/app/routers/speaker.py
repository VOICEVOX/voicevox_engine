--- conflicted
+++ resolved
@@ -28,13 +28,9 @@
     @router.get("/speakers")
     def speakers(core_version: str | None = None) -> list[Speaker]:
         """話者情報の一覧を取得します。"""
-<<<<<<< HEAD
         version = convert_version_format(core_version, core_manager)
-        speakers = metas_store.load_combined_metas(core_manager.get_core(version))
-=======
-        core = core_manager.get_core(core_version)
+        core = core_manager.get_core(version)
         speakers = metas_store.load_combined_metas(core.speakers)
->>>>>>> de4c24a6
         return filter_speakers_and_styles(speakers, "speaker")
 
     @router.get("/speaker_info")
@@ -143,13 +139,9 @@
     @router.get("/singers")
     def singers(core_version: str | None = None) -> list[Speaker]:
         """歌手情報の一覧を取得します"""
-<<<<<<< HEAD
         version = convert_version_format(core_version, core_manager)
-        singers = metas_store.load_combined_metas(core_manager.get_core(version))
-=======
-        core = core_manager.get_core(core_version)
+        core = core_manager.get_core(version)
         singers = metas_store.load_combined_metas(core.speakers)
->>>>>>> de4c24a6
         return filter_speakers_and_styles(singers, "singer")
 
     @router.get("/singer_info")
