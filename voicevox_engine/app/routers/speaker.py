--- conflicted
+++ resolved
@@ -1,13 +1,6 @@
 """話者情報機能を提供する API Router"""
 
-<<<<<<< HEAD
 from typing import Annotated
-=======
-import base64
-import traceback
-from pathlib import Path
-from typing import Annotated, Literal
->>>>>>> 9f0d403e
 
 from fastapi import APIRouter, Query
 
@@ -18,13 +11,7 @@
 
 
 def generate_speaker_router(
-<<<<<<< HEAD
     core_manager: CoreManager, metas_store: MetasStore
-=======
-    core_manager: CoreManager,
-    metas_store: MetasStore,
-    speaker_info_dir: Path,
->>>>>>> 9f0d403e
 ) -> APIRouter:
     """話者情報 API Router を生成する"""
     router = APIRouter(tags=["その他"])
@@ -44,102 +31,7 @@
         return metas_store.speaker_info(
             speaker_uuid=speaker_uuid,
             speaker_or_singer="speaker",
-<<<<<<< HEAD
             core=core_manager.get_core(core_version),
-=======
-            core_version=core_version,
-        )
-
-    # FIXME: この関数をどこかに切り出す
-    def _speaker_info(
-        speaker_uuid: str,
-        speaker_or_singer: Literal["speaker", "singer"],
-        core_version: str | None,
-    ) -> SpeakerInfo:
-        # エンジンに含まれる話者メタ情報は、次のディレクトリ構造に従わなければならない：
-        # {root_dir}/
-        #   speaker_info/
-        #       {speaker_uuid_0}/
-        #           policy.md
-        #           portrait.png
-        #           icons/
-        #               {id_0}.png
-        #               {id_1}.png
-        #               ...
-        #           portraits/
-        #               {id_0}.png
-        #               {id_1}.png
-        #               ...
-        #           voice_samples/
-        #               {id_0}_001.wav
-        #               {id_0}_002.wav
-        #               {id_0}_003.wav
-        #               {id_1}_001.wav
-        #               ...
-        #       {speaker_uuid_1}/
-        #           ...
-
-        # 該当話者を検索する
-        speakers = parse_obj_as(
-            list[Speaker], core_manager.get_core(core_version).speakers
-        )
-        speakers = filter_speakers_and_styles(speakers, speaker_or_singer)
-        speaker = next(
-            filter(lambda spk: spk.speaker_uuid == speaker_uuid, speakers), None
-        )
-        if speaker is None:
-            raise HTTPException(status_code=404, detail="該当する話者が見つかりません")
-
-        # 話者情報を取得する
-        try:
-            speaker_path = speaker_info_dir / speaker_uuid
-
-            # speaker policy
-            policy_path = speaker_path / "policy.md"
-            policy = policy_path.read_text("utf-8")
-
-            # speaker portrait
-            portrait_path = speaker_path / "portrait.png"
-            portrait = b64encode_str(portrait_path.read_bytes())
-
-            # スタイル情報を取得する
-            style_infos = []
-            for style in speaker.styles:
-                id = style.id
-
-                # style icon
-                style_icon_path = speaker_path / "icons" / f"{id}.png"
-                icon = b64encode_str(style_icon_path.read_bytes())
-
-                # style portrait
-                style_portrait_path = speaker_path / "portraits" / f"{id}.png"
-                style_portrait = None
-                if style_portrait_path.exists():
-                    style_portrait = b64encode_str(style_portrait_path.read_bytes())
-
-                # voice samples
-                voice_samples: list[str] = []
-                for j in range(3):
-                    num = str(j + 1).zfill(3)
-                    voice_path = speaker_path / "voice_samples" / f"{id}_{num}.wav"
-                    voice_samples.append(b64encode_str(voice_path.read_bytes()))
-
-                style_infos.append(
-                    {
-                        "id": id,
-                        "icon": icon,
-                        "portrait": style_portrait,
-                        "voice_samples": voice_samples,
-                    }
-                )
-        except FileNotFoundError:
-            traceback.print_exc()
-            msg = "追加情報が見つかりませんでした"
-            raise HTTPException(status_code=500, detail=msg)
-
-        spk_info = SpeakerInfo(
-            policy=policy, portrait=portrait, style_infos=style_infos
->>>>>>> 9f0d403e
         )
 
     @router.get("/singers")
