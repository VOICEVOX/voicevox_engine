"""話者情報機能を提供する API Router"""

<<<<<<< HEAD
from typing import Annotated

from fastapi import APIRouter, Query
=======
import base64
from pathlib import Path
from typing import Literal

from fastapi import APIRouter, HTTPException
from pydantic import parse_obj_as
>>>>>>> 79527871

from voicevox_engine.core.core_initializer import CoreManager
from voicevox_engine.metas.Metas import Speaker, SpeakerInfo
from voicevox_engine.metas.MetasStore import MetasStore, filter_speakers_and_styles


def generate_speaker_router(
    core_manager: CoreManager, metas_store: MetasStore
) -> APIRouter:
    """話者情報 API Router を生成する"""
    router = APIRouter(tags=["その他"])

    @router.get("/speakers")
    def speakers(core_version: str | None = None) -> list[Speaker]:
        """話者情報の一覧を取得します。"""
        core = core_manager.get_core(core_version)
        speakers = metas_store.load_combined_metas(core.speakers)
        return filter_speakers_and_styles(speakers, "speaker")

    @router.get("/speaker_info")
    def speaker_info(speaker_uuid: str, core_version: str | None = None) -> SpeakerInfo:
        """
        指定されたspeaker_uuidの話者に関する情報をjson形式で返します。
        画像や音声はbase64エンコードされたものが返されます。
        """
        return metas_store.speaker_info(
            speaker_uuid=speaker_uuid,
            speaker_or_singer="speaker",
            core_speakers=core_manager.get_core(core_version).speakers,
        )

    @router.get("/singers")
    def singers(core_version: str | None = None) -> list[Speaker]:
        """歌手情報の一覧を取得します"""
        core = core_manager.get_core(core_version)
        singers = metas_store.load_combined_metas(core.speakers)
        return filter_speakers_and_styles(singers, "singer")

    @router.get("/singer_info")
    def singer_info(speaker_uuid: str, core_version: str | None = None) -> SpeakerInfo:
        """
        指定されたspeaker_uuidの歌手に関する情報をjson形式で返します。
        画像や音声はbase64エンコードされたものが返されます。
        """
        return metas_store.speaker_info(
            speaker_uuid=speaker_uuid,
            speaker_or_singer="singer",
            core_speakers=core_manager.get_core(core_version).speakers,
        )

    return router<|MERGE_RESOLUTION|>--- conflicted
+++ resolved
@@ -1,17 +1,6 @@
 """話者情報機能を提供する API Router"""
 
-<<<<<<< HEAD
-from typing import Annotated
-
-from fastapi import APIRouter, Query
-=======
-import base64
-from pathlib import Path
-from typing import Literal
-
-from fastapi import APIRouter, HTTPException
-from pydantic import parse_obj_as
->>>>>>> 79527871
+from fastapi import APIRouter
 
 from voicevox_engine.core.core_initializer import CoreManager
 from voicevox_engine.metas.Metas import Speaker, SpeakerInfo
