"""音声ライブラリ機能を提供する API Router"""

import asyncio
from io import BytesIO
from typing import Annotated

<<<<<<< HEAD
from fastapi import APIRouter, Depends, HTTPException
from fastapi import Path as FAPath
from fastapi import Request
=======
from fastapi import APIRouter, Depends, HTTPException, Path, Request, Response
>>>>>>> db7f5a97

from voicevox_engine.engine_manifest.EngineManifest import EngineManifest
from voicevox_engine.library_manager import LibraryManager
from voicevox_engine.model import DownloadableLibraryInfo, InstalledLibraryInfo

from ..dependencies import check_disabled_mutable_api


def generate_library_router(
    engine_manifest_data: EngineManifest, library_manager: LibraryManager
) -> APIRouter:
    """音声ライブラリ API Router を生成する"""
    router = APIRouter()

    @router.get(
        "/downloadable_libraries",
        response_description="ダウンロード可能な音声ライブラリの情報リスト",
        tags=["音声ライブラリ管理"],
    )
    def downloadable_libraries() -> list[DownloadableLibraryInfo]:
        """
        ダウンロード可能な音声ライブラリの情報を返します。
        """
        if not engine_manifest_data.supported_features.manage_library:
            raise HTTPException(status_code=404, detail="この機能は実装されていません")
        return library_manager.downloadable_libraries()

    @router.get(
        "/installed_libraries",
        response_description="インストールした音声ライブラリの情報",
        tags=["音声ライブラリ管理"],
    )
    def installed_libraries() -> dict[str, InstalledLibraryInfo]:
        """
        インストールした音声ライブラリの情報を返します。
        """
        if not engine_manifest_data.supported_features.manage_library:
            raise HTTPException(status_code=404, detail="この機能は実装されていません")
        return library_manager.installed_libraries()

    @router.post(
        "/install_library/{library_uuid}",
        status_code=204,
        tags=["音声ライブラリ管理"],
        dependencies=[Depends(check_disabled_mutable_api)],
    )
    async def install_library(
        library_uuid: Annotated[str, Path(description="音声ライブラリのID")],
        request: Request,
    ) -> None:
        """
        音声ライブラリをインストールします。
        音声ライブラリのZIPファイルをリクエストボディとして送信してください。
        """
        if not engine_manifest_data.supported_features.manage_library:
            raise HTTPException(status_code=404, detail="この機能は実装されていません")
        archive = BytesIO(await request.body())
        loop = asyncio.get_event_loop()
        await loop.run_in_executor(
            None, library_manager.install_library, library_uuid, archive
        )
        return

    @router.post(
        "/uninstall_library/{library_uuid}",
        status_code=204,
        tags=["音声ライブラリ管理"],
        dependencies=[Depends(check_disabled_mutable_api)],
    )
    def uninstall_library(
<<<<<<< HEAD
        library_uuid: Annotated[str, FAPath(description="音声ライブラリのID")]
    ) -> None:
=======
        library_uuid: Annotated[str, Path(description="音声ライブラリのID")]
    ) -> Response:
>>>>>>> db7f5a97
        """
        音声ライブラリをアンインストールします。
        """
        if not engine_manifest_data.supported_features.manage_library:
            raise HTTPException(status_code=404, detail="この機能は実装されていません")
        library_manager.uninstall_library(library_uuid)
        return

    return router<|MERGE_RESOLUTION|>--- conflicted
+++ resolved
@@ -4,13 +4,7 @@
 from io import BytesIO
 from typing import Annotated
 
-<<<<<<< HEAD
-from fastapi import APIRouter, Depends, HTTPException
-from fastapi import Path as FAPath
-from fastapi import Request
-=======
-from fastapi import APIRouter, Depends, HTTPException, Path, Request, Response
->>>>>>> db7f5a97
+from fastapi import APIRouter, Depends, HTTPException, Path, Request
 
 from voicevox_engine.engine_manifest.EngineManifest import EngineManifest
 from voicevox_engine.library_manager import LibraryManager
@@ -81,13 +75,8 @@
         dependencies=[Depends(check_disabled_mutable_api)],
     )
     def uninstall_library(
-<<<<<<< HEAD
-        library_uuid: Annotated[str, FAPath(description="音声ライブラリのID")]
+        library_uuid: Annotated[str, Path(description="音声ライブラリのID")]
     ) -> None:
-=======
-        library_uuid: Annotated[str, Path(description="音声ライブラリのID")]
-    ) -> Response:
->>>>>>> db7f5a97
         """
         音声ライブラリをアンインストールします。
         """
