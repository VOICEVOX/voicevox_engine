"""音声合成機能を提供する API Router"""

import zipfile
from tempfile import NamedTemporaryFile, TemporaryFile
from typing import Annotated, Self

import soundfile
from fastapi import APIRouter, HTTPException, Query, Request
from pydantic import BaseModel, Field
from pydantic.json_schema import SkipJsonSchema
from starlette.background import BackgroundTask
from starlette.responses import FileResponse

from voicevox_engine.cancellable_engine import (
    CancellableEngine,
    CancellableEngineInternalError,
)
from voicevox_engine.core.core_adapter import DeviceSupport
from voicevox_engine.metas.Metas import StyleId
from voicevox_engine.model import AudioQuery
from voicevox_engine.preset.preset_manager import (
    PresetInputError,
    PresetInternalError,
    PresetManager,
)
from voicevox_engine.tts_pipeline.connect_base64_waves import (
    ConnectBase64WavesException,
    connect_base64_waves,
)
from voicevox_engine.tts_pipeline.kana_converter import (
    ParseKanaError,
    create_kana,
    parse_kana,
)
from voicevox_engine.tts_pipeline.model import (
    AccentPhrase,
    FrameAudioQuery,
    ParseKanaErrorCode,
    Score,
)
from voicevox_engine.tts_pipeline.song_engine import (
    SongEngineManager,
    SongInvalidInputError,
)
from voicevox_engine.tts_pipeline.tts_engine import (
    LATEST_VERSION,
    TTSEngineManager,
)
from voicevox_engine.utility.file_utility import try_delete_file


class ParseKanaBadRequest(BaseModel):
    """読み仮名のパースに失敗した。"""

    text: str = Field(description="エラーメッセージ")
    error_name: str = Field(
        description="エラー名\n\n"
        "|name|description|\n|---|---|\n"
        + "\n".join([f"| {e.name} | {e.value} |" for e in list(ParseKanaErrorCode)]),
    )
    error_args: dict[str, str] = Field(description="エラーを起こした箇所")

    def __init__(self, e: ParseKanaError):
        super().__init__(text=e.text, error_name=e.errname, error_args=e.kwargs)


class SupportedDevicesInfo(BaseModel):
    """対応しているデバイスの情報。"""

    cpu: bool = Field(description="CPUに対応しているか")
    cuda: bool = Field(description="CUDA(Nvidia GPU)に対応しているか")
    dml: bool = Field(description="DirectML(Nvidia GPU/Radeon GPU等)に対応しているか")

    @classmethod
    def generate_from(cls, device_support: DeviceSupport) -> Self:
        """`DeviceSupport` インスタンスからこのインスタンスを生成する。"""
        return cls(
            cpu=device_support.cpu,
            cuda=device_support.cuda,
            dml=device_support.dml,
        )


def generate_tts_pipeline_router(
    tts_engines: TTSEngineManager,
    song_engines: SongEngineManager,
    preset_manager: PresetManager,
    cancellable_engine: CancellableEngine | None,
) -> APIRouter:
    """音声合成 API Router を生成する"""
    router = APIRouter()

    @router.post(
        "/audio_query",
        tags=["クエリ作成"],
        summary="音声合成用のクエリを作成する",
    )
    def audio_query(
        text: str,
        style_id: Annotated[StyleId, Query(alias="speaker")],
        enable_e2k: bool = True,  # TODO: デフォルト値をどうするか考える
        core_version: str | SkipJsonSchema[None] = None,
    ) -> AudioQuery:
        """音声合成用のクエリの初期値を得ます。ここで得られたクエリはそのまま音声合成に利用できます。各値の意味は`Schemas`を参照してください。"""
        version = core_version or LATEST_VERSION
<<<<<<< HEAD
        engine = tts_engines.get_engine(version)
        accent_phrases = engine.create_accent_phrases(text, style_id, enable_e2k)
=======
        engine = tts_engines.get_tts_engine(version)
        accent_phrases = engine.create_accent_phrases(text, style_id)
>>>>>>> 26a4637a
        return AudioQuery(
            accent_phrases=accent_phrases,
            speedScale=1,
            pitchScale=0,
            intonationScale=1,
            volumeScale=1,
            prePhonemeLength=0.1,
            postPhonemeLength=0.1,
            pauseLength=None,
            pauseLengthScale=1,
            outputSamplingRate=engine.default_sampling_rate,
            outputStereo=False,
            kana=create_kana(accent_phrases),
        )

    @router.post(
        "/audio_query_from_preset",
        tags=["クエリ作成"],
        summary="音声合成用のクエリをプリセットを用いて作成する",
    )
    def audio_query_from_preset(
        text: str,
        preset_id: int,
        enable_e2k: bool = True,  # TODO: デフォルト値をどうするか考える
        core_version: str | SkipJsonSchema[None] = None,
    ) -> AudioQuery:
        """音声合成用のクエリの初期値を得ます。ここで得られたクエリはそのまま音声合成に利用できます。各値の意味は`Schemas`を参照してください。"""
        version = core_version or LATEST_VERSION
        engine = tts_engines.get_tts_engine(version)
        try:
            presets = preset_manager.load_presets()
        except PresetInputError as e:
            raise HTTPException(status_code=422, detail=str(e)) from e
        except PresetInternalError as e:
            raise HTTPException(status_code=500, detail=str(e)) from e
        for preset in presets:
            if preset.id == preset_id:
                selected_preset = preset
                break
        else:
            raise HTTPException(
                status_code=422, detail="該当するプリセットIDが見つかりません"
            )

        accent_phrases = engine.create_accent_phrases(
            text, selected_preset.style_id, enable_e2k
        )
        return AudioQuery(
            accent_phrases=accent_phrases,
            speedScale=selected_preset.speedScale,
            pitchScale=selected_preset.pitchScale,
            intonationScale=selected_preset.intonationScale,
            volumeScale=selected_preset.volumeScale,
            prePhonemeLength=selected_preset.prePhonemeLength,
            postPhonemeLength=selected_preset.postPhonemeLength,
            pauseLength=selected_preset.pauseLength,
            pauseLengthScale=selected_preset.pauseLengthScale,
            outputSamplingRate=engine.default_sampling_rate,
            outputStereo=False,
            kana=create_kana(accent_phrases),
        )

    @router.post(
        "/accent_phrases",
        tags=["クエリ編集"],
        summary="テキストからアクセント句を得る",
        responses={
            400: {
                "description": "読み仮名のパースに失敗",
                "model": ParseKanaBadRequest,
            }
        },
    )
    def accent_phrases(
        text: str,
        style_id: Annotated[StyleId, Query(alias="speaker")],
        is_kana: bool = False,
        enable_e2k: bool = True,  # TODO: デフォルト値をどうするか考える
        core_version: str | SkipJsonSchema[None] = None,
    ) -> list[AccentPhrase]:
        """
        テキストからアクセント句を得ます。

        is_kanaが`true`のとき、テキストは次のAquesTalk 風記法で解釈されます。デフォルトは`false`です。
        * 全てのカナはカタカナで記述される
        * アクセント句は`/`または`、`で区切る。`、`で区切った場合に限り無音区間が挿入される。
        * カナの手前に`_`を入れるとそのカナは無声化される
        * アクセント位置を`'`で指定する。全てのアクセント句にはアクセント位置を1つ指定する必要がある。
        * アクセント句末に`？`(全角)を入れることにより疑問文の発音ができる。
        enable_e2kが`true`のとき、テキスト中の読みが不明な英単語を、e2kで解析します。デフォルトは`true`です。
        is_kanaが`true`のとき、enable_e2kの値は無視されます。
        """
        version = core_version or LATEST_VERSION
        engine = tts_engines.get_tts_engine(version)
        if is_kana:
            try:
                return engine.create_accent_phrases_from_kana(text, style_id)
            except ParseKanaError as e:
                raise HTTPException(
                    status_code=400, detail=ParseKanaBadRequest(e).model_dump()
                ) from e
        else:
            return engine.create_accent_phrases(text, style_id, enable_e2k)

    @router.post(
        "/mora_data",
        tags=["クエリ編集"],
        summary="アクセント句から音高・音素長を得る",
    )
    def mora_data(
        accent_phrases: list[AccentPhrase],
        style_id: Annotated[StyleId, Query(alias="speaker")],
        core_version: str | SkipJsonSchema[None] = None,
    ) -> list[AccentPhrase]:
        version = core_version or LATEST_VERSION
        engine = tts_engines.get_tts_engine(version)
        return engine.update_length_and_pitch(accent_phrases, style_id)

    @router.post(
        "/mora_length",
        tags=["クエリ編集"],
        summary="アクセント句から音素長を得る",
    )
    def mora_length(
        accent_phrases: list[AccentPhrase],
        style_id: Annotated[StyleId, Query(alias="speaker")],
        core_version: str | SkipJsonSchema[None] = None,
    ) -> list[AccentPhrase]:
        version = core_version or LATEST_VERSION
        engine = tts_engines.get_tts_engine(version)
        return engine.update_length(accent_phrases, style_id)

    @router.post(
        "/mora_pitch",
        tags=["クエリ編集"],
        summary="アクセント句から音高を得る",
    )
    def mora_pitch(
        accent_phrases: list[AccentPhrase],
        style_id: Annotated[StyleId, Query(alias="speaker")],
        core_version: str | SkipJsonSchema[None] = None,
    ) -> list[AccentPhrase]:
        version = core_version or LATEST_VERSION
        engine = tts_engines.get_tts_engine(version)
        return engine.update_pitch(accent_phrases, style_id)

    @router.post(
        "/synthesis",
        response_class=FileResponse,
        responses={
            200: {
                "content": {
                    "audio/wav": {"schema": {"type": "string", "format": "binary"}}
                },
            }
        },
        tags=["音声合成"],
        summary="音声合成する",
    )
    def synthesis(
        query: AudioQuery,
        style_id: Annotated[StyleId, Query(alias="speaker")],
        enable_interrogative_upspeak: Annotated[
            bool,
            Query(
                description="疑問系のテキストが与えられたら語尾を自動調整する",
            ),
        ] = True,
        core_version: str | SkipJsonSchema[None] = None,
    ) -> FileResponse:
        version = core_version or LATEST_VERSION
        engine = tts_engines.get_tts_engine(version)
        wave = engine.synthesize_wave(
            query, style_id, enable_interrogative_upspeak=enable_interrogative_upspeak
        )

        with NamedTemporaryFile(delete=False) as f:
            soundfile.write(
                file=f, data=wave, samplerate=query.outputSamplingRate, format="WAV"
            )

        return FileResponse(
            f.name,
            media_type="audio/wav",
            background=BackgroundTask(try_delete_file, f.name),
        )

    @router.post(
        "/cancellable_synthesis",
        response_class=FileResponse,
        responses={
            200: {
                "content": {
                    "audio/wav": {"schema": {"type": "string", "format": "binary"}}
                },
            }
        },
        tags=["音声合成"],
        summary="音声合成する（キャンセル可能）",
    )
    def cancellable_synthesis(
        query: AudioQuery,
        request: Request,
        style_id: Annotated[StyleId, Query(alias="speaker")],
        enable_interrogative_upspeak: bool = True,
        core_version: str | SkipJsonSchema[None] = None,
    ) -> FileResponse:
        if cancellable_engine is None:
            raise HTTPException(
                status_code=404,
                detail="実験的機能はデフォルトで無効になっています。使用するには引数を指定してください。",
            )
        try:
            version = core_version or LATEST_VERSION
            f_name = cancellable_engine.synthesize_wave(
                query,
                style_id,
                enable_interrogative_upspeak=enable_interrogative_upspeak,
                request=request,
                version=version,
            )
        except CancellableEngineInternalError as e:
            raise HTTPException(status_code=500, detail=str(e)) from e

        if f_name == "":
            raise HTTPException(status_code=422, detail="不明なバージョンです")

        return FileResponse(
            f_name,
            media_type="audio/wav",
            background=BackgroundTask(try_delete_file, f_name),
        )

    @router.post(
        "/multi_synthesis",
        response_class=FileResponse,
        responses={
            200: {
                "content": {
                    "application/zip": {
                        "schema": {"type": "string", "format": "binary"}
                    }
                },
            }
        },
        tags=["音声合成"],
        summary="複数まとめて音声合成する",
    )
    def multi_synthesis(
        queries: list[AudioQuery],
        style_id: Annotated[StyleId, Query(alias="speaker")],
        enable_interrogative_upspeak: Annotated[
            bool,
            Query(
                description="疑問系のテキストが与えられたら語尾を自動調整する",
            ),
        ] = True,
        core_version: str | SkipJsonSchema[None] = None,
    ) -> FileResponse:
        version = core_version or LATEST_VERSION
        engine = tts_engines.get_tts_engine(version)
        sampling_rate = queries[0].outputSamplingRate

        with NamedTemporaryFile(delete=False) as f:
            with zipfile.ZipFile(f, mode="a") as zip_file:
                for i in range(len(queries)):
                    if queries[i].outputSamplingRate != sampling_rate:
                        msg = "サンプリングレートが異なるクエリがあります"
                        raise HTTPException(status_code=422, detail=msg)

                    with TemporaryFile() as wav_file:
                        wave = engine.synthesize_wave(
                            queries[i],
                            style_id,
                            enable_interrogative_upspeak=enable_interrogative_upspeak,
                        )
                        soundfile.write(
                            file=wav_file,
                            data=wave,
                            samplerate=sampling_rate,
                            format="WAV",
                        )
                        wav_file.seek(0)
                        zip_file.writestr(f"{str(i + 1).zfill(3)}.wav", wav_file.read())

        return FileResponse(
            f.name,
            media_type="application/zip",
            background=BackgroundTask(try_delete_file, f.name),
        )

    @router.post(
        "/sing_frame_audio_query",
        tags=["クエリ作成"],
        summary="歌唱音声合成用のクエリを作成する",
    )
    def sing_frame_audio_query(
        score: Score,
        style_id: Annotated[StyleId, Query(alias="speaker")],
        core_version: str | SkipJsonSchema[None] = None,
    ) -> FrameAudioQuery:
        """歌唱音声合成用のクエリの初期値を得ます。ここで得られたクエリはそのまま歌唱音声合成に利用できます。各値の意味は`Schemas`を参照してください。"""
        version = core_version or LATEST_VERSION
        engine = song_engines.get_song_engine(version)
        try:
            phonemes, f0, volume = engine.create_phoneme_and_f0_and_volume(
                score, style_id
            )
        except SongInvalidInputError as e:
            raise HTTPException(status_code=400, detail=str(e)) from e

        return FrameAudioQuery(
            f0=f0,
            volume=volume,
            phonemes=phonemes,
            volumeScale=1,
            outputSamplingRate=engine.default_sampling_rate,
            outputStereo=False,
        )

    @router.post(
        "/sing_frame_f0",
        tags=["クエリ編集"],
        summary="楽譜・歌唱音声合成用のクエリからフレームごとの基本周波数を得る",
    )
    def sing_frame_f0(
        score: Score,
        frame_audio_query: FrameAudioQuery,
        style_id: Annotated[StyleId, Query(alias="speaker")],
        core_version: str | SkipJsonSchema[None] = None,
    ) -> list[float]:
        version = core_version or LATEST_VERSION
        engine = song_engines.get_song_engine(version)
        try:
            return engine.create_f0_from_phoneme(
                score, frame_audio_query.phonemes, style_id
            )
        except SongInvalidInputError as e:
            raise HTTPException(status_code=400, detail=str(e)) from e

    @router.post(
        "/sing_frame_volume",
        tags=["クエリ編集"],
        summary="楽譜・歌唱音声合成用のクエリからフレームごとの音量を得る",
    )
    def sing_frame_volume(
        score: Score,
        frame_audio_query: FrameAudioQuery,
        style_id: Annotated[StyleId, Query(alias="speaker")],
        core_version: str | SkipJsonSchema[None] = None,
    ) -> list[float]:
        version = core_version or LATEST_VERSION
        engine = song_engines.get_song_engine(version)
        try:
            return engine.create_volume_from_phoneme_and_f0(
                score, frame_audio_query.phonemes, frame_audio_query.f0, style_id
            )
        except SongInvalidInputError as e:
            raise HTTPException(status_code=400, detail=str(e)) from e

    @router.post(
        "/frame_synthesis",
        response_class=FileResponse,
        responses={
            200: {
                "content": {
                    "audio/wav": {"schema": {"type": "string", "format": "binary"}}
                },
            }
        },
        tags=["音声合成"],
    )
    def frame_synthesis(
        query: FrameAudioQuery,
        style_id: Annotated[StyleId, Query(alias="speaker")],
        core_version: str | SkipJsonSchema[None] = None,
    ) -> FileResponse:
        """歌唱音声合成を行います。"""
        version = core_version or LATEST_VERSION
        engine = song_engines.get_song_engine(version)
        try:
            wave = engine.frame_synthesize_wave(query, style_id)
        except SongInvalidInputError as e:
            raise HTTPException(status_code=400, detail=str(e)) from e

        with NamedTemporaryFile(delete=False) as f:
            soundfile.write(
                file=f, data=wave, samplerate=query.outputSamplingRate, format="WAV"
            )

        return FileResponse(
            f.name,
            media_type="audio/wav",
            background=BackgroundTask(try_delete_file, f.name),
        )

    @router.post(
        "/connect_waves",
        response_class=FileResponse,
        responses={
            200: {
                "content": {
                    "audio/wav": {"schema": {"type": "string", "format": "binary"}}
                },
            }
        },
        tags=["その他"],
        summary="base64エンコードされた複数のwavデータを一つに結合する",
    )
    def connect_waves(waves: list[str]) -> FileResponse:
        """base64エンコードされたwavデータを一纏めにし、wavファイルで返します。"""
        try:
            waves_nparray, sampling_rate = connect_base64_waves(waves)
        except ConnectBase64WavesException as e:
            raise HTTPException(status_code=422, detail=str(e)) from e

        with NamedTemporaryFile(delete=False) as f:
            soundfile.write(
                file=f,
                data=waves_nparray,
                samplerate=sampling_rate,
                format="WAV",
            )

        return FileResponse(
            f.name,
            media_type="audio/wav",
            background=BackgroundTask(try_delete_file, f.name),
        )

    @router.post(
        "/validate_kana",
        tags=["その他"],
        summary="テキストがAquesTalk 風記法に従っているか判定する",
        responses={
            400: {
                "description": "テキストが不正です",
                "model": ParseKanaBadRequest,
            }
        },
    )
    async def validate_kana(
        text: Annotated[str, Query(description="判定する対象の文字列")],
    ) -> bool:
        """
        テキストがAquesTalk 風記法に従っているかどうかを判定します。

        従っていない場合はエラーが返ります。
        """
        try:
            parse_kana(text)
            return True
        except ParseKanaError as e:
            raise HTTPException(
                status_code=400,
                detail=ParseKanaBadRequest(e).model_dump(),
            ) from e

    @router.post("/initialize_speaker", status_code=204, tags=["その他"])
    def initialize_speaker(
        style_id: Annotated[StyleId, Query(alias="speaker")],
        skip_reinit: Annotated[
            bool,
            Query(
                description="既に初期化済みのスタイルの再初期化をスキップするかどうか"
            ),
        ] = False,
        core_version: str | SkipJsonSchema[None] = None,
    ) -> None:
        """
        指定されたスタイルを初期化します。

        実行しなくても他のAPIは使用できますが、初回実行時に時間がかかることがあります。
        """
        version = core_version or LATEST_VERSION
        engine = tts_engines.get_tts_engine(version)
        engine.initialize_synthesis(style_id, skip_reinit=skip_reinit)

    @router.get("/is_initialized_speaker", tags=["その他"])
    def is_initialized_speaker(
        style_id: Annotated[StyleId, Query(alias="speaker")],
        core_version: str | SkipJsonSchema[None] = None,
    ) -> bool:
        """指定されたスタイルが初期化されているかどうかを返します。"""
        version = core_version or LATEST_VERSION
        engine = tts_engines.get_tts_engine(version)
        return engine.is_synthesis_initialized(style_id)

    @router.get("/supported_devices", tags=["その他"])
    def supported_devices(
        core_version: str | SkipJsonSchema[None] = None,
    ) -> SupportedDevicesInfo:
        """対応デバイスの一覧を取得します。"""
        version = core_version or LATEST_VERSION
        supported_devices = tts_engines.get_tts_engine(version).supported_devices
        if supported_devices is None:
            raise HTTPException(status_code=422, detail="非対応の機能です。")
        return SupportedDevicesInfo.generate_from(supported_devices)

    return router<|MERGE_RESOLUTION|>--- conflicted
+++ resolved
@@ -103,13 +103,8 @@
     ) -> AudioQuery:
         """音声合成用のクエリの初期値を得ます。ここで得られたクエリはそのまま音声合成に利用できます。各値の意味は`Schemas`を参照してください。"""
         version = core_version or LATEST_VERSION
-<<<<<<< HEAD
-        engine = tts_engines.get_engine(version)
+        engine = tts_engines.get_tts_engine(version)
         accent_phrases = engine.create_accent_phrases(text, style_id, enable_e2k)
-=======
-        engine = tts_engines.get_tts_engine(version)
-        accent_phrases = engine.create_accent_phrases(text, style_id)
->>>>>>> 26a4637a
         return AudioQuery(
             accent_phrases=accent_phrases,
             speedScale=1,
