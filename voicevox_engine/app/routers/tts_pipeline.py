"""音声合成機能を提供する API Router"""

import zipfile
from tempfile import NamedTemporaryFile, TemporaryFile
from typing import Annotated

import soundfile
from fastapi import APIRouter, HTTPException, Query, Request
from pydantic import BaseModel, Field
from pydantic.json_schema import SkipJsonSchema
from starlette.background import BackgroundTask
from starlette.responses import FileResponse

from voicevox_engine.cancellable_engine import (
    CancellableEngine,
    CancellableEngineInternalError,
)
from voicevox_engine.core.core_initializer import CoreManager
from voicevox_engine.metas.Metas import StyleId
from voicevox_engine.model import AudioQuery
from voicevox_engine.preset.preset_manager import (
    PresetInputError,
    PresetInternalError,
    PresetManager,
)
from voicevox_engine.tts_pipeline.connect_base64_waves import (
    ConnectBase64WavesException,
    connect_base64_waves,
)
from voicevox_engine.tts_pipeline.kana_converter import (
    ParseKanaError,
    create_kana,
    parse_kana,
)
from voicevox_engine.tts_pipeline.model import (
    AccentPhrase,
    FrameAudioQuery,
    ParseKanaErrorCode,
    Score,
)
from voicevox_engine.tts_pipeline.tts_engine import (
    TalkSingInvalidInputError,
    TTSEngineManager,
)
from voicevox_engine.utility.file_utility import try_delete_file


class ParseKanaBadRequest(BaseModel):
    text: str = Field(title="エラーメッセージ")
    error_name: str = Field(
        title="エラー名",
        description="|name|description|\n|---|---|\n"
        + "\n".join(
            [
                "| {} | {} |".format(err.name, err.value)
                for err in list(ParseKanaErrorCode)
            ]
        ),
    )
    error_args: dict[str, str] = Field(title="エラーを起こした箇所")

    def __init__(self, err: ParseKanaError):
        super().__init__(text=err.text, error_name=err.errname, error_args=err.kwargs)


def generate_tts_pipeline_router(
    tts_engines: TTSEngineManager,
    core_manager: CoreManager,
    preset_manager: PresetManager,
    cancellable_engine: CancellableEngine | None,
) -> APIRouter:
    """音声合成 API Router を生成する"""
    router = APIRouter()

    @router.post(
        "/audio_query",
        tags=["クエリ作成"],
        summary="音声合成用のクエリを作成する",
    )
    def audio_query(
        text: str,
        style_id: Annotated[StyleId, Query(alias="speaker")],
        core_version: str | SkipJsonSchema[None] = None,
    ) -> AudioQuery:
        """
        音声合成用のクエリの初期値を得ます。ここで得られたクエリはそのまま音声合成に利用できます。各値の意味は`Schemas`を参照してください。
        """
        version = core_version or core_manager.latest_version()
<<<<<<< HEAD
        engine = tts_engines.get_engine(core_version)
        core = core_manager.get_core(version)
=======
        engine = tts_engines.get_engine(version)
>>>>>>> 75314de1
        accent_phrases = engine.create_accent_phrases(text, style_id)
        return AudioQuery(
            accent_phrases=accent_phrases,
            speedScale=1,
            pitchScale=0,
            intonationScale=1,
            volumeScale=1,
            prePhonemeLength=0.1,
            postPhonemeLength=0.1,
            pauseLength=None,
            pauseLengthScale=1,
            outputSamplingRate=engine.default_sampling_rate,
            outputStereo=False,
            kana=create_kana(accent_phrases),
        )

    @router.post(
        "/audio_query_from_preset",
        tags=["クエリ作成"],
        summary="音声合成用のクエリをプリセットを用いて作成する",
    )
    def audio_query_from_preset(
        text: str,
        preset_id: int,
        core_version: str | SkipJsonSchema[None] = None,
    ) -> AudioQuery:
        """
        音声合成用のクエリの初期値を得ます。ここで得られたクエリはそのまま音声合成に利用できます。各値の意味は`Schemas`を参照してください。
        """
        version = core_version or core_manager.latest_version()
<<<<<<< HEAD
        engine = tts_engines.get_engine(core_version)
        core = core_manager.get_core(version)
=======
        engine = tts_engines.get_engine(version)
>>>>>>> 75314de1
        try:
            presets = preset_manager.load_presets()
        except PresetInputError as err:
            raise HTTPException(status_code=422, detail=str(err))
        except PresetInternalError as err:
            raise HTTPException(status_code=500, detail=str(err))
        for preset in presets:
            if preset.id == preset_id:
                selected_preset = preset
                break
        else:
            raise HTTPException(
                status_code=422, detail="該当するプリセットIDが見つかりません"
            )

        accent_phrases = engine.create_accent_phrases(text, selected_preset.style_id)
        return AudioQuery(
            accent_phrases=accent_phrases,
            speedScale=selected_preset.speedScale,
            pitchScale=selected_preset.pitchScale,
            intonationScale=selected_preset.intonationScale,
            volumeScale=selected_preset.volumeScale,
            prePhonemeLength=selected_preset.prePhonemeLength,
            postPhonemeLength=selected_preset.postPhonemeLength,
            pauseLength=selected_preset.pauseLength,
            pauseLengthScale=selected_preset.pauseLengthScale,
            outputSamplingRate=engine.default_sampling_rate,
            outputStereo=False,
            kana=create_kana(accent_phrases),
        )

    @router.post(
        "/accent_phrases",
        tags=["クエリ編集"],
        summary="テキストからアクセント句を得る",
        responses={
            400: {
                "description": "読み仮名のパースに失敗",
                "model": ParseKanaBadRequest,
            }
        },
    )
    def accent_phrases(
        text: str,
        style_id: Annotated[StyleId, Query(alias="speaker")],
        is_kana: bool = False,
        core_version: str | SkipJsonSchema[None] = None,
    ) -> list[AccentPhrase]:
        """
        テキストからアクセント句を得ます。
        is_kanaが`true`のとき、テキストは次のAquesTalk 風記法で解釈されます。デフォルトは`false`です。
        * 全てのカナはカタカナで記述される
        * アクセント句は`/`または`、`で区切る。`、`で区切った場合に限り無音区間が挿入される。
        * カナの手前に`_`を入れるとそのカナは無声化される
        * アクセント位置を`'`で指定する。全てのアクセント句にはアクセント位置を1つ指定する必要がある。
        * アクセント句末に`？`(全角)を入れることにより疑問文の発音ができる。
        """
        engine = tts_engines.get_engine(core_version)
        if is_kana:
            try:
                return engine.create_accent_phrases_from_kana(text, style_id)
            except ParseKanaError as err:
                raise HTTPException(
                    status_code=400, detail=ParseKanaBadRequest(err).model_dump()
                )
        else:
            return engine.create_accent_phrases(text, style_id)

    @router.post(
        "/mora_data",
        tags=["クエリ編集"],
        summary="アクセント句から音高・音素長を得る",
    )
    def mora_data(
        accent_phrases: list[AccentPhrase],
        style_id: Annotated[StyleId, Query(alias="speaker")],
        core_version: str | SkipJsonSchema[None] = None,
    ) -> list[AccentPhrase]:
        engine = tts_engines.get_engine(core_version)
        return engine.update_length_and_pitch(accent_phrases, style_id)

    @router.post(
        "/mora_length",
        tags=["クエリ編集"],
        summary="アクセント句から音素長を得る",
    )
    def mora_length(
        accent_phrases: list[AccentPhrase],
        style_id: Annotated[StyleId, Query(alias="speaker")],
        core_version: str | SkipJsonSchema[None] = None,
    ) -> list[AccentPhrase]:
        engine = tts_engines.get_engine(core_version)
        return engine.update_length(accent_phrases, style_id)

    @router.post(
        "/mora_pitch",
        tags=["クエリ編集"],
        summary="アクセント句から音高を得る",
    )
    def mora_pitch(
        accent_phrases: list[AccentPhrase],
        style_id: Annotated[StyleId, Query(alias="speaker")],
        core_version: str | SkipJsonSchema[None] = None,
    ) -> list[AccentPhrase]:
        engine = tts_engines.get_engine(core_version)
        return engine.update_pitch(accent_phrases, style_id)

    @router.post(
        "/synthesis",
        response_class=FileResponse,
        responses={
            200: {
                "content": {
                    "audio/wav": {"schema": {"type": "string", "format": "binary"}}
                },
            }
        },
        tags=["音声合成"],
        summary="音声合成する",
    )
    def synthesis(
        query: AudioQuery,
        style_id: Annotated[StyleId, Query(alias="speaker")],
        enable_interrogative_upspeak: Annotated[
            bool,
            Query(
                description="疑問系のテキストが与えられたら語尾を自動調整する",
            ),
        ] = True,
        core_version: str | SkipJsonSchema[None] = None,
    ) -> FileResponse:
        engine = tts_engines.get_engine(core_version)
        wave = engine.synthesize_wave(
            query, style_id, enable_interrogative_upspeak=enable_interrogative_upspeak
        )

        with NamedTemporaryFile(delete=False) as f:
            soundfile.write(
                file=f, data=wave, samplerate=query.outputSamplingRate, format="WAV"
            )

        return FileResponse(
            f.name,
            media_type="audio/wav",
            background=BackgroundTask(try_delete_file, f.name),
        )

    @router.post(
        "/cancellable_synthesis",
        response_class=FileResponse,
        responses={
            200: {
                "content": {
                    "audio/wav": {"schema": {"type": "string", "format": "binary"}}
                },
            }
        },
        tags=["音声合成"],
        summary="音声合成する（キャンセル可能）",
    )
    def cancellable_synthesis(
        query: AudioQuery,
        request: Request,
        style_id: Annotated[StyleId, Query(alias="speaker")],
        core_version: str | SkipJsonSchema[None] = None,
    ) -> FileResponse:
        if cancellable_engine is None:
            raise HTTPException(
                status_code=404,
                detail="実験的機能はデフォルトで無効になっています。使用するには引数を指定してください。",
            )
        version = core_version or core_manager.latest_version()
        try:
            f_name = cancellable_engine._synthesis_impl(
                query, style_id, request, version=version
            )
        except CancellableEngineInternalError as e:
            raise HTTPException(status_code=500, detail=str(e))

        if f_name == "":
            raise HTTPException(status_code=422, detail="不明なバージョンです")

        return FileResponse(
            f_name,
            media_type="audio/wav",
            background=BackgroundTask(try_delete_file, f_name),
        )

    @router.post(
        "/multi_synthesis",
        response_class=FileResponse,
        responses={
            200: {
                "content": {
                    "application/zip": {
                        "schema": {"type": "string", "format": "binary"}
                    }
                },
            }
        },
        tags=["音声合成"],
        summary="複数まとめて音声合成する",
    )
    def multi_synthesis(
        queries: list[AudioQuery],
        style_id: Annotated[StyleId, Query(alias="speaker")],
        core_version: str | SkipJsonSchema[None] = None,
    ) -> FileResponse:
        engine = tts_engines.get_engine(core_version)
        sampling_rate = queries[0].outputSamplingRate

        with NamedTemporaryFile(delete=False) as f:
            with zipfile.ZipFile(f, mode="a") as zip_file:
                for i in range(len(queries)):
                    if queries[i].outputSamplingRate != sampling_rate:
                        raise HTTPException(
                            status_code=422,
                            detail="サンプリングレートが異なるクエリがあります",
                        )

                    with TemporaryFile() as wav_file:
                        wave = engine.synthesize_wave(queries[i], style_id)
                        soundfile.write(
                            file=wav_file,
                            data=wave,
                            samplerate=sampling_rate,
                            format="WAV",
                        )
                        wav_file.seek(0)
                        zip_file.writestr(f"{str(i + 1).zfill(3)}.wav", wav_file.read())

        return FileResponse(
            f.name,
            media_type="application/zip",
            background=BackgroundTask(try_delete_file, f.name),
        )

    @router.post(
        "/sing_frame_audio_query",
        tags=["クエリ作成"],
        summary="歌唱音声合成用のクエリを作成する",
    )
    def sing_frame_audio_query(
        score: Score,
        style_id: Annotated[StyleId, Query(alias="speaker")],
        core_version: str | SkipJsonSchema[None] = None,
    ) -> FrameAudioQuery:
        """
        歌唱音声合成用のクエリの初期値を得ます。ここで得られたクエリはそのまま歌唱音声合成に利用できます。各値の意味は`Schemas`を参照してください。
        """
        version = core_version or core_manager.latest_version()
<<<<<<< HEAD
        engine = tts_engines.get_engine(core_version)
        core = core_manager.get_core(version)
=======
        engine = tts_engines.get_engine(version)
>>>>>>> 75314de1
        try:
            phonemes, f0, volume = engine.create_sing_phoneme_and_f0_and_volume(
                score, style_id
            )
        except TalkSingInvalidInputError as e:
            raise HTTPException(status_code=400, detail=str(e))

        return FrameAudioQuery(
            f0=f0,
            volume=volume,
            phonemes=phonemes,
            volumeScale=1,
            outputSamplingRate=engine.default_sampling_rate,
            outputStereo=False,
        )

    @router.post(
        "/sing_frame_volume",
        tags=["クエリ編集"],
        summary="スコア・歌唱音声合成用のクエリからフレームごとの音量を得る",
    )
    def sing_frame_volume(
        score: Score,
        frame_audio_query: FrameAudioQuery,
        style_id: Annotated[StyleId, Query(alias="speaker")],
        core_version: str | SkipJsonSchema[None] = None,
    ) -> list[float]:
        engine = tts_engines.get_engine(core_version)
        try:
            return engine.create_sing_volume_from_phoneme_and_f0(
                score, frame_audio_query.phonemes, frame_audio_query.f0, style_id
            )
        except TalkSingInvalidInputError as e:
            raise HTTPException(status_code=400, detail=str(e))

    @router.post(
        "/frame_synthesis",
        response_class=FileResponse,
        responses={
            200: {
                "content": {
                    "audio/wav": {"schema": {"type": "string", "format": "binary"}}
                },
            }
        },
        tags=["音声合成"],
    )
    def frame_synthesis(
        query: FrameAudioQuery,
        style_id: Annotated[StyleId, Query(alias="speaker")],
        core_version: str | SkipJsonSchema[None] = None,
    ) -> FileResponse:
        """
        歌唱音声合成を行います。
        """
        engine = tts_engines.get_engine(core_version)
        try:
            wave = engine.frame_synthsize_wave(query, style_id)
        except TalkSingInvalidInputError as e:
            raise HTTPException(status_code=400, detail=str(e))

        with NamedTemporaryFile(delete=False) as f:
            soundfile.write(
                file=f, data=wave, samplerate=query.outputSamplingRate, format="WAV"
            )

        return FileResponse(
            f.name,
            media_type="audio/wav",
            background=BackgroundTask(try_delete_file, f.name),
        )

    @router.post(
        "/connect_waves",
        response_class=FileResponse,
        responses={
            200: {
                "content": {
                    "audio/wav": {"schema": {"type": "string", "format": "binary"}}
                },
            }
        },
        tags=["その他"],
        summary="base64エンコードされた複数のwavデータを一つに結合する",
    )
    def connect_waves(waves: list[str]) -> FileResponse:
        """
        base64エンコードされたwavデータを一纏めにし、wavファイルで返します。
        """
        try:
            waves_nparray, sampling_rate = connect_base64_waves(waves)
        except ConnectBase64WavesException as err:
            raise HTTPException(status_code=422, detail=str(err))

        with NamedTemporaryFile(delete=False) as f:
            soundfile.write(
                file=f,
                data=waves_nparray,
                samplerate=sampling_rate,
                format="WAV",
            )

        return FileResponse(
            f.name,
            media_type="audio/wav",
            background=BackgroundTask(try_delete_file, f.name),
        )

    @router.post(
        "/validate_kana",
        tags=["その他"],
        summary="テキストがAquesTalk 風記法に従っているか判定する",
        responses={
            400: {
                "description": "テキストが不正です",
                "model": ParseKanaBadRequest,
            }
        },
    )
    async def validate_kana(
        text: Annotated[str, Query(description="判定する対象の文字列")]
    ) -> bool:
        """
        テキストがAquesTalk 風記法に従っているかどうかを判定します。
        従っていない場合はエラーが返ります。
        """
        try:
            parse_kana(text)
            return True
        except ParseKanaError as err:
            raise HTTPException(
                status_code=400,
                detail=ParseKanaBadRequest(err).model_dump(),
            )

    @router.post("/initialize_speaker", status_code=204, tags=["その他"])
    def initialize_speaker(
        style_id: Annotated[StyleId, Query(alias="speaker")],
        skip_reinit: Annotated[
            bool,
            Query(
                description="既に初期化済みのスタイルの再初期化をスキップするかどうか"
            ),
        ] = False,
        core_version: str | SkipJsonSchema[None] = None,
    ) -> None:
        """
        指定されたスタイルを初期化します。
        実行しなくても他のAPIは使用できますが、初回実行時に時間がかかることがあります。
        """
        version = core_version or core_manager.latest_version()
        engine = tts_engines.get_engine(version)
        engine.initialize_synthesis(style_id, skip_reinit=skip_reinit)

    @router.get("/is_initialized_speaker", tags=["その他"])
    def is_initialized_speaker(
        style_id: Annotated[StyleId, Query(alias="speaker")],
        core_version: str | SkipJsonSchema[None] = None,
    ) -> bool:
        """
        指定されたスタイルが初期化されているかどうかを返します。
        """
        version = core_version or core_manager.latest_version()
        engine = tts_engines.get_engine(version)
        return engine.is_synthesis_initialized(style_id)

    return router<|MERGE_RESOLUTION|>--- conflicted
+++ resolved
@@ -85,13 +85,7 @@
         """
         音声合成用のクエリの初期値を得ます。ここで得られたクエリはそのまま音声合成に利用できます。各値の意味は`Schemas`を参照してください。
         """
-        version = core_version or core_manager.latest_version()
-<<<<<<< HEAD
-        engine = tts_engines.get_engine(core_version)
-        core = core_manager.get_core(version)
-=======
-        engine = tts_engines.get_engine(version)
->>>>>>> 75314de1
+        engine = tts_engines.get_engine(core_version)
         accent_phrases = engine.create_accent_phrases(text, style_id)
         return AudioQuery(
             accent_phrases=accent_phrases,
@@ -121,13 +115,7 @@
         """
         音声合成用のクエリの初期値を得ます。ここで得られたクエリはそのまま音声合成に利用できます。各値の意味は`Schemas`を参照してください。
         """
-        version = core_version or core_manager.latest_version()
-<<<<<<< HEAD
-        engine = tts_engines.get_engine(core_version)
-        core = core_manager.get_core(version)
-=======
-        engine = tts_engines.get_engine(version)
->>>>>>> 75314de1
+        engine = tts_engines.get_engine(core_version)
         try:
             presets = preset_manager.load_presets()
         except PresetInputError as err:
@@ -378,13 +366,7 @@
         """
         歌唱音声合成用のクエリの初期値を得ます。ここで得られたクエリはそのまま歌唱音声合成に利用できます。各値の意味は`Schemas`を参照してください。
         """
-        version = core_version or core_manager.latest_version()
-<<<<<<< HEAD
-        engine = tts_engines.get_engine(core_version)
-        core = core_manager.get_core(version)
-=======
-        engine = tts_engines.get_engine(version)
->>>>>>> 75314de1
+        engine = tts_engines.get_engine(core_version)
         try:
             phonemes, f0, volume = engine.create_sing_phoneme_and_f0_and_volume(
                 score, style_id
@@ -535,8 +517,7 @@
         指定されたスタイルを初期化します。
         実行しなくても他のAPIは使用できますが、初回実行時に時間がかかることがあります。
         """
-        version = core_version or core_manager.latest_version()
-        engine = tts_engines.get_engine(version)
+        engine = tts_engines.get_engine(core_version)
         engine.initialize_synthesis(style_id, skip_reinit=skip_reinit)
 
     @router.get("/is_initialized_speaker", tags=["その他"])
@@ -547,8 +528,7 @@
         """
         指定されたスタイルが初期化されているかどうかを返します。
         """
-        version = core_version or core_manager.latest_version()
-        engine = tts_engines.get_engine(version)
+        engine = tts_engines.get_engine(core_version)
         return engine.is_synthesis_initialized(style_id)
 
     return router