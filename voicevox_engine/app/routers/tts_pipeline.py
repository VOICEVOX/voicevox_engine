"""音声合成機能を提供する API Router"""

import zipfile
from tempfile import NamedTemporaryFile, TemporaryFile
from typing import Annotated, Self

import soundfile
from fastapi import APIRouter, HTTPException, Query, Request
from pydantic import BaseModel, Field
from pydantic.json_schema import SkipJsonSchema
from starlette.background import BackgroundTask
from starlette.responses import FileResponse

from voicevox_engine.cancellable_engine import (
    CancellableEngine,
    CancellableEngineInternalError,
)
<<<<<<< HEAD
from voicevox_engine.core.core_adapter import DeviceSupport
from voicevox_engine.core.core_initializer import CoreManager
=======
>>>>>>> 925c4d57
from voicevox_engine.metas.Metas import StyleId
from voicevox_engine.model import AudioQuery
from voicevox_engine.preset.preset_manager import (
    PresetInputError,
    PresetInternalError,
    PresetManager,
)
from voicevox_engine.tts_pipeline.connect_base64_waves import (
    ConnectBase64WavesException,
    connect_base64_waves,
)
from voicevox_engine.tts_pipeline.kana_converter import (
    ParseKanaError,
    create_kana,
    parse_kana,
)
from voicevox_engine.tts_pipeline.model import (
    AccentPhrase,
    FrameAudioQuery,
    ParseKanaErrorCode,
    Score,
)
from voicevox_engine.tts_pipeline.tts_engine import (
    LATEST_VERSION,
    TalkSingInvalidInputError,
    TTSEngineManager,
)
from voicevox_engine.utility.file_utility import try_delete_file


class ParseKanaBadRequest(BaseModel):
    text: str = Field(description="エラーメッセージ")
    error_name: str = Field(
        description="エラー名\n\n"
        "|name|description|\n|---|---|\n"
        + "\n".join(
            [
                "| {} | {} |".format(err.name, err.value)
                for err in list(ParseKanaErrorCode)
            ]
        ),
    )
    error_args: dict[str, str] = Field(description="エラーを起こした箇所")

    def __init__(self, err: ParseKanaError):
        super().__init__(text=err.text, error_name=err.errname, error_args=err.kwargs)


class SupportedDevicesInfo(BaseModel):
    """
    対応しているデバイスの情報
    """

    cpu: bool = Field(description="CPUに対応しているか")
    cuda: bool = Field(description="CUDA(Nvidia GPU)に対応しているか")
    dml: bool = Field(description="DirectML(Nvidia GPU/Radeon GPU等)に対応しているか")

    @classmethod
    def generate_from(cls, device_support: DeviceSupport) -> Self:
        """`DeviceSupport` インスタンスからこのインスタンスを生成する。"""
        return cls(
            cpu=device_support.cpu,
            cuda=device_support.cuda,
            dml=device_support.dml,
        )


def generate_tts_pipeline_router(
    tts_engines: TTSEngineManager,
    preset_manager: PresetManager,
    cancellable_engine: CancellableEngine | None,
) -> APIRouter:
    """音声合成 API Router を生成する"""
    router = APIRouter()

    @router.post(
        "/audio_query",
        tags=["クエリ作成"],
        summary="音声合成用のクエリを作成する",
    )
    def audio_query(
        text: str,
        style_id: Annotated[StyleId, Query(alias="speaker")],
        core_version: str | SkipJsonSchema[None] = None,
    ) -> AudioQuery:
        """
        音声合成用のクエリの初期値を得ます。ここで得られたクエリはそのまま音声合成に利用できます。各値の意味は`Schemas`を参照してください。
        """
        version = core_version or LATEST_VERSION
        engine = tts_engines.get_engine(version)
        accent_phrases = engine.create_accent_phrases(text, style_id)
        return AudioQuery(
            accent_phrases=accent_phrases,
            speedScale=1,
            pitchScale=0,
            intonationScale=1,
            volumeScale=1,
            prePhonemeLength=0.1,
            postPhonemeLength=0.1,
            pauseLength=None,
            pauseLengthScale=1,
            outputSamplingRate=engine.default_sampling_rate,
            outputStereo=False,
            kana=create_kana(accent_phrases),
        )

    @router.post(
        "/audio_query_from_preset",
        tags=["クエリ作成"],
        summary="音声合成用のクエリをプリセットを用いて作成する",
    )
    def audio_query_from_preset(
        text: str,
        preset_id: int,
        core_version: str | SkipJsonSchema[None] = None,
    ) -> AudioQuery:
        """
        音声合成用のクエリの初期値を得ます。ここで得られたクエリはそのまま音声合成に利用できます。各値の意味は`Schemas`を参照してください。
        """
        version = core_version or LATEST_VERSION
        engine = tts_engines.get_engine(version)
        try:
            presets = preset_manager.load_presets()
        except PresetInputError as err:
            raise HTTPException(status_code=422, detail=str(err))
        except PresetInternalError as err:
            raise HTTPException(status_code=500, detail=str(err))
        for preset in presets:
            if preset.id == preset_id:
                selected_preset = preset
                break
        else:
            raise HTTPException(
                status_code=422, detail="該当するプリセットIDが見つかりません"
            )

        accent_phrases = engine.create_accent_phrases(text, selected_preset.style_id)
        return AudioQuery(
            accent_phrases=accent_phrases,
            speedScale=selected_preset.speedScale,
            pitchScale=selected_preset.pitchScale,
            intonationScale=selected_preset.intonationScale,
            volumeScale=selected_preset.volumeScale,
            prePhonemeLength=selected_preset.prePhonemeLength,
            postPhonemeLength=selected_preset.postPhonemeLength,
            pauseLength=selected_preset.pauseLength,
            pauseLengthScale=selected_preset.pauseLengthScale,
            outputSamplingRate=engine.default_sampling_rate,
            outputStereo=False,
            kana=create_kana(accent_phrases),
        )

    @router.post(
        "/accent_phrases",
        tags=["クエリ編集"],
        summary="テキストからアクセント句を得る",
        responses={
            400: {
                "description": "読み仮名のパースに失敗",
                "model": ParseKanaBadRequest,
            }
        },
    )
    def accent_phrases(
        text: str,
        style_id: Annotated[StyleId, Query(alias="speaker")],
        is_kana: bool = False,
        core_version: str | SkipJsonSchema[None] = None,
    ) -> list[AccentPhrase]:
        """
        テキストからアクセント句を得ます。
        is_kanaが`true`のとき、テキストは次のAquesTalk 風記法で解釈されます。デフォルトは`false`です。
        * 全てのカナはカタカナで記述される
        * アクセント句は`/`または`、`で区切る。`、`で区切った場合に限り無音区間が挿入される。
        * カナの手前に`_`を入れるとそのカナは無声化される
        * アクセント位置を`'`で指定する。全てのアクセント句にはアクセント位置を1つ指定する必要がある。
        * アクセント句末に`？`(全角)を入れることにより疑問文の発音ができる。
        """
        version = core_version or LATEST_VERSION
        engine = tts_engines.get_engine(version)
        if is_kana:
            try:
                return engine.create_accent_phrases_from_kana(text, style_id)
            except ParseKanaError as err:
                raise HTTPException(
                    status_code=400, detail=ParseKanaBadRequest(err).model_dump()
                )
        else:
            return engine.create_accent_phrases(text, style_id)

    @router.post(
        "/mora_data",
        tags=["クエリ編集"],
        summary="アクセント句から音高・音素長を得る",
    )
    def mora_data(
        accent_phrases: list[AccentPhrase],
        style_id: Annotated[StyleId, Query(alias="speaker")],
        core_version: str | SkipJsonSchema[None] = None,
    ) -> list[AccentPhrase]:
        version = core_version or LATEST_VERSION
        engine = tts_engines.get_engine(version)
        return engine.update_length_and_pitch(accent_phrases, style_id)

    @router.post(
        "/mora_length",
        tags=["クエリ編集"],
        summary="アクセント句から音素長を得る",
    )
    def mora_length(
        accent_phrases: list[AccentPhrase],
        style_id: Annotated[StyleId, Query(alias="speaker")],
        core_version: str | SkipJsonSchema[None] = None,
    ) -> list[AccentPhrase]:
        version = core_version or LATEST_VERSION
        engine = tts_engines.get_engine(version)
        return engine.update_length(accent_phrases, style_id)

    @router.post(
        "/mora_pitch",
        tags=["クエリ編集"],
        summary="アクセント句から音高を得る",
    )
    def mora_pitch(
        accent_phrases: list[AccentPhrase],
        style_id: Annotated[StyleId, Query(alias="speaker")],
        core_version: str | SkipJsonSchema[None] = None,
    ) -> list[AccentPhrase]:
        version = core_version or LATEST_VERSION
        engine = tts_engines.get_engine(version)
        return engine.update_pitch(accent_phrases, style_id)

    @router.post(
        "/synthesis",
        response_class=FileResponse,
        responses={
            200: {
                "content": {
                    "audio/wav": {"schema": {"type": "string", "format": "binary"}}
                },
            }
        },
        tags=["音声合成"],
        summary="音声合成する",
    )
    def synthesis(
        query: AudioQuery,
        style_id: Annotated[StyleId, Query(alias="speaker")],
        enable_interrogative_upspeak: Annotated[
            bool,
            Query(
                description="疑問系のテキストが与えられたら語尾を自動調整する",
            ),
        ] = True,
        core_version: str | SkipJsonSchema[None] = None,
    ) -> FileResponse:
        version = core_version or LATEST_VERSION
        engine = tts_engines.get_engine(version)
        wave = engine.synthesize_wave(
            query, style_id, enable_interrogative_upspeak=enable_interrogative_upspeak
        )

        with NamedTemporaryFile(delete=False) as f:
            soundfile.write(
                file=f, data=wave, samplerate=query.outputSamplingRate, format="WAV"
            )

        return FileResponse(
            f.name,
            media_type="audio/wav",
            background=BackgroundTask(try_delete_file, f.name),
        )

    @router.post(
        "/cancellable_synthesis",
        response_class=FileResponse,
        responses={
            200: {
                "content": {
                    "audio/wav": {"schema": {"type": "string", "format": "binary"}}
                },
            }
        },
        tags=["音声合成"],
        summary="音声合成する（キャンセル可能）",
    )
    def cancellable_synthesis(
        query: AudioQuery,
        request: Request,
        style_id: Annotated[StyleId, Query(alias="speaker")],
        core_version: str | SkipJsonSchema[None] = None,
    ) -> FileResponse:
        if cancellable_engine is None:
            raise HTTPException(
                status_code=404,
                detail="実験的機能はデフォルトで無効になっています。使用するには引数を指定してください。",
            )
        try:
            version = core_version or LATEST_VERSION
            f_name = cancellable_engine._synthesis_impl(
                query, style_id, request, version=version
            )
        except CancellableEngineInternalError as e:
            raise HTTPException(status_code=500, detail=str(e))

        if f_name == "":
            raise HTTPException(status_code=422, detail="不明なバージョンです")

        return FileResponse(
            f_name,
            media_type="audio/wav",
            background=BackgroundTask(try_delete_file, f_name),
        )

    @router.post(
        "/multi_synthesis",
        response_class=FileResponse,
        responses={
            200: {
                "content": {
                    "application/zip": {
                        "schema": {"type": "string", "format": "binary"}
                    }
                },
            }
        },
        tags=["音声合成"],
        summary="複数まとめて音声合成する",
    )
    def multi_synthesis(
        queries: list[AudioQuery],
        style_id: Annotated[StyleId, Query(alias="speaker")],
        core_version: str | SkipJsonSchema[None] = None,
    ) -> FileResponse:
        version = core_version or LATEST_VERSION
        engine = tts_engines.get_engine(version)
        sampling_rate = queries[0].outputSamplingRate

        with NamedTemporaryFile(delete=False) as f:
            with zipfile.ZipFile(f, mode="a") as zip_file:
                for i in range(len(queries)):
                    if queries[i].outputSamplingRate != sampling_rate:
                        raise HTTPException(
                            status_code=422,
                            detail="サンプリングレートが異なるクエリがあります",
                        )

                    with TemporaryFile() as wav_file:
                        wave = engine.synthesize_wave(queries[i], style_id)
                        soundfile.write(
                            file=wav_file,
                            data=wave,
                            samplerate=sampling_rate,
                            format="WAV",
                        )
                        wav_file.seek(0)
                        zip_file.writestr(f"{str(i + 1).zfill(3)}.wav", wav_file.read())

        return FileResponse(
            f.name,
            media_type="application/zip",
            background=BackgroundTask(try_delete_file, f.name),
        )

    @router.post(
        "/sing_frame_audio_query",
        tags=["クエリ作成"],
        summary="歌唱音声合成用のクエリを作成する",
    )
    def sing_frame_audio_query(
        score: Score,
        style_id: Annotated[StyleId, Query(alias="speaker")],
        core_version: str | SkipJsonSchema[None] = None,
    ) -> FrameAudioQuery:
        """
        歌唱音声合成用のクエリの初期値を得ます。ここで得られたクエリはそのまま歌唱音声合成に利用できます。各値の意味は`Schemas`を参照してください。
        """
        version = core_version or LATEST_VERSION
        engine = tts_engines.get_engine(version)
        try:
            phonemes, f0, volume = engine.create_sing_phoneme_and_f0_and_volume(
                score, style_id
            )
        except TalkSingInvalidInputError as e:
            raise HTTPException(status_code=400, detail=str(e))

        return FrameAudioQuery(
            f0=f0,
            volume=volume,
            phonemes=phonemes,
            volumeScale=1,
            outputSamplingRate=engine.default_sampling_rate,
            outputStereo=False,
        )

    @router.post(
        "/sing_frame_volume",
        tags=["クエリ編集"],
        summary="スコア・歌唱音声合成用のクエリからフレームごとの音量を得る",
    )
    def sing_frame_volume(
        score: Score,
        frame_audio_query: FrameAudioQuery,
        style_id: Annotated[StyleId, Query(alias="speaker")],
        core_version: str | SkipJsonSchema[None] = None,
    ) -> list[float]:
        version = core_version or LATEST_VERSION
        engine = tts_engines.get_engine(version)
        try:
            return engine.create_sing_volume_from_phoneme_and_f0(
                score, frame_audio_query.phonemes, frame_audio_query.f0, style_id
            )
        except TalkSingInvalidInputError as e:
            raise HTTPException(status_code=400, detail=str(e))

    @router.post(
        "/frame_synthesis",
        response_class=FileResponse,
        responses={
            200: {
                "content": {
                    "audio/wav": {"schema": {"type": "string", "format": "binary"}}
                },
            }
        },
        tags=["音声合成"],
    )
    def frame_synthesis(
        query: FrameAudioQuery,
        style_id: Annotated[StyleId, Query(alias="speaker")],
        core_version: str | SkipJsonSchema[None] = None,
    ) -> FileResponse:
        """
        歌唱音声合成を行います。
        """
        version = core_version or LATEST_VERSION
        engine = tts_engines.get_engine(version)
        try:
            wave = engine.frame_synthsize_wave(query, style_id)
        except TalkSingInvalidInputError as e:
            raise HTTPException(status_code=400, detail=str(e))

        with NamedTemporaryFile(delete=False) as f:
            soundfile.write(
                file=f, data=wave, samplerate=query.outputSamplingRate, format="WAV"
            )

        return FileResponse(
            f.name,
            media_type="audio/wav",
            background=BackgroundTask(try_delete_file, f.name),
        )

    @router.post(
        "/connect_waves",
        response_class=FileResponse,
        responses={
            200: {
                "content": {
                    "audio/wav": {"schema": {"type": "string", "format": "binary"}}
                },
            }
        },
        tags=["その他"],
        summary="base64エンコードされた複数のwavデータを一つに結合する",
    )
    def connect_waves(waves: list[str]) -> FileResponse:
        """
        base64エンコードされたwavデータを一纏めにし、wavファイルで返します。
        """
        try:
            waves_nparray, sampling_rate = connect_base64_waves(waves)
        except ConnectBase64WavesException as err:
            raise HTTPException(status_code=422, detail=str(err))

        with NamedTemporaryFile(delete=False) as f:
            soundfile.write(
                file=f,
                data=waves_nparray,
                samplerate=sampling_rate,
                format="WAV",
            )

        return FileResponse(
            f.name,
            media_type="audio/wav",
            background=BackgroundTask(try_delete_file, f.name),
        )

    @router.post(
        "/validate_kana",
        tags=["その他"],
        summary="テキストがAquesTalk 風記法に従っているか判定する",
        responses={
            400: {
                "description": "テキストが不正です",
                "model": ParseKanaBadRequest,
            }
        },
    )
    async def validate_kana(
        text: Annotated[str, Query(description="判定する対象の文字列")]
    ) -> bool:
        """
        テキストがAquesTalk 風記法に従っているかどうかを判定します。
        従っていない場合はエラーが返ります。
        """
        try:
            parse_kana(text)
            return True
        except ParseKanaError as err:
            raise HTTPException(
                status_code=400,
                detail=ParseKanaBadRequest(err).model_dump(),
            )

    @router.post("/initialize_speaker", status_code=204, tags=["その他"])
    def initialize_speaker(
        style_id: Annotated[StyleId, Query(alias="speaker")],
        skip_reinit: Annotated[
            bool,
            Query(
                description="既に初期化済みのスタイルの再初期化をスキップするかどうか"
            ),
        ] = False,
        core_version: str | SkipJsonSchema[None] = None,
    ) -> None:
        """
        指定されたスタイルを初期化します。
        実行しなくても他のAPIは使用できますが、初回実行時に時間がかかることがあります。
        """
        version = core_version or LATEST_VERSION
        engine = tts_engines.get_engine(version)
        engine.initialize_synthesis(style_id, skip_reinit=skip_reinit)

    @router.get("/is_initialized_speaker", tags=["その他"])
    def is_initialized_speaker(
        style_id: Annotated[StyleId, Query(alias="speaker")],
        core_version: str | SkipJsonSchema[None] = None,
    ) -> bool:
        """
        指定されたスタイルが初期化されているかどうかを返します。
        """
        version = core_version or LATEST_VERSION
        engine = tts_engines.get_engine(version)
        return engine.is_synthesis_initialized(style_id)

    @router.get("/supported_devices", tags=["その他"])
    def supported_devices(
        core_version: str | SkipJsonSchema[None] = None,
    ) -> SupportedDevicesInfo:
        """対応デバイスの一覧を取得します。"""
        version = core_version or core_manager.latest_version()
        supported_devices = tts_engines.get_engine(version).supported_devices
        if supported_devices is None:
            raise HTTPException(status_code=422, detail="非対応の機能です。")
        return SupportedDevicesInfo.generate_from(supported_devices)

    return router<|MERGE_RESOLUTION|>--- conflicted
+++ resolved
@@ -15,11 +15,7 @@
     CancellableEngine,
     CancellableEngineInternalError,
 )
-<<<<<<< HEAD
 from voicevox_engine.core.core_adapter import DeviceSupport
-from voicevox_engine.core.core_initializer import CoreManager
-=======
->>>>>>> 925c4d57
 from voicevox_engine.metas.Metas import StyleId
 from voicevox_engine.model import AudioQuery
 from voicevox_engine.preset.preset_manager import (
@@ -572,7 +568,7 @@
         core_version: str | SkipJsonSchema[None] = None,
     ) -> SupportedDevicesInfo:
         """対応デバイスの一覧を取得します。"""
-        version = core_version or core_manager.latest_version()
+        version = core_version or LATEST_VERSION
         supported_devices = tts_engines.get_engine(version).supported_devices
         if supported_devices is None:
             raise HTTPException(status_code=422, detail="非対応の機能です。")
