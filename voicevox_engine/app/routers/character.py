"""話者情報機能を提供する API Router"""

from typing import Annotated

from fastapi import APIRouter, Depends, HTTPException, Request
from fastapi.responses import FileResponse
from pydantic.json_schema import SkipJsonSchema

from voicevox_engine.metas.Metas import Speaker, SpeakerInfo
from voicevox_engine.metas.MetasStore import MetasStore, ResourceFormat
from voicevox_engine.resource_manager import ResourceManager, ResourceManagerError

RESOURCE_ENDPOINT = "_resources"


async def _get_resource_baseurl(request: Request) -> str:
    return f"{request.url.scheme}://{request.url.netloc}/{RESOURCE_ENDPOINT}"


def generate_speaker_router(
    resource_manager: ResourceManager,
    metas_store: MetasStore,
) -> APIRouter:
    """話者情報 API Router を生成する"""
    router = APIRouter(tags=["その他"])

    @router.get("/speakers")
    def speakers(core_version: str | SkipJsonSchema[None] = None) -> list[Speaker]:
        """話者情報の一覧を取得します。"""
        return metas_store.talk_characters(core_version)

    @router.get("/speaker_info")
    def speaker_info(
        resource_baseurl: Annotated[str, Depends(_get_resource_baseurl)],
        speaker_uuid: str,
        resource_format: ResourceFormat = "base64",
        core_version: str | SkipJsonSchema[None] = None,
    ) -> SpeakerInfo:
        """
        指定されたspeaker_uuidの話者に関する情報をjson形式で返します。
        画像や音声はresource_formatで指定した形式で返されます。
        """
        version = core_version or core_manager.latest_version()
        core = core_manager.get_core(version)
        return metas_store.speaker_info(
            speaker_uuid=speaker_uuid,
            speaker_or_singer="speaker",
            core_characters=core.characters,
            resource_baseurl=resource_baseurl,
            resource_format=resource_format,
        )

<<<<<<< HEAD
    # FIXME: この関数をどこかに切り出す
    def _speaker_info(
        speaker_uuid: str,
        speaker_or_singer: Literal["speaker", "singer"],
        core_version: str | None,
        resource_baseurl: str,
        resource_format: ResourceFormat,
    ) -> SpeakerInfo:
        # エンジンに含まれる話者メタ情報は、次のディレクトリ構造に従わなければならない：
        # {root_dir}/
        #   character_info/
        #       {speaker_uuid_0}/
        #           policy.md
        #           portrait.png
        #           icons/
        #               {id_0}.png
        #               {id_1}.png
        #               ...
        #           portraits/
        #               {id_0}.png
        #               {id_1}.png
        #               ...
        #           voice_samples/
        #               {id_0}_001.wav
        #               {id_0}_002.wav
        #               {id_0}_003.wav
        #               {id_1}_001.wav
        #               ...
        #       {speaker_uuid_1}/
        #           ...

        # 該当話者を検索する
        characters = metas_store.characters(core_version)
        speakers = filter_characters_and_styles(characters, speaker_or_singer)
        speaker = next(
            filter(lambda spk: spk.speaker_uuid == speaker_uuid, speakers), None
        )
        if speaker is None:
            raise HTTPException(status_code=404, detail="該当する話者が見つかりません")

        # 話者情報を取得する
        try:
            speaker_path = speaker_info_dir / speaker_uuid

            # speaker policy
            policy_path = speaker_path / "policy.md"
            policy = policy_path.read_text("utf-8")

            def _resource_str(path: Path) -> str:
                resource_str = resource_manager.resource_str(
                    path, "hash" if resource_format == "url" else "base64"
                )
                if resource_format == "base64":
                    return resource_str
                return f"{resource_baseurl}/{resource_str}"

            # speaker portrait
            portrait_path = speaker_path / "portrait.png"
            portrait = _resource_str(portrait_path)

            # スタイル情報を取得する
            style_infos = []
            for style in speaker.styles:
                id = style.id

                # style icon
                style_icon_path = speaker_path / "icons" / f"{id}.png"
                icon = _resource_str(style_icon_path)

                # style portrait
                style_portrait_path = speaker_path / "portraits" / f"{id}.png"
                style_portrait = None
                if style_portrait_path.exists():
                    style_portrait = _resource_str(style_portrait_path)

                # voice samples
                voice_samples: list[str] = []
                for j in range(3):
                    num = str(j + 1).zfill(3)
                    voice_path = speaker_path / "voice_samples" / f"{id}_{num}.wav"
                    voice_samples.append(_resource_str(voice_path))

                style_infos.append(
                    {
                        "id": id,
                        "icon": icon,
                        "portrait": style_portrait,
                        "voice_samples": voice_samples,
                    }
                )
        except (FileNotFoundError, ResourceManagerError):
            msg = "追加情報が見つかりませんでした"
            raise HTTPException(status_code=500, detail=msg)

        spk_info = SpeakerInfo(
            policy=policy, portrait=portrait, style_infos=style_infos
        )
        return spk_info

=======
>>>>>>> 066dcf0e
    @router.get("/singers")
    def singers(core_version: str | SkipJsonSchema[None] = None) -> list[Speaker]:
        """歌手情報の一覧を取得します"""
        return metas_store.sing_characters(core_version)

    @router.get("/singer_info")
    def singer_info(
        resource_baseurl: Annotated[str, Depends(_get_resource_baseurl)],
        speaker_uuid: str,
        resource_format: ResourceFormat = "base64",
        core_version: str | SkipJsonSchema[None] = None,
    ) -> SpeakerInfo:
        """
        指定されたspeaker_uuidの歌手に関する情報をjson形式で返します。
        画像や音声はresource_formatで指定した形式で返されます。
        """
        version = core_version or core_manager.latest_version()
        core = core_manager.get_core(version)
        return metas_store.speaker_info(
            speaker_uuid=speaker_uuid,
            speaker_or_singer="singer",
            core_characters=core.characters,
            resource_baseurl=resource_baseurl,
            resource_format=resource_format,
        )

    # リソースはAPIとしてアクセスするものではないことを表明するためOpenAPIスキーマーから除外する
    @router.get(f"/{RESOURCE_ENDPOINT}/{{resource_hash}}", include_in_schema=False)
    async def resources(resource_hash: str) -> FileResponse:
        """
        ResourceManagerから発行されたハッシュ値に対応するリソースファイルを返す
        """
        try:
            resource_path = resource_manager.resource_path(resource_hash)
        except ResourceManagerError:
            raise HTTPException(status_code=404)
        return FileResponse(
            resource_path,
            headers={"Cache-Control": "max-age=2592000"},  # 30日
        )

    return router<|MERGE_RESOLUTION|>--- conflicted
+++ resolved
@@ -40,118 +40,14 @@
         指定されたspeaker_uuidの話者に関する情報をjson形式で返します。
         画像や音声はresource_formatで指定した形式で返されます。
         """
-        version = core_version or core_manager.latest_version()
-        core = core_manager.get_core(version)
         return metas_store.speaker_info(
             speaker_uuid=speaker_uuid,
             speaker_or_singer="speaker",
-            core_characters=core.characters,
+            core_version=core_version,
             resource_baseurl=resource_baseurl,
             resource_format=resource_format,
         )
 
-<<<<<<< HEAD
-    # FIXME: この関数をどこかに切り出す
-    def _speaker_info(
-        speaker_uuid: str,
-        speaker_or_singer: Literal["speaker", "singer"],
-        core_version: str | None,
-        resource_baseurl: str,
-        resource_format: ResourceFormat,
-    ) -> SpeakerInfo:
-        # エンジンに含まれる話者メタ情報は、次のディレクトリ構造に従わなければならない：
-        # {root_dir}/
-        #   character_info/
-        #       {speaker_uuid_0}/
-        #           policy.md
-        #           portrait.png
-        #           icons/
-        #               {id_0}.png
-        #               {id_1}.png
-        #               ...
-        #           portraits/
-        #               {id_0}.png
-        #               {id_1}.png
-        #               ...
-        #           voice_samples/
-        #               {id_0}_001.wav
-        #               {id_0}_002.wav
-        #               {id_0}_003.wav
-        #               {id_1}_001.wav
-        #               ...
-        #       {speaker_uuid_1}/
-        #           ...
-
-        # 該当話者を検索する
-        characters = metas_store.characters(core_version)
-        speakers = filter_characters_and_styles(characters, speaker_or_singer)
-        speaker = next(
-            filter(lambda spk: spk.speaker_uuid == speaker_uuid, speakers), None
-        )
-        if speaker is None:
-            raise HTTPException(status_code=404, detail="該当する話者が見つかりません")
-
-        # 話者情報を取得する
-        try:
-            speaker_path = speaker_info_dir / speaker_uuid
-
-            # speaker policy
-            policy_path = speaker_path / "policy.md"
-            policy = policy_path.read_text("utf-8")
-
-            def _resource_str(path: Path) -> str:
-                resource_str = resource_manager.resource_str(
-                    path, "hash" if resource_format == "url" else "base64"
-                )
-                if resource_format == "base64":
-                    return resource_str
-                return f"{resource_baseurl}/{resource_str}"
-
-            # speaker portrait
-            portrait_path = speaker_path / "portrait.png"
-            portrait = _resource_str(portrait_path)
-
-            # スタイル情報を取得する
-            style_infos = []
-            for style in speaker.styles:
-                id = style.id
-
-                # style icon
-                style_icon_path = speaker_path / "icons" / f"{id}.png"
-                icon = _resource_str(style_icon_path)
-
-                # style portrait
-                style_portrait_path = speaker_path / "portraits" / f"{id}.png"
-                style_portrait = None
-                if style_portrait_path.exists():
-                    style_portrait = _resource_str(style_portrait_path)
-
-                # voice samples
-                voice_samples: list[str] = []
-                for j in range(3):
-                    num = str(j + 1).zfill(3)
-                    voice_path = speaker_path / "voice_samples" / f"{id}_{num}.wav"
-                    voice_samples.append(_resource_str(voice_path))
-
-                style_infos.append(
-                    {
-                        "id": id,
-                        "icon": icon,
-                        "portrait": style_portrait,
-                        "voice_samples": voice_samples,
-                    }
-                )
-        except (FileNotFoundError, ResourceManagerError):
-            msg = "追加情報が見つかりませんでした"
-            raise HTTPException(status_code=500, detail=msg)
-
-        spk_info = SpeakerInfo(
-            policy=policy, portrait=portrait, style_infos=style_infos
-        )
-        return spk_info
-
-=======
->>>>>>> 066dcf0e
     @router.get("/singers")
     def singers(core_version: str | SkipJsonSchema[None] = None) -> list[Speaker]:
         """歌手情報の一覧を取得します"""
@@ -168,12 +64,10 @@
         指定されたspeaker_uuidの歌手に関する情報をjson形式で返します。
         画像や音声はresource_formatで指定した形式で返されます。
         """
-        version = core_version or core_manager.latest_version()
-        core = core_manager.get_core(version)
         return metas_store.speaker_info(
             speaker_uuid=speaker_uuid,
             speaker_or_singer="singer",
-            core_characters=core.characters,
+            core_version=core_version,
             resource_baseurl=resource_baseurl,
             resource_format=resource_format,
         )
