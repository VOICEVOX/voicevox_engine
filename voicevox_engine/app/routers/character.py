--- conflicted
+++ resolved
@@ -17,9 +17,6 @@
     return f"{request.url.scheme}://{request.url.netloc}/{RESOURCE_ENDPOINT}"
 
 
-<<<<<<< HEAD
-def generate_speaker_router(
-=======
 def _characters_to_speakers(characters: list[Character]) -> list[Speaker]:
     """キャラクターのリストを `Speaker` のリストへキャストする。"""
     return list(
@@ -37,10 +34,7 @@
 
 
 def generate_character_router(
-    core_manager: CoreManager,
->>>>>>> f2bba118
-    resource_manager: ResourceManager,
-    metas_store: MetasStore,
+    resource_manager: ResourceManager, metas_store: MetasStore
 ) -> APIRouter:
     """話者情報 API Router を生成する"""
     router = APIRouter(tags=["その他"])
@@ -48,14 +42,8 @@
     @router.get("/speakers")
     def speakers(core_version: str | SkipJsonSchema[None] = None) -> list[Speaker]:
         """話者情報の一覧を取得します。"""
-<<<<<<< HEAD
-        return metas_store.talk_characters(core_version)
-=======
-        version = core_version or core_manager.latest_version()
-        core = core_manager.get_core(version)
-        characters = metas_store.talk_characters(core.characters)
+        characters = metas_store.talk_characters(core_version)
         return _characters_to_speakers(characters)
->>>>>>> f2bba118
 
     @router.get("/speaker_info")
     def speaker_info(
@@ -68,19 +56,10 @@
         指定されたspeaker_uuidの話者に関する情報をjson形式で返します。
         画像や音声はresource_formatで指定した形式で返されます。
         """
-<<<<<<< HEAD
-        return metas_store.speaker_info(
-            speaker_uuid=speaker_uuid,
-            speaker_or_singer="speaker",
-            core_version=core_version,
-=======
-        version = core_version or core_manager.latest_version()
-        core = core_manager.get_core(version)
         return metas_store.character_info(
             character_uuid=speaker_uuid,
             talk_or_sing="talk",
-            core_characters=core.characters,
->>>>>>> f2bba118
+            core_version=core_version,
             resource_baseurl=resource_baseurl,
             resource_format=resource_format,
         )
@@ -88,14 +67,8 @@
     @router.get("/singers")
     def singers(core_version: str | SkipJsonSchema[None] = None) -> list[Speaker]:
         """歌手情報の一覧を取得します"""
-<<<<<<< HEAD
-        return metas_store.sing_characters(core_version)
-=======
-        version = core_version or core_manager.latest_version()
-        core = core_manager.get_core(version)
-        characters = metas_store.sing_characters(core.characters)
+        characters = metas_store.sing_characters(core_version)
         return _characters_to_speakers(characters)
->>>>>>> f2bba118
 
     @router.get("/singer_info")
     def singer_info(
@@ -108,19 +81,10 @@
         指定されたspeaker_uuidの歌手に関する情報をjson形式で返します。
         画像や音声はresource_formatで指定した形式で返されます。
         """
-<<<<<<< HEAD
-        return metas_store.speaker_info(
-            speaker_uuid=speaker_uuid,
-            speaker_or_singer="singer",
-            core_version=core_version,
-=======
-        version = core_version or core_manager.latest_version()
-        core = core_manager.get_core(version)
         return metas_store.character_info(
             character_uuid=speaker_uuid,
             talk_or_sing="sing",
-            core_characters=core.characters,
->>>>>>> f2bba118
+            core_version=core_version,
             resource_baseurl=resource_baseurl,
             resource_format=resource_format,
         )
