--- conflicted
+++ resolved
@@ -20,11 +20,7 @@
 
 
 def generate_speaker_router(
-<<<<<<< HEAD
-=======
-    core_manager: CoreManager,
     resource_manager: ResourceManager,
->>>>>>> 3b90dcfa
     metas_store: MetasStore,
     speaker_info_dir: Path,
 ) -> APIRouter:
