"""話者情報機能を提供する API Router"""

from pathlib import Path
from typing import Annotated, Literal, TypeAlias

from fastapi import APIRouter, Depends, HTTPException, Request
from fastapi.responses import FileResponse
from pydantic.json_schema import SkipJsonSchema

from voicevox_engine.core.core_initializer import CoreManager
from voicevox_engine.metas.Metas import Speaker, SpeakerInfo
<<<<<<< HEAD
from voicevox_engine.metas.MetasStore import (
    Character,
    MetasStore,
    filter_characters_and_styles,
)
=======
from voicevox_engine.metas.MetasStore import MetasStore, filter_characters_and_styles
from voicevox_engine.resource_manager import ResourceManager, ResourceManagerError
>>>>>>> 3b90dcfa

RESOURCE_ENDPOINT = "_resources"
ResourceFormat: TypeAlias = Literal["base64", "url"]


async def _get_resource_baseurl(request: Request) -> str:
    return f"{request.url.scheme}://{request.url.netloc}/{RESOURCE_ENDPOINT}"


def _characters_to_speakers(characters: list[Character]) -> list[Speaker]:
    """キャラクターのリストを `Speaker` のリストへキャストする。"""
    return list(
        map(
            lambda character: Speaker(
                name=character.name,
                speaker_uuid=character.uuid,
                styles=character.talk_styles + character.sing_styles,
                version=character.version,
                supported_features=character.supported_features,
            ),
            characters,
        )
    )


def generate_character_router(
    core_manager: CoreManager,
    resource_manager: ResourceManager,
    metas_store: MetasStore,
    character_info_dir: Path,
) -> APIRouter:
    """話者情報 API Router を生成する"""
    router = APIRouter(tags=["その他"])

    @router.get("/speakers")
    def speakers(core_version: str | SkipJsonSchema[None] = None) -> list[Speaker]:
        """話者情報の一覧を取得します。"""
        version = core_version or core_manager.latest_version()
        core = core_manager.get_core(version)
        characters = metas_store.talk_characters(core.characters)
        return _characters_to_speakers(characters)

    @router.get("/speaker_info")
    def speaker_info(
        resource_baseurl: Annotated[str, Depends(_get_resource_baseurl)],
        speaker_uuid: str,
        resource_format: ResourceFormat = "base64",
        core_version: str | SkipJsonSchema[None] = None,
    ) -> SpeakerInfo:
        """
        指定されたspeaker_uuidの話者に関する情報をjson形式で返します。
        画像や音声はresource_formatで指定した形式で返されます。
        """
<<<<<<< HEAD
        return _character_info(
            character_uuid=speaker_uuid, talk_or_sing="talk", core_version=core_version
=======
        return _speaker_info(
            speaker_uuid=speaker_uuid,
            speaker_or_singer="speaker",
            core_version=core_version,
            resource_baseurl=resource_baseurl,
            resource_format=resource_format,
>>>>>>> 3b90dcfa
        )

    # FIXME: この関数をどこかに切り出す
    def _character_info(
        character_uuid: str,
        talk_or_sing: Literal["talk", "sing"],
        core_version: str | None,
        resource_baseurl: str,
        resource_format: ResourceFormat,
    ) -> SpeakerInfo:
        # エンジンに含まれる話者メタ情報は、次のディレクトリ構造に従わなければならない：
        # {root_dir}/
        #   character_info/
        #       {speaker_uuid_0}/
        #           policy.md
        #           portrait.png
        #           icons/
        #               {id_0}.png
        #               {id_1}.png
        #               ...
        #           portraits/
        #               {id_0}.png
        #               {id_1}.png
        #               ...
        #           voice_samples/
        #               {id_0}_001.wav
        #               {id_0}_002.wav
        #               {id_0}_003.wav
        #               {id_1}_001.wav
        #               ...
        #       {speaker_uuid_1}/
        #           ...

        version = core_version or core_manager.latest_version()

        # 該当話者を検索する
        core_characters = core_manager.get_core(version).characters
        characters = metas_store.load_combined_metas(core_characters)
        characters = filter_characters_and_styles(characters, talk_or_sing)
        character = next(
            filter(lambda character: character.uuid == character_uuid, characters), None
        )
        if character is None:
            raise HTTPException(status_code=404, detail="該当する話者が見つかりません")

        # 話者情報を取得する
        try:
            character_path = character_info_dir / character_uuid

            # character policy
            policy_path = character_path / "policy.md"
            policy = policy_path.read_text("utf-8")

<<<<<<< HEAD
            # character portrait
            portrait_path = character_path / "portrait.png"
            portrait = b64encode_str(portrait_path.read_bytes())
=======
            def _resource_str(path: Path) -> str:
                resource_str = resource_manager.resource_str(
                    path, "hash" if resource_format == "url" else "base64"
                )
                if resource_format == "base64":
                    return resource_str
                return f"{resource_baseurl}/{resource_str}"

            # speaker portrait
            portrait_path = speaker_path / "portrait.png"
            portrait = _resource_str(portrait_path)
>>>>>>> 3b90dcfa

            # スタイル情報を取得する
            style_infos = []
            for style in character.talk_styles + character.sing_styles:
                id = style.id

                # style icon
<<<<<<< HEAD
                style_icon_path = character_path / "icons" / f"{id}.png"
                icon = b64encode_str(style_icon_path.read_bytes())
=======
                style_icon_path = speaker_path / "icons" / f"{id}.png"
                icon = _resource_str(style_icon_path)
>>>>>>> 3b90dcfa

                # style portrait
                style_portrait_path = character_path / "portraits" / f"{id}.png"
                style_portrait = None
                if style_portrait_path.exists():
                    style_portrait = _resource_str(style_portrait_path)

                # voice samples
                voice_samples: list[str] = []
                for j in range(3):
                    num = str(j + 1).zfill(3)
<<<<<<< HEAD
                    voice_path = character_path / "voice_samples" / f"{id}_{num}.wav"
                    voice_samples.append(b64encode_str(voice_path.read_bytes()))
=======
                    voice_path = speaker_path / "voice_samples" / f"{id}_{num}.wav"
                    voice_samples.append(_resource_str(voice_path))
>>>>>>> 3b90dcfa

                style_infos.append(
                    {
                        "id": id,
                        "icon": icon,
                        "portrait": style_portrait,
                        "voice_samples": voice_samples,
                    }
                )
        except (FileNotFoundError, ResourceManagerError):
            msg = "追加情報が見つかりませんでした"
            raise HTTPException(status_code=500, detail=msg)

        character_info = SpeakerInfo(
            policy=policy, portrait=portrait, style_infos=style_infos
        )
        return character_info

    @router.get("/singers")
    def singers(core_version: str | SkipJsonSchema[None] = None) -> list[Speaker]:
        """歌手情報の一覧を取得します"""
        version = core_version or core_manager.latest_version()
        core = core_manager.get_core(version)
        characters = metas_store.sing_characters(core.characters)
        return _characters_to_speakers(characters)

    @router.get("/singer_info")
    def singer_info(
        resource_baseurl: Annotated[str, Depends(_get_resource_baseurl)],
        speaker_uuid: str,
        resource_format: ResourceFormat = "base64",
        core_version: str | SkipJsonSchema[None] = None,
    ) -> SpeakerInfo:
        """
        指定されたspeaker_uuidの歌手に関する情報をjson形式で返します。
        画像や音声はresource_formatで指定した形式で返されます。
        """
<<<<<<< HEAD
        return _character_info(
            character_uuid=speaker_uuid, talk_or_sing="sing", core_version=core_version
=======
        return _speaker_info(
            speaker_uuid=speaker_uuid,
            speaker_or_singer="singer",
            core_version=core_version,
            resource_baseurl=resource_baseurl,
            resource_format=resource_format,
        )

    # リソースはAPIとしてアクセスするものではないことを表明するためOpenAPIスキーマーから除外する
    @router.get(f"/{RESOURCE_ENDPOINT}/{{resource_hash}}", include_in_schema=False)
    async def resources(resource_hash: str) -> FileResponse:
        """
        ResourceManagerから発行されたハッシュ値に対応するリソースファイルを返す
        """
        try:
            resource_path = resource_manager.resource_path(resource_hash)
        except ResourceManagerError:
            raise HTTPException(status_code=404)
        return FileResponse(
            resource_path,
            headers={"Cache-Control": "max-age=2592000"},  # 30日
>>>>>>> 3b90dcfa
        )

    return router<|MERGE_RESOLUTION|>--- conflicted
+++ resolved
@@ -9,16 +9,12 @@
 
 from voicevox_engine.core.core_initializer import CoreManager
 from voicevox_engine.metas.Metas import Speaker, SpeakerInfo
-<<<<<<< HEAD
 from voicevox_engine.metas.MetasStore import (
     Character,
     MetasStore,
     filter_characters_and_styles,
 )
-=======
-from voicevox_engine.metas.MetasStore import MetasStore, filter_characters_and_styles
 from voicevox_engine.resource_manager import ResourceManager, ResourceManagerError
->>>>>>> 3b90dcfa
 
 RESOURCE_ENDPOINT = "_resources"
 ResourceFormat: TypeAlias = Literal["base64", "url"]
@@ -72,17 +68,12 @@
         指定されたspeaker_uuidの話者に関する情報をjson形式で返します。
         画像や音声はresource_formatで指定した形式で返されます。
         """
-<<<<<<< HEAD
         return _character_info(
-            character_uuid=speaker_uuid, talk_or_sing="talk", core_version=core_version
-=======
-        return _speaker_info(
-            speaker_uuid=speaker_uuid,
-            speaker_or_singer="speaker",
+            character_uuid=speaker_uuid,
+            talk_or_sing="talk",
             core_version=core_version,
             resource_baseurl=resource_baseurl,
             resource_format=resource_format,
->>>>>>> 3b90dcfa
         )
 
     # FIXME: この関数をどこかに切り出す
@@ -136,11 +127,6 @@
             policy_path = character_path / "policy.md"
             policy = policy_path.read_text("utf-8")
 
-<<<<<<< HEAD
-            # character portrait
-            portrait_path = character_path / "portrait.png"
-            portrait = b64encode_str(portrait_path.read_bytes())
-=======
             def _resource_str(path: Path) -> str:
                 resource_str = resource_manager.resource_str(
                     path, "hash" if resource_format == "url" else "base64"
@@ -149,10 +135,9 @@
                     return resource_str
                 return f"{resource_baseurl}/{resource_str}"
 
-            # speaker portrait
-            portrait_path = speaker_path / "portrait.png"
+            # character portrait
+            portrait_path = character_path / "portrait.png"
             portrait = _resource_str(portrait_path)
->>>>>>> 3b90dcfa
 
             # スタイル情報を取得する
             style_infos = []
@@ -160,13 +145,8 @@
                 id = style.id
 
                 # style icon
-<<<<<<< HEAD
                 style_icon_path = character_path / "icons" / f"{id}.png"
-                icon = b64encode_str(style_icon_path.read_bytes())
-=======
-                style_icon_path = speaker_path / "icons" / f"{id}.png"
                 icon = _resource_str(style_icon_path)
->>>>>>> 3b90dcfa
 
                 # style portrait
                 style_portrait_path = character_path / "portraits" / f"{id}.png"
@@ -178,13 +158,8 @@
                 voice_samples: list[str] = []
                 for j in range(3):
                     num = str(j + 1).zfill(3)
-<<<<<<< HEAD
                     voice_path = character_path / "voice_samples" / f"{id}_{num}.wav"
-                    voice_samples.append(b64encode_str(voice_path.read_bytes()))
-=======
-                    voice_path = speaker_path / "voice_samples" / f"{id}_{num}.wav"
                     voice_samples.append(_resource_str(voice_path))
->>>>>>> 3b90dcfa
 
                 style_infos.append(
                     {
@@ -222,13 +197,9 @@
         指定されたspeaker_uuidの歌手に関する情報をjson形式で返します。
         画像や音声はresource_formatで指定した形式で返されます。
         """
-<<<<<<< HEAD
         return _character_info(
-            character_uuid=speaker_uuid, talk_or_sing="sing", core_version=core_version
-=======
-        return _speaker_info(
-            speaker_uuid=speaker_uuid,
-            speaker_or_singer="singer",
+            character_uuid=speaker_uuid,
+            talk_or_sing="sing",
             core_version=core_version,
             resource_baseurl=resource_baseurl,
             resource_format=resource_format,
@@ -247,7 +218,6 @@
         return FileResponse(
             resource_path,
             headers={"Cache-Control": "max-age=2592000"},  # 30日
->>>>>>> 3b90dcfa
         )
 
     return router