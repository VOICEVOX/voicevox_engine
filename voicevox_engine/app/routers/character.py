"""話者情報機能を提供する API Router"""

from typing import Annotated

from fastapi import APIRouter, Depends, HTTPException, Request
from fastapi.responses import FileResponse
from pydantic.json_schema import SkipJsonSchema

from voicevox_engine.core.core_initializer import CoreManager
from voicevox_engine.metas.Metas import Speaker, SpeakerInfo
<<<<<<< HEAD
from voicevox_engine.metas.MetasStore import (
    Character,
    MetasStore,
    filter_characters_and_styles,
)
=======
from voicevox_engine.metas.MetasStore import MetasStore, ResourceFormat
>>>>>>> 066dcf0e
from voicevox_engine.resource_manager import ResourceManager, ResourceManagerError

RESOURCE_ENDPOINT = "_resources"


async def _get_resource_baseurl(request: Request) -> str:
    return f"{request.url.scheme}://{request.url.netloc}/{RESOURCE_ENDPOINT}"


def _characters_to_speakers(characters: list[Character]) -> list[Speaker]:
    """キャラクターのリストを `Speaker` のリストへキャストする。"""
    return list(
        map(
            lambda character: Speaker(
                name=character.name,
                speaker_uuid=character.uuid,
                styles=character.talk_styles + character.sing_styles,
                version=character.version,
                supported_features=character.supported_features,
            ),
            characters,
        )
    )


def generate_character_router(
    core_manager: CoreManager,
    resource_manager: ResourceManager,
    metas_store: MetasStore,
<<<<<<< HEAD
    character_info_dir: Path,
=======
>>>>>>> 066dcf0e
) -> APIRouter:
    """話者情報 API Router を生成する"""
    router = APIRouter(tags=["その他"])

    @router.get("/speakers")
    def speakers(core_version: str | SkipJsonSchema[None] = None) -> list[Speaker]:
        """話者情報の一覧を取得します。"""
        version = core_version or core_manager.latest_version()
        core = core_manager.get_core(version)
        characters = metas_store.talk_characters(core.characters)
        return _characters_to_speakers(characters)

    @router.get("/speaker_info")
    def speaker_info(
        resource_baseurl: Annotated[str, Depends(_get_resource_baseurl)],
        speaker_uuid: str,
        resource_format: ResourceFormat = "base64",
        core_version: str | SkipJsonSchema[None] = None,
    ) -> SpeakerInfo:
        """
        指定されたspeaker_uuidの話者に関する情報をjson形式で返します。
        画像や音声はresource_formatで指定した形式で返されます。
        """
<<<<<<< HEAD
        return _character_info(
            character_uuid=speaker_uuid,
            talk_or_sing="talk",
            core_version=core_version,
=======
        version = core_version or core_manager.latest_version()
        core = core_manager.get_core(version)
        return metas_store.speaker_info(
            speaker_uuid=speaker_uuid,
            speaker_or_singer="speaker",
            core_characters=core.characters,
>>>>>>> 066dcf0e
            resource_baseurl=resource_baseurl,
            resource_format=resource_format,
        )

<<<<<<< HEAD
    # FIXME: この関数をどこかに切り出す
    def _character_info(
        character_uuid: str,
        talk_or_sing: Literal["talk", "sing"],
        core_version: str | None,
        resource_baseurl: str,
        resource_format: ResourceFormat,
    ) -> SpeakerInfo:
        # エンジンに含まれる話者メタ情報は、次のディレクトリ構造に従わなければならない：
        # {root_dir}/
        #   character_info/
        #       {speaker_uuid_0}/
        #           policy.md
        #           portrait.png
        #           icons/
        #               {id_0}.png
        #               {id_1}.png
        #               ...
        #           portraits/
        #               {id_0}.png
        #               {id_1}.png
        #               ...
        #           voice_samples/
        #               {id_0}_001.wav
        #               {id_0}_002.wav
        #               {id_0}_003.wav
        #               {id_1}_001.wav
        #               ...
        #       {speaker_uuid_1}/
        #           ...

        version = core_version or core_manager.latest_version()

        # 該当話者を検索する
        core_characters = core_manager.get_core(version).characters
        characters = metas_store.load_combined_metas(core_characters)
        characters = filter_characters_and_styles(characters, talk_or_sing)
        character = next(
            filter(lambda character: character.uuid == character_uuid, characters), None
        )
        if character is None:
            raise HTTPException(status_code=404, detail="該当する話者が見つかりません")

        # 話者情報を取得する
        try:
            character_path = character_info_dir / character_uuid

            # character policy
            policy_path = character_path / "policy.md"
            policy = policy_path.read_text("utf-8")

            def _resource_str(path: Path) -> str:
                resource_str = resource_manager.resource_str(
                    path, "hash" if resource_format == "url" else "base64"
                )
                if resource_format == "base64":
                    return resource_str
                return f"{resource_baseurl}/{resource_str}"

            # character portrait
            portrait_path = character_path / "portrait.png"
            portrait = _resource_str(portrait_path)

            # スタイル情報を取得する
            style_infos = []
            for style in character.talk_styles + character.sing_styles:
                id = style.id

                # style icon
                style_icon_path = character_path / "icons" / f"{id}.png"
                icon = _resource_str(style_icon_path)

                # style portrait
                style_portrait_path = character_path / "portraits" / f"{id}.png"
                style_portrait = None
                if style_portrait_path.exists():
                    style_portrait = _resource_str(style_portrait_path)

                # voice samples
                voice_samples: list[str] = []
                for j in range(3):
                    num = str(j + 1).zfill(3)
                    voice_path = character_path / "voice_samples" / f"{id}_{num}.wav"
                    voice_samples.append(_resource_str(voice_path))

                style_infos.append(
                    {
                        "id": id,
                        "icon": icon,
                        "portrait": style_portrait,
                        "voice_samples": voice_samples,
                    }
                )
        except (FileNotFoundError, ResourceManagerError):
            msg = "追加情報が見つかりませんでした"
            raise HTTPException(status_code=500, detail=msg)

        character_info = SpeakerInfo(
            policy=policy, portrait=portrait, style_infos=style_infos
        )
        return character_info

=======
>>>>>>> 066dcf0e
    @router.get("/singers")
    def singers(core_version: str | SkipJsonSchema[None] = None) -> list[Speaker]:
        """歌手情報の一覧を取得します"""
        version = core_version or core_manager.latest_version()
        core = core_manager.get_core(version)
        characters = metas_store.sing_characters(core.characters)
        return _characters_to_speakers(characters)

    @router.get("/singer_info")
    def singer_info(
        resource_baseurl: Annotated[str, Depends(_get_resource_baseurl)],
        speaker_uuid: str,
        resource_format: ResourceFormat = "base64",
        core_version: str | SkipJsonSchema[None] = None,
    ) -> SpeakerInfo:
        """
        指定されたspeaker_uuidの歌手に関する情報をjson形式で返します。
        画像や音声はresource_formatで指定した形式で返されます。
        """
<<<<<<< HEAD
        return _character_info(
            character_uuid=speaker_uuid,
            talk_or_sing="sing",
            core_version=core_version,
=======
        version = core_version or core_manager.latest_version()
        core = core_manager.get_core(version)
        return metas_store.speaker_info(
            speaker_uuid=speaker_uuid,
            speaker_or_singer="singer",
            core_characters=core.characters,
>>>>>>> 066dcf0e
            resource_baseurl=resource_baseurl,
            resource_format=resource_format,
        )

    # リソースはAPIとしてアクセスするものではないことを表明するためOpenAPIスキーマーから除外する
    @router.get(f"/{RESOURCE_ENDPOINT}/{{resource_hash}}", include_in_schema=False)
    async def resources(resource_hash: str) -> FileResponse:
        """
        ResourceManagerから発行されたハッシュ値に対応するリソースファイルを返す
        """
        try:
            resource_path = resource_manager.resource_path(resource_hash)
        except ResourceManagerError:
            raise HTTPException(status_code=404)
        return FileResponse(
            resource_path,
            headers={"Cache-Control": "max-age=2592000"},  # 30日
        )

    return router<|MERGE_RESOLUTION|>--- conflicted
+++ resolved
@@ -8,15 +8,7 @@
 
 from voicevox_engine.core.core_initializer import CoreManager
 from voicevox_engine.metas.Metas import Speaker, SpeakerInfo
-<<<<<<< HEAD
-from voicevox_engine.metas.MetasStore import (
-    Character,
-    MetasStore,
-    filter_characters_and_styles,
-)
-=======
-from voicevox_engine.metas.MetasStore import MetasStore, ResourceFormat
->>>>>>> 066dcf0e
+from voicevox_engine.metas.MetasStore import Character, MetasStore, ResourceFormat
 from voicevox_engine.resource_manager import ResourceManager, ResourceManagerError
 
 RESOURCE_ENDPOINT = "_resources"
@@ -46,10 +38,6 @@
     core_manager: CoreManager,
     resource_manager: ResourceManager,
     metas_store: MetasStore,
-<<<<<<< HEAD
-    character_info_dir: Path,
-=======
->>>>>>> 066dcf0e
 ) -> APIRouter:
     """話者情報 API Router を生成する"""
     router = APIRouter(tags=["その他"])
@@ -73,128 +61,16 @@
         指定されたspeaker_uuidの話者に関する情報をjson形式で返します。
         画像や音声はresource_formatで指定した形式で返されます。
         """
-<<<<<<< HEAD
-        return _character_info(
+        version = core_version or core_manager.latest_version()
+        core = core_manager.get_core(version)
+        return metas_store.character_info(
             character_uuid=speaker_uuid,
             talk_or_sing="talk",
-            core_version=core_version,
-=======
-        version = core_version or core_manager.latest_version()
-        core = core_manager.get_core(version)
-        return metas_store.speaker_info(
-            speaker_uuid=speaker_uuid,
-            speaker_or_singer="speaker",
             core_characters=core.characters,
->>>>>>> 066dcf0e
             resource_baseurl=resource_baseurl,
             resource_format=resource_format,
         )
 
-<<<<<<< HEAD
-    # FIXME: この関数をどこかに切り出す
-    def _character_info(
-        character_uuid: str,
-        talk_or_sing: Literal["talk", "sing"],
-        core_version: str | None,
-        resource_baseurl: str,
-        resource_format: ResourceFormat,
-    ) -> SpeakerInfo:
-        # エンジンに含まれる話者メタ情報は、次のディレクトリ構造に従わなければならない：
-        # {root_dir}/
-        #   character_info/
-        #       {speaker_uuid_0}/
-        #           policy.md
-        #           portrait.png
-        #           icons/
-        #               {id_0}.png
-        #               {id_1}.png
-        #               ...
-        #           portraits/
-        #               {id_0}.png
-        #               {id_1}.png
-        #               ...
-        #           voice_samples/
-        #               {id_0}_001.wav
-        #               {id_0}_002.wav
-        #               {id_0}_003.wav
-        #               {id_1}_001.wav
-        #               ...
-        #       {speaker_uuid_1}/
-        #           ...
-
-        version = core_version or core_manager.latest_version()
-
-        # 該当話者を検索する
-        core_characters = core_manager.get_core(version).characters
-        characters = metas_store.load_combined_metas(core_characters)
-        characters = filter_characters_and_styles(characters, talk_or_sing)
-        character = next(
-            filter(lambda character: character.uuid == character_uuid, characters), None
-        )
-        if character is None:
-            raise HTTPException(status_code=404, detail="該当する話者が見つかりません")
-
-        # 話者情報を取得する
-        try:
-            character_path = character_info_dir / character_uuid
-
-            # character policy
-            policy_path = character_path / "policy.md"
-            policy = policy_path.read_text("utf-8")
-
-            def _resource_str(path: Path) -> str:
-                resource_str = resource_manager.resource_str(
-                    path, "hash" if resource_format == "url" else "base64"
-                )
-                if resource_format == "base64":
-                    return resource_str
-                return f"{resource_baseurl}/{resource_str}"
-
-            # character portrait
-            portrait_path = character_path / "portrait.png"
-            portrait = _resource_str(portrait_path)
-
-            # スタイル情報を取得する
-            style_infos = []
-            for style in character.talk_styles + character.sing_styles:
-                id = style.id
-
-                # style icon
-                style_icon_path = character_path / "icons" / f"{id}.png"
-                icon = _resource_str(style_icon_path)
-
-                # style portrait
-                style_portrait_path = character_path / "portraits" / f"{id}.png"
-                style_portrait = None
-                if style_portrait_path.exists():
-                    style_portrait = _resource_str(style_portrait_path)
-
-                # voice samples
-                voice_samples: list[str] = []
-                for j in range(3):
-                    num = str(j + 1).zfill(3)
-                    voice_path = character_path / "voice_samples" / f"{id}_{num}.wav"
-                    voice_samples.append(_resource_str(voice_path))
-
-                style_infos.append(
-                    {
-                        "id": id,
-                        "icon": icon,
-                        "portrait": style_portrait,
-                        "voice_samples": voice_samples,
-                    }
-                )
-        except (FileNotFoundError, ResourceManagerError):
-            msg = "追加情報が見つかりませんでした"
-            raise HTTPException(status_code=500, detail=msg)
-
-        character_info = SpeakerInfo(
-            policy=policy, portrait=portrait, style_infos=style_infos
-        )
-        return character_info
-
-=======
->>>>>>> 066dcf0e
     @router.get("/singers")
     def singers(core_version: str | SkipJsonSchema[None] = None) -> list[Speaker]:
         """歌手情報の一覧を取得します"""
@@ -214,19 +90,12 @@
         指定されたspeaker_uuidの歌手に関する情報をjson形式で返します。
         画像や音声はresource_formatで指定した形式で返されます。
         """
-<<<<<<< HEAD
-        return _character_info(
+        version = core_version or core_manager.latest_version()
+        core = core_manager.get_core(version)
+        return metas_store.character_info(
             character_uuid=speaker_uuid,
             talk_or_sing="sing",
-            core_version=core_version,
-=======
-        version = core_version or core_manager.latest_version()
-        core = core_manager.get_core(version)
-        return metas_store.speaker_info(
-            speaker_uuid=speaker_uuid,
-            speaker_or_singer="singer",
             core_characters=core.characters,
->>>>>>> 066dcf0e
             resource_baseurl=resource_baseurl,
             resource_format=resource_format,
         )
