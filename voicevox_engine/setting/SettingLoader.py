--- conflicted
+++ resolved
@@ -2,16 +2,9 @@
 
 import yaml
 
-<<<<<<< HEAD
-from ..utility import get_save_dir, internal_root
-from .Setting import Setting
-
-DEFAULT_SETTING_PATH: Path = internal_root() / "default_setting.yaml"
-=======
 from ..utility import get_save_dir
 from .Setting import Setting
 
->>>>>>> 6f5c384d
 USER_SETTING_PATH: Path = get_save_dir() / "setting.yml"
 
 
