--- conflicted
+++ resolved
@@ -100,11 +100,10 @@
         self.decode_forwarder = decode_forwarder
         self.yukarin_s_phoneme_class = OjtPhoneme
         self.yukarin_soso_phoneme_class = OjtPhoneme
-<<<<<<< HEAD
+
         self.speakers = speakers
-=======
         self.default_sampling_rate = 24000
->>>>>>> b8c1c783
+
 
     def replace_phoneme_length(
         self, accent_phrases: List[AccentPhrase], speaker_id: int
