from enum import Enum
from typing import List, NewType, Optional

from pydantic import BaseModel, Field

<<<<<<< HEAD
=======
# NOTE: 循環importを防ぐためにとりあえずここに書いている
# FIXME: 他のmodelに依存せず、全modelから参照できる場所に配置する
>>>>>>> 7c9efb51
StyleId = NewType("StyleId", int)


class SpeakerStyle(BaseModel):
    """
    話者のスタイル情報
    """

    name: str = Field(title="スタイル名")
    id: StyleId = Field(title="スタイルID")


class SpeakerSupportPermittedSynthesisMorphing(str, Enum):
    ALL = "ALL"  # 全て許可
    SELF_ONLY = "SELF_ONLY"  # 同じ話者内でのみ許可
    NOTHING = "NOTHING"  # 全て禁止

    @classmethod
    def _missing_(cls, value: object) -> "SpeakerSupportPermittedSynthesisMorphing":
        return SpeakerSupportPermittedSynthesisMorphing.ALL


class SpeakerSupportedFeatures(BaseModel):
    """
    話者の対応機能の情報
    """

    permitted_synthesis_morphing: SpeakerSupportPermittedSynthesisMorphing = Field(
        title="モーフィング機能への対応", default=SpeakerSupportPermittedSynthesisMorphing(None)
    )


class CoreSpeaker(BaseModel):
    """
    コアに含まれる話者情報
    """

    name: str = Field(title="名前")
    speaker_uuid: str = Field(title="話者のUUID")
    styles: List[SpeakerStyle] = Field(title="スタイルの一覧")
    version: str = Field("話者のバージョン")


class EngineSpeaker(BaseModel):
    """
    エンジンに含まれる話者情報
    """

    supported_features: SpeakerSupportedFeatures = Field(
        title="話者の対応機能", default_factory=SpeakerSupportedFeatures
    )


class Speaker(CoreSpeaker, EngineSpeaker):
    """
    話者情報
    """

    pass


class StyleInfo(BaseModel):
    """
    スタイルの追加情報
    """

    id: StyleId = Field(title="スタイルID")
    icon: str = Field(title="当該スタイルのアイコンをbase64エンコードしたもの")
    portrait: Optional[str] = Field(title="当該スタイルのportrait.pngをbase64エンコードしたもの")
    voice_samples: List[str] = Field(title="voice_sampleのwavファイルをbase64エンコードしたもの")


class SpeakerInfo(BaseModel):
    """
    話者の追加情報
    """

    policy: str = Field(title="policy.md")
    portrait: str = Field(title="portrait.pngをbase64エンコードしたもの")
    style_infos: List[StyleInfo] = Field(title="スタイルの追加情報")<|MERGE_RESOLUTION|>--- conflicted
+++ resolved
@@ -3,11 +3,8 @@
 
 from pydantic import BaseModel, Field
 
-<<<<<<< HEAD
-=======
 # NOTE: 循環importを防ぐためにとりあえずここに書いている
 # FIXME: 他のmodelに依存せず、全modelから参照できる場所に配置する
->>>>>>> 7c9efb51
 StyleId = NewType("StyleId", int)
 
 
