--- conflicted
+++ resolved
@@ -32,15 +32,10 @@
     """キャラクターの対応機能の情報"""
 
     permitted_synthesis_morphing: Literal["ALL", "SELF_ONLY", "NOTHING"] = Field(
-<<<<<<< HEAD
-        title="モーフィング機能への対応",
-        description="'ALL' は「全て許可」、'SELF_ONLY' は「同じキャラクター内でのみ許可」、'NOTHING' は「全て禁止」",
-=======
         description=(
             "モーフィング機能への対応。"
-            "'ALL' は「全て許可」、'SELF_ONLY' は「同じ話者内でのみ許可」、'NOTHING' は「全て禁止」"
+            "'ALL' は「全て許可」、'SELF_ONLY' は「同じキャラクター内でのみ許可」、'NOTHING' は「全て禁止」"
         ),
->>>>>>> 5eb440a5
         default="ALL",
     )
 
@@ -48,21 +43,12 @@
 class Speaker(BaseModel):
     """キャラクター情報"""
 
-<<<<<<< HEAD
-    name: str = Field(title="名前")
-    speaker_uuid: str = Field(title="キャラクターのUUID")
-    styles: list[SpeakerStyle] = Field(title="スタイルの一覧")
-    version: str = Field(title="キャラクターのバージョン")
+    name: str = Field(description="名前")
+    speaker_uuid: str = Field(description="キャラクターのUUID")
+    styles: list[SpeakerStyle] = Field(description="スタイルの一覧")
+    version: str = Field(description="キャラクターのバージョン")
     supported_features: SpeakerSupportedFeatures = Field(
-        title="キャラクターの対応機能", default_factory=SpeakerSupportedFeatures
-=======
-    name: str = Field(description="名前")
-    speaker_uuid: str = Field(description="話者のUUID")
-    styles: list[SpeakerStyle] = Field(description="スタイルの一覧")
-    version: str = Field(description="話者のバージョン")
-    supported_features: SpeakerSupportedFeatures = Field(
-        description="話者の対応機能", default_factory=SpeakerSupportedFeatures
->>>>>>> 5eb440a5
+        description="キャラクターの対応機能", default_factory=SpeakerSupportedFeatures
     )
 
 
