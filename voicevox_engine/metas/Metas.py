from enum import Enum
from typing import Literal, NewType

from pydantic import BaseModel, Field

# NOTE: 循環importを防ぐためにとりあえずここに書いている
# FIXME: 他のmodelに依存せず、全modelから参照できる場所に配置する
StyleId = NewType("StyleId", int)
StyleType = Literal["talk", "singing_teacher", "frame_decode", "sing"]


class SpeakerStyle(BaseModel):
    """
    話者のスタイル情報
    """

    name: str = Field(title="スタイル名")
    id: StyleId = Field(title="スタイルID")
    type: StyleType | None = Field(
        default="talk",
        title=(
            "スタイルの種類。"
            "talk:音声合成クエリの作成と音声合成が可能。"
            "singing_teacher:歌唱音声合成用のクエリの作成が可能。"
            "frame_decode:歌唱音声合成が可能。"
            "sing:歌唱音声合成用のクエリの作成と歌唱音声合成が可能。"
        ),
    )


class SpeakerSupportPermittedSynthesisMorphing(str, Enum):
    ALL = "ALL"  # 全て許可
    SELF_ONLY = "SELF_ONLY"  # 同じ話者内でのみ許可
    NOTHING = "NOTHING"  # 全て禁止

    @classmethod
    def _missing_(cls, value: object) -> "SpeakerSupportPermittedSynthesisMorphing":
        return SpeakerSupportPermittedSynthesisMorphing.ALL


class SpeakerSupportedFeatures(BaseModel):
    """
    話者の対応機能の情報
    """

    permitted_synthesis_morphing: SpeakerSupportPermittedSynthesisMorphing = Field(
        title="モーフィング機能への対応",
        default=SpeakerSupportPermittedSynthesisMorphing(None),
    )


class Speaker(BaseModel):
    """
    話者情報
    """

    name: str = Field(title="名前")
    speaker_uuid: str = Field(title="話者のUUID")
    styles: list[SpeakerStyle] = Field(title="スタイルの一覧")
    version: str = Field("話者のバージョン")
    supported_features: SpeakerSupportedFeatures = Field(
        title="話者の対応機能", default_factory=SpeakerSupportedFeatures
    )


class StyleInfo(BaseModel):
    """
    スタイルの追加情報
    """

    id: StyleId = Field(title="スタイルID")
<<<<<<< HEAD
    icon: Optional[str] = Field(
        title="当該スタイルのアイコンをbase64エンコードしたもの"
    )
    portrait: Optional[str] = Field(
        title="当該スタイルのportrait.pngをbase64エンコードしたもの"
    )
    voice_samples: Optional[List[str]] = Field(
=======
    icon: str = Field(title="当該スタイルのアイコンをbase64エンコードしたもの")
    portrait: str | None = Field(
        title="当該スタイルのportrait.pngをbase64エンコードしたもの"
    )
    voice_samples: list[str] = Field(
>>>>>>> d04f7023
        title="voice_sampleのwavファイルをbase64エンコードしたもの"
    )


class SpeakerInfo(BaseModel):
    """
    話者の追加情報
    """

    policy: str = Field(title="policy.md")
    icon: str = Field(title="アイコンをbase64エンコードしたもの")
    portrait: str = Field(title="portrait.pngをbase64エンコードしたもの")
    style_infos: list[StyleInfo] = Field(title="スタイルの追加情報")<|MERGE_RESOLUTION|>--- conflicted
+++ resolved
@@ -69,21 +69,11 @@
     """
 
     id: StyleId = Field(title="スタイルID")
-<<<<<<< HEAD
-    icon: Optional[str] = Field(
-        title="当該スタイルのアイコンをbase64エンコードしたもの"
-    )
-    portrait: Optional[str] = Field(
-        title="当該スタイルのportrait.pngをbase64エンコードしたもの"
-    )
-    voice_samples: Optional[List[str]] = Field(
-=======
-    icon: str = Field(title="当該スタイルのアイコンをbase64エンコードしたもの")
+    icon: str | None = Field(title="当該スタイルのアイコンをbase64エンコードしたもの")
     portrait: str | None = Field(
         title="当該スタイルのportrait.pngをbase64エンコードしたもの"
     )
-    voice_samples: list[str] = Field(
->>>>>>> d04f7023
+    voice_samples: list[str] | None = Field(
         title="voice_sampleのwavファイルをbase64エンコードしたもの"
     )
 
