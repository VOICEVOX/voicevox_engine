--- conflicted
+++ resolved
@@ -28,21 +28,12 @@
     )
 
 
-<<<<<<< HEAD
-class SpeakerSupportPermittedSynthesisMorphing(str, Enum):
-    ALL = "ALL"  # 全て許可
-    SELF_ONLY = "SELF_ONLY"  # 同じキャラクター内でのみ許可
-    NOTHING = "NOTHING"  # 全て禁止
-
-
-=======
->>>>>>> 3c30f301
 class SpeakerSupportedFeatures(BaseModel):
     """キャラクターの対応機能の情報"""
 
     permitted_synthesis_morphing: Literal["ALL", "SELF_ONLY", "NOTHING"] = Field(
         title="モーフィング機能への対応",
-        description="'ALL' は「全て許可」、'SELF_ONLY' は「同じ話者内でのみ許可」、'NOTHING' は「全て禁止」",
+        description="'ALL' は「全て許可」、'SELF_ONLY' は「同じキャラクター内でのみ許可」、'NOTHING' は「全て禁止」",
         default="ALL",
     )
 
