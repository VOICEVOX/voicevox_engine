"""話者情報と話者メタ情報の管理"""

from dataclasses import dataclass
from pathlib import Path
from typing import Final, Literal

from pydantic import BaseModel, Field

from voicevox_engine.core.core_adapter import CoreCharacter, CoreCharacterStyle
from voicevox_engine.metas.Metas import SpeakerStyle, SpeakerSupportedFeatures, StyleId


def cast_styles(cores: list[CoreCharacterStyle]) -> list[SpeakerStyle]:
    """コアから取得したスタイル情報をエンジン形式へキャストする。"""
    return [
        SpeakerStyle(name=core.name, id=StyleId(core.id), type=core.type)
        for core in cores
    ]


@dataclass
class Character:
    """キャラクター"""

    name: str
    uuid: str
    talk_styles: list[SpeakerStyle]
    sing_styles: list[SpeakerStyle]
    version: str
    supported_features: SpeakerSupportedFeatures


_TALK_STYLE_TYPES: Final = ["talk"]
_SING_STYLE_TYPES: Final = ["singing_teacher", "frame_decode", "sing"]


class _EngineCharacter(BaseModel):
    """
    エンジンに含まれるキャラクター情報
    """

    supported_features: SpeakerSupportedFeatures = Field(
        default_factory=SpeakerSupportedFeatures
    )


class MetasStore:
    """
    話者やスタイルのメタ情報を管理する
    """

    def __init__(self, engine_characters_path: Path) -> None:
        """エンジンに含まれるメタ情報へのパスを基にインスタンスを生成する。"""
        # エンジンに含まれる各キャラクターのメタ情報
        self._loaded_metas: dict[str, _EngineCharacter] = {
            folder.name: _EngineCharacter.model_validate_json(
                (folder / "metas.json").read_text(encoding="utf-8")
            )
<<<<<<< HEAD
            for folder in engine_characters_path.iterdir()
=======
            for folder in engine_speakers_path.iterdir()
            if folder.is_dir()
>>>>>>> 3b90dcfa
        }

    def load_combined_metas(
        self, core_characters: list[CoreCharacter]
    ) -> list[Character]:
        """コアとエンジンのメタ情報を統合する。"""
        characters: list[Character] = []
        for core_character in core_characters:
            character_uuid = core_character.speaker_uuid
            engine_character = self._loaded_metas[character_uuid]
            styles = cast_styles(core_character.styles)
            talk_styles = list(
                filter(lambda style: style.type in _TALK_STYLE_TYPES, styles)
            )
            sing_styles = list(
                filter(lambda style: style.type in _SING_STYLE_TYPES, styles)
            )
            characters.append(
                Character(
                    name=core_character.name,
                    uuid=character_uuid,
                    talk_styles=talk_styles,
                    sing_styles=sing_styles,
                    version=core_character.version,
                    supported_features=engine_character.supported_features,
                )
            )
        return characters

    def talk_characters(self, core_characters: list[CoreCharacter]) -> list[Character]:
        """話せるキャラクターの情報の一覧を取得する。"""
        characters = self.load_combined_metas(core_characters)
        return filter_characters_and_styles(characters, "talk")

    def sing_characters(self, core_characters: list[CoreCharacter]) -> list[Character]:
        """歌えるキャラクターの情報の一覧を取得する。"""
        characters = self.load_combined_metas(core_characters)
        return filter_characters_and_styles(characters, "sing")


def filter_characters_and_styles(
    characters: list[Character],
    talk_or_sing: Literal["talk", "sing"],
) -> list[Character]:
    """キャラクター内のスタイルをtalk系・sing系のみにする。スタイル数が0になったキャラクターは除外する。"""
    if talk_or_sing == "talk":
        # talk 系スタイルを持たないキャラクターを除外する
        talk_characters = list(
            filter(lambda character: len(character.talk_styles) > 0, characters)
        )
        # sing 系スタイルを除外する
        for talk_character in talk_characters:
            talk_character.sing_styles = []
        return talk_characters
    elif talk_or_sing == "sing":
        # sing 系スタイルを持たないキャラクターを除外する
        sing_characters = list(
            filter(lambda character: len(character.sing_styles) > 0, characters)
        )
        # talk 系スタイルを除外する
        for sing_character in sing_characters:
            sing_character.talk_styles = []
        return sing_characters
    else:
        raise Exception(f"'{talk_or_sing}' は不正な style_type です")<|MERGE_RESOLUTION|>--- conflicted
+++ resolved
@@ -56,12 +56,8 @@
             folder.name: _EngineCharacter.model_validate_json(
                 (folder / "metas.json").read_text(encoding="utf-8")
             )
-<<<<<<< HEAD
             for folder in engine_characters_path.iterdir()
-=======
-            for folder in engine_speakers_path.iterdir()
             if folder.is_dir()
->>>>>>> 3b90dcfa
         }
 
     def load_combined_metas(
