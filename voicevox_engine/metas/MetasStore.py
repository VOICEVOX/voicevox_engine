--- conflicted
+++ resolved
@@ -103,11 +103,7 @@
             for folder in engine_speakers_path.iterdir()
         }
 
-<<<<<<< HEAD
-    def load_combined_metas(self, core_speakers: list[CoreSpeaker]) -> list[Character]:
-=======
-    def load_combined_metas(self, core_metas: list[CoreCharacter]) -> list[Speaker]:
->>>>>>> f26d1241
+    def load_combined_metas(self, core_speakers: list[CoreCharacter]) -> list[Character]:
         """コアとエンジンのメタ情報を統合する。"""
         characters: list[Character] = []
         for core_speaker in core_speakers:
