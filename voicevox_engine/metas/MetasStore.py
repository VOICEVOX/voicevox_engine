import base64
import json
import traceback
from copy import deepcopy
from pathlib import Path
from typing import Literal

from fastapi import HTTPException
from pydantic import BaseModel, Field, parse_obj_as

<<<<<<< HEAD
from voicevox_engine.core.core_adapter import CoreAdapter, CoreSpeaker, CoreSpeakerStyle
=======
from voicevox_engine.core.core_adapter import CoreSpeaker, CoreSpeakerStyle
>>>>>>> de4c24a6
from voicevox_engine.metas.Metas import (
    Speaker,
    SpeakerInfo,
    SpeakerStyle,
    SpeakerSupportedFeatures,
    StyleId,
    StyleType,
)


def cast_styles(cores: list[CoreSpeakerStyle]) -> list[SpeakerStyle]:
    """コアから取得したスタイル情報をエンジン形式へキャストする。"""
    return [
        SpeakerStyle(name=core.name, id=StyleId(core.id), type=core.type)
        for core in cores
    ]


class _EngineSpeaker(BaseModel):
    """
    エンジンに含まれる話者情報
    """

    supported_features: SpeakerSupportedFeatures = Field(
        default_factory=SpeakerSupportedFeatures
    )


def b64encode_str(s: bytes) -> str:
    return base64.b64encode(s).decode("utf-8")


class MetasStore:
    """
    話者やスタイルのメタ情報を管理する
    """

    def __init__(self, engine_speakers_path: Path) -> None:
        """
        Parameters
        ----------
        engine_speakers_path : Path
            エンジンに含まれる話者メタ情報ディレクトリのパス。
        """
        self._speakers_path = engine_speakers_path
        # エンジンに含まれる各話者のメタ情報
        self._loaded_metas: dict[str, _EngineSpeaker] = {
            folder.name: _EngineSpeaker(
                **json.loads((folder / "metas.json").read_text(encoding="utf-8"))
            )
            for folder in engine_speakers_path.iterdir()
        }

    def load_combined_metas(self, core_metas: list[CoreSpeaker]) -> list[Speaker]:
        """コアとエンジンのメタ情報を統合する。"""
        return [
            Speaker(
                supported_features=self._loaded_metas[
                    speaker_meta.speaker_uuid
                ].supported_features,
                name=speaker_meta.name,
                speaker_uuid=speaker_meta.speaker_uuid,
                styles=cast_styles(speaker_meta.styles),
                version=speaker_meta.version,
            )
            for speaker_meta in core_metas
        ]

    def speaker_info(
        self,
        speaker_uuid: str,
        speaker_or_singer: Literal["speaker", "singer"],
        core_speakers: list[CoreSpeaker],
    ) -> SpeakerInfo:
        # キャラクター情報は以下のディレクトリ構造に従わなければならない。
        # {speaker_info}/
        #     {speaker_uuid_0}/
        #         policy.md
        #         portrait.png
        #         icons/
        #             {id_0}.png
        #             {id_1}.png
        #             ...
        #         portraits/
        #             {id_0}.png
        #             {id_1}.png
        #             ...
        #         voice_samples/
        #             {id_0}_001.wav
        #             {id_0}_002.wav
        #             {id_0}_003.wav
        #             {id_1}_001.wav
        #             ...
        #     {speaker_uuid_1}/
        #         ...

        # 該当話者を検索する
        speakers = parse_obj_as(list[Speaker], core_speakers)
        speakers = filter_speakers_and_styles(speakers, speaker_or_singer)
        speaker = next(
            filter(lambda spk: spk.speaker_uuid == speaker_uuid, speakers), None
        )
        if speaker is None:
            # FIXME: ドメインを合わせる
            raise HTTPException(status_code=404, detail="該当する話者が見つかりません")

        # 話者情報を取得する
        try:
            speaker_path = self._speakers_path / speaker_uuid

            # speaker policy
            policy_path = speaker_path / "policy.md"
            policy = policy_path.read_text("utf-8")

            # speaker portrait
            portrait_path = speaker_path / "portrait.png"
            portrait = b64encode_str(portrait_path.read_bytes())

            # スタイル情報を取得する
            style_infos = []
            for style in speaker.styles:
                id = style.id

                # style icon
                style_icon_path = speaker_path / "icons" / f"{id}.png"
                icon = b64encode_str(style_icon_path.read_bytes())

                # style portrait
                style_portrait_path = speaker_path / "portraits" / f"{id}.png"
                style_portrait = None
                if style_portrait_path.exists():
                    style_portrait = b64encode_str(style_portrait_path.read_bytes())

                # voice samples
                voice_samples: list[str] = []
                for j in range(3):
                    num = str(j + 1).zfill(3)
                    voice_path = speaker_path / "voice_samples" / f"{id}_{num}.wav"
                    voice_samples.append(b64encode_str(voice_path.read_bytes()))

                style_infos.append(
                    {
                        "id": id,
                        "icon": icon,
                        "portrait": style_portrait,
                        "voice_samples": voice_samples,
                    }
                )
        except FileNotFoundError:
            traceback.print_exc()
            # FIXME: ドメインを合わせる
            msg = "追加情報が見つかりませんでした"
            raise HTTPException(status_code=500, detail=msg)

        spk_info = SpeakerInfo(
            policy=policy, portrait=portrait, style_infos=style_infos
        )
        return spk_info


def construct_lookup(
    speakers: list[Speaker],
) -> dict[StyleId, tuple[Speaker, SpeakerStyle]]:
    """
    スタイルID に話者メタ情報・スタイルメタ情報を紐付ける対応表を生成
    Parameters
    ----------
    speakers : list[Speaker]
        話者メタ情報
    Returns
    -------
    ret : dict[StyleId, tuple[Speaker, SpeakerStyle]]
        スタイルID に話者メタ情報・スタイルメタ情報が紐付いた対応表
    """
    lookup_table: dict[StyleId, tuple[Speaker, SpeakerStyle]] = dict()
    for speaker in speakers:
        for style in speaker.styles:
            lookup_table[style.id] = (speaker, style)
    return lookup_table


def filter_speakers_and_styles(
    speakers: list[Speaker],
    speaker_or_singer: Literal["speaker", "singer"],
) -> list[Speaker]:
    """
    話者・スタイルをフィルタリングする。
    speakerの場合はトーク系スタイルのみ、singerの場合はソング系スタイルのみを残す。
    スタイル数が0になった話者は除外する。
    """
    style_types: list[StyleType]
    if speaker_or_singer == "speaker":
        style_types = ["talk"]
    elif speaker_or_singer == "singer":
        style_types = ["singing_teacher", "frame_decode", "sing"]

    speakers = deepcopy(speakers)
    for speaker in speakers:
        speaker.styles = [
            style for style in speaker.styles if style.type in style_types
        ]
    return [speaker for speaker in speakers if len(speaker.styles) > 0]<|MERGE_RESOLUTION|>--- conflicted
+++ resolved
@@ -1,6 +1,5 @@
 import base64
 import json
-import traceback
 from copy import deepcopy
 from pathlib import Path
 from typing import Literal
@@ -8,11 +7,7 @@
 from fastapi import HTTPException
 from pydantic import BaseModel, Field, parse_obj_as
 
-<<<<<<< HEAD
-from voicevox_engine.core.core_adapter import CoreAdapter, CoreSpeaker, CoreSpeakerStyle
-=======
 from voicevox_engine.core.core_adapter import CoreSpeaker, CoreSpeakerStyle
->>>>>>> de4c24a6
 from voicevox_engine.metas.Metas import (
     Speaker,
     SpeakerInfo,
@@ -162,7 +157,6 @@
                     }
                 )
         except FileNotFoundError:
-            traceback.print_exc()
             # FIXME: ドメインを合わせる
             msg = "追加情報が見つかりませんでした"
             raise HTTPException(status_code=500, detail=msg)
