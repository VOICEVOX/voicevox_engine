"""話者情報と話者メタ情報の管理"""

import json
from dataclasses import dataclass
from pathlib import Path
from typing import Final, Literal

from pydantic import BaseModel, Field

from voicevox_engine.core.core_adapter import CoreSpeaker, CoreSpeakerStyle
from voicevox_engine.metas.Metas import (
    Speaker,
    SpeakerStyle,
    SpeakerSupportedFeatures,
    StyleId,
)


def cast_styles(cores: list[CoreSpeakerStyle]) -> list[SpeakerStyle]:
    """コアから取得したスタイル情報をエンジン形式へキャストする。"""
    return [
        SpeakerStyle(name=core.name, id=StyleId(core.id), type=core.type)
        for core in cores
    ]


@dataclass
class Character:
    """キャラクター"""

    name: str
    uuid: str
    talk_styles: list[SpeakerStyle]
    sing_styles: list[SpeakerStyle]
    version: str
    supported_features: SpeakerSupportedFeatures


TALK_STYLE_TYPES: Final = ["talk"]
SING_STYLE_TYPES: Final = ["singing_teacher", "frame_decode", "sing"]


def speakers_to_characters(speakers: list[Speaker]) -> list[Character]:
    """Speaker 配列をキャラクター配列へキャストする。"""
    characters: list[Character] = []
    for speaker in speakers:
        styles = speaker.styles
        talk_styles = filter(lambda style: style.type in TALK_STYLE_TYPES, styles)
        sing_styles = filter(lambda style: style.type in SING_STYLE_TYPES, styles)
        characters.append(
            Character(
                name=speaker.name,
                uuid=speaker.speaker_uuid,
                talk_styles=list(talk_styles),
                sing_styles=list(sing_styles),
                version=speaker.version,
                supported_features=speaker.supported_features,
            )
        )
    return characters


def characters_to_speakers(characters: list[Character]) -> list[Speaker]:
    """キャラクター配列を Speaker 配列へキャストする。"""
    return [
        Speaker(
            name=character.name,
            speaker_uuid=character.uuid,
            styles=character.talk_styles + character.sing_styles,
            version=character.version,
            supported_features=character.supported_features,
        )
        for character in characters
    ]


class _EngineSpeaker(BaseModel):
    """
    エンジンに含まれる話者情報
    """

    supported_features: SpeakerSupportedFeatures = Field(
        default_factory=SpeakerSupportedFeatures
    )


class MetasStore:
    """
    話者やスタイルのメタ情報を管理する
    """

    def __init__(self, engine_speakers_path: Path) -> None:
        """
        Parameters
        ----------
        engine_speakers_path : Path
            エンジンに含まれる話者メタ情報ディレクトリのパス。
        """
        # エンジンに含まれる各話者のメタ情報
        self._loaded_metas: dict[str, _EngineSpeaker] = {
            folder.name: _EngineSpeaker(
                **json.loads((folder / "metas.json").read_text(encoding="utf-8"))
            )
            for folder in engine_speakers_path.iterdir()
        }

    def load_combined_metas(self, core_speakers: list[CoreSpeaker]) -> list[Character]:
        """コアとエンジンのメタ情報を統合する。"""
        characters: list[Character] = []
        for core_speaker in core_speakers:
            speaker_uuid = core_speaker.speaker_uuid
            engine_speaker = self._loaded_metas[speaker_uuid]
            styles = cast_styles(core_speaker.styles)
            talk_styles = filter(lambda style: style.type in TALK_STYLE_TYPES, styles)
            sing_styles = filter(lambda style: style.type in SING_STYLE_TYPES, styles)
            characters.append(
                Character(
                    name=core_speaker.name,
                    uuid=speaker_uuid,
                    talk_styles=list(talk_styles),
                    sing_styles=list(sing_styles),
                    version=core_speaker.version,
                    supported_features=engine_speaker.supported_features,
                )
            )
        return characters


<<<<<<< HEAD
def construct_lookup(
    speakers: list[Speaker],
) -> dict[StyleId, tuple[Speaker, SpeakerStyle]]:
    """
    スタイルID に話者メタ情報・スタイルメタ情報を紐付ける対応表を生成
    Parameters
    ----------
    speakers : list[Speaker]
        話者メタ情報
    Returns
    -------
    ret : dict[StyleId, tuple[Speaker, SpeakerStyle]]
        スタイルID に話者メタ情報・スタイルメタ情報が紐付いた対応表
    """
    lookup_table: dict[StyleId, tuple[Speaker, SpeakerStyle]] = dict()
    for speaker in speakers:
        for style in speaker.styles:
            lookup_table[style.id] = (speaker, style)
    return lookup_table
=======
@dataclass
class Character:
    """キャラクター"""

    name: str
    uuid: str
    talk_styles: list[SpeakerStyle]
    sing_styles: list[SpeakerStyle]
    version: str
    supported_features: SpeakerSupportedFeatures


TALK_STYLE_TYPES: Final = ["talk"]
SING_STYLE_TYPES: Final = ["singing_teacher", "frame_decode", "sing"]
>>>>>>> 79527871


def filter_speakers_and_styles(
    characters: list[Character],
    speaker_or_singer: Literal["speaker", "singer"],
) -> list[Speaker]:
    """キャラクター内のスタイルをtalk系・sing系のみにする。スタイル数が0になったキャラクターは除外する。"""
    if speaker_or_singer == "speaker":
        # talk 系スタイルを持たないキャラクターを除外する
        talk_characters = filter(
            lambda character: len(character.talk_styles) > 0, characters
        )
        # キャラクター内のスタイルを talk 系のみにしたうえでキャストする
        talk_speakers = map(
            lambda talker: Speaker(
                name=talker.name,
                speaker_uuid=talker.uuid,
                styles=talker.talk_styles,
                version=talker.version,
                supported_features=talker.supported_features,
            ),
            talk_characters,
        )
        return list(talk_speakers)
    elif speaker_or_singer == "singer":
        # sing 系スタイルを持たないキャラクターを除外する
        sing_characters = filter(
            lambda character: len(character.sing_styles) > 0, characters
        )
        # キャラクター内のスタイルを sing 系のみにしたうえでキャストする
        sing_speakers = map(
            lambda singer: Speaker(
                name=singer.name,
                speaker_uuid=singer.uuid,
                styles=singer.sing_styles,
                version=singer.version,
                supported_features=singer.supported_features,
            ),
            sing_characters,
        )
        return list(sing_speakers)
    else:
        raise Exception(f"'{speaker_or_singer}' は不正な style_type です")<|MERGE_RESOLUTION|>--- conflicted
+++ resolved
@@ -126,44 +126,6 @@
         return characters
 
 
-<<<<<<< HEAD
-def construct_lookup(
-    speakers: list[Speaker],
-) -> dict[StyleId, tuple[Speaker, SpeakerStyle]]:
-    """
-    スタイルID に話者メタ情報・スタイルメタ情報を紐付ける対応表を生成
-    Parameters
-    ----------
-    speakers : list[Speaker]
-        話者メタ情報
-    Returns
-    -------
-    ret : dict[StyleId, tuple[Speaker, SpeakerStyle]]
-        スタイルID に話者メタ情報・スタイルメタ情報が紐付いた対応表
-    """
-    lookup_table: dict[StyleId, tuple[Speaker, SpeakerStyle]] = dict()
-    for speaker in speakers:
-        for style in speaker.styles:
-            lookup_table[style.id] = (speaker, style)
-    return lookup_table
-=======
-@dataclass
-class Character:
-    """キャラクター"""
-
-    name: str
-    uuid: str
-    talk_styles: list[SpeakerStyle]
-    sing_styles: list[SpeakerStyle]
-    version: str
-    supported_features: SpeakerSupportedFeatures
-
-
-TALK_STYLE_TYPES: Final = ["talk"]
-SING_STYLE_TYPES: Final = ["singing_teacher", "frame_decode", "sing"]
->>>>>>> 79527871
-
-
 def filter_speakers_and_styles(
     characters: list[Character],
     speaker_or_singer: Literal["speaker", "singer"],
