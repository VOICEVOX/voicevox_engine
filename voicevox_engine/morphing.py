from copy import deepcopy
from dataclasses import dataclass
from itertools import chain
from typing import Dict, List, Tuple

import numpy as np
import pyworld as pw
from soxr import resample

from .core_adapter import CoreAdapter
from .metas.Metas import (
    Speaker,
    SpeakerStyle,
    SpeakerSupportPermittedSynthesisMorphing,
    StyleId,
)
from .metas.MetasStore import construct_lookup
from .model import AudioQuery, MorphableTargetInfo, StyleIdNotFoundError
from .tts_pipeline import TTSEngine


# FIXME: ndarray type hint, https://github.com/JeremyCCHsu/Python-Wrapper-for-World-Vocoder/blob/2b64f86197573497c685c785c6e0e743f407b63e/pyworld/pyworld.pyx#L398  # noqa
@dataclass(frozen=True)
class MorphingParameter:
    fs: int
    frame_period: float
    base_f0: np.ndarray
    base_aperiodicity: np.ndarray
    base_spectrogram: np.ndarray
    target_spectrogram: np.ndarray


def create_morphing_parameter(
    base_wave: np.ndarray,
    target_wave: np.ndarray,
    fs: int,
) -> MorphingParameter:
    frame_period = 1.0
    base_f0, base_time_axis = pw.harvest(base_wave, fs, frame_period=frame_period)
    base_spectrogram = pw.cheaptrick(base_wave, base_f0, base_time_axis, fs)
    base_aperiodicity = pw.d4c(base_wave, base_f0, base_time_axis, fs)

    target_f0, morph_time_axis = pw.harvest(target_wave, fs, frame_period=frame_period)
    target_spectrogram = pw.cheaptrick(target_wave, target_f0, morph_time_axis, fs)
    target_spectrogram.resize(base_spectrogram.shape)

    return MorphingParameter(
        fs=fs,
        frame_period=frame_period,
        base_f0=base_f0,
        base_aperiodicity=base_aperiodicity,
        base_spectrogram=base_spectrogram,
        target_spectrogram=target_spectrogram,
    )


def get_morphable_targets(
    speakers: List[Speaker],
    base_style_ids: List[StyleId],
) -> List[Dict[StyleId, MorphableTargetInfo]]:
    """
    speakers: 全話者の情報
    base_speakers: モーフィング可能か判定したいベースのスタイルIDリスト
    """
    speaker_lookup = construct_lookup(speakers)

    morphable_targets_arr = []
    for base_style_id in base_style_ids:
        morphable_targets = dict()
        for style in chain.from_iterable(speaker.styles for speaker in speakers):
            morphable_targets[style.id] = MorphableTargetInfo(
                is_morphable=is_synthesis_morphing_permitted(
                    speaker_lookup=speaker_lookup,
                    base_style_id=base_style_id,
                    target_style_id=style.id,
                )
            )
        morphable_targets_arr.append(morphable_targets)

    return morphable_targets_arr


def is_synthesis_morphing_permitted(
    speaker_lookup: Dict[StyleId, Tuple[Speaker, SpeakerStyle]],
    base_style_id: StyleId,
    target_style_id: StyleId,
) -> bool:
    """
    指定されたstyle_idがモーフィング可能かどうか返す
    style_idが見つからない場合はStyleIdNotFoundErrorを送出する
    """

    base_speaker_data = speaker_lookup[base_style_id]
    target_speaker_data = speaker_lookup[target_style_id]

    if base_speaker_data is None or target_speaker_data is None:
        raise StyleIdNotFoundError(
            base_style_id if base_speaker_data is None else target_style_id
        )

    base_speaker_info, _ = base_speaker_data
    target_speaker_info, _ = target_speaker_data

    base_speaker_uuid = base_speaker_info.speaker_uuid
    target_speaker_uuid = target_speaker_info.speaker_uuid

    base_speaker_morphing_info: SpeakerSupportPermittedSynthesisMorphing = (
        base_speaker_info.supported_features.permitted_synthesis_morphing
    )

    target_speaker_morphing_info: SpeakerSupportPermittedSynthesisMorphing = (
        target_speaker_info.supported_features.permitted_synthesis_morphing
    )

    # 禁止されている場合はFalse
    if (
        base_speaker_morphing_info == SpeakerSupportPermittedSynthesisMorphing.NOTHING
        or target_speaker_morphing_info
        == SpeakerSupportPermittedSynthesisMorphing.NOTHING
    ):
        return False
    # 同一話者のみの場合は同一話者判定
    if (
        base_speaker_morphing_info == SpeakerSupportPermittedSynthesisMorphing.SELF_ONLY
        or target_speaker_morphing_info
        == SpeakerSupportPermittedSynthesisMorphing.SELF_ONLY
    ):
        return base_speaker_uuid == target_speaker_uuid
    # 念のため許可されているかチェック
    return (
        base_speaker_morphing_info == SpeakerSupportPermittedSynthesisMorphing.ALL
        and target_speaker_morphing_info == SpeakerSupportPermittedSynthesisMorphing.ALL
    )


def synthesis_morphing_parameter(
    engine: TTSEngine,
    core: CoreAdapter,
    query: AudioQuery,
    base_style_id: StyleId,
    target_style_id: StyleId,
) -> MorphingParameter:
    query = deepcopy(query)

    # 不具合回避のためデフォルトのサンプリングレートでWORLDに掛けた後に指定のサンプリングレートに変換する
    query.outputSamplingRate = core.default_sampling_rate

    # WORLDに掛けるため合成はモノラルで行う
    query.outputStereo = False

<<<<<<< HEAD
    base_wave = engine.synthesis(query=query, style_id=base_style_id).astype("float")
    target_wave = engine.synthesis(query=query, style_id=target_style_id).astype(
        "float"
    )
=======
    base_wave = engine.synthesis(query, style_id=base_speaker).astype("float")
    target_wave = engine.synthesis(query, style_id=target_speaker).astype("float")
>>>>>>> ca398ab1

    return create_morphing_parameter(
        base_wave=base_wave,
        target_wave=target_wave,
        fs=query.outputSamplingRate,
    )


def synthesis_morphing(
    morph_param: MorphingParameter,
    morph_rate: float,
    output_fs: int,
    output_stereo: bool = False,
) -> np.ndarray:
    """
    指定した割合で、パラメータをもとにモーフィングした音声を生成します。

    Parameters
    ----------
    morph_param : MorphingParameter
        `synthesis_morphing_parameter`または`create_morphing_parameter`で作成したパラメータ

    morph_rate : float
        モーフィングの割合
        0.0でベースの音声、1.0でターゲットの音声に近づきます。

    Returns
    -------
    generated : np.ndarray
        モーフィングした音声

    Raises
    -------
    ValueError
        morph_rate ∈ [0, 1]
    """

    if morph_rate < 0.0 or morph_rate > 1.0:
        raise ValueError("morph_rateは0.0から1.0の範囲で指定してください")

    morph_spectrogram = (
        morph_param.base_spectrogram * (1.0 - morph_rate)
        + morph_param.target_spectrogram * morph_rate
    )

    y_h = pw.synthesize(
        morph_param.base_f0,
        morph_spectrogram,
        morph_param.base_aperiodicity,
        morph_param.fs,
        morph_param.frame_period,
    )

    # TODO: tts_engine.py でのリサンプル処理と共通化する
    if output_fs != morph_param.fs:
        y_h = resample(y_h, morph_param.fs, output_fs)

    if output_stereo:
        y_h = np.array([y_h, y_h]).T

    return y_h<|MERGE_RESOLUTION|>--- conflicted
+++ resolved
@@ -148,15 +148,8 @@
     # WORLDに掛けるため合成はモノラルで行う
     query.outputStereo = False
 
-<<<<<<< HEAD
-    base_wave = engine.synthesis(query=query, style_id=base_style_id).astype("float")
-    target_wave = engine.synthesis(query=query, style_id=target_style_id).astype(
-        "float"
-    )
-=======
-    base_wave = engine.synthesis(query, style_id=base_speaker).astype("float")
-    target_wave = engine.synthesis(query, style_id=target_speaker).astype("float")
->>>>>>> ca398ab1
+    base_wave = engine.synthesis(query, base_style_id).astype("float")
+    target_wave = engine.synthesis(query, target_style_id).astype("float")
 
     return create_morphing_parameter(
         base_wave=base_wave,
