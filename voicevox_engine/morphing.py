--- conflicted
+++ resolved
@@ -76,15 +76,9 @@
 
 
 def is_synthesis_morphing_permitted(
-<<<<<<< HEAD
-    speaker_lookup: Dict[int, Tuple[Speaker, StyleInfo]],
+    speaker_lookup: Dict[int, Tuple[Speaker, SpeakerStyle]],
     base_style_id: int,
     target_style_id: int,
-=======
-    speaker_lookup: Dict[int, Tuple[Speaker, SpeakerStyle]],
-    base_speaker: int,
-    target_speaker: int,
->>>>>>> 8ab18846
 ) -> bool:
     """
     指定されたstyle_idがモーフィング可能かどうか返す
@@ -138,13 +132,8 @@
     engine: TTSEngine,
     core: CoreAdapter,
     query: AudioQuery,
-<<<<<<< HEAD
-    base_style_id: int,
-    target_style_id: int,
-=======
-    base_speaker: StyleId,
-    target_speaker: StyleId,
->>>>>>> 8ab18846
+    base_style_id: StyleId,
+    target_style_id: StyleId,
 ) -> MorphingParameter:
     query = deepcopy(query)
 
