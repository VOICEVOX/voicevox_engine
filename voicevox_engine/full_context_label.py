import re
from dataclasses import dataclass
from itertools import chain
from pathlib import Path
from typing import Dict, List, Optional

import pyopenjtalk

<<<<<<< HEAD
=======
try:
    if "__compiled__" in globals():
        root_dir = Path(sys.argv[0]).parent
    else:
        root_dir = Path(__file__).parents[1]
    pyopenjtalk.set_user_dict(str((root_dir / "user.dic").resolve(strict=True)))
except Exception:
    print("Warning: Failed to read the user dictionary.", file=sys.stderr)

>>>>>>> c7cda72c

@dataclass
class Phoneme:
    """
    音素(母音・子音)クラス、音素の元となるcontextを保持する
    音素には、母音や子音以外にも無音(silent/pause)も含まれる

    Attributes
    ----------
    contexts: Dict[str, str]
        音素の元
    """

    contexts: Dict[str, str]

    @classmethod
    def from_label(cls, label: str):
        """
        pyopenjtalk.extract_fullcontextで得られる音素の元(ラベル)から、Phonemeクラスを作成する
        Parameters
        ----------
        label : str
            pyopenjtalk.extract_fullcontextで得られるラベルを渡す

        Returns
        -------
        phoneme: Phoneme
            Phonemeクラスを返す
        """

        # フルコンテキストラベルの仕様は、
        # http://hts.sp.nitech.ac.jp/?Download の HTS-2.3のJapanese tar.bz2 (126 MB)をダウンロードして、data/lab_format.pdfを見るとリストが見つかります。 # noqa
        contexts = re.search(
            r"^(?P<p1>.+?)\^(?P<p2>.+?)\-(?P<p3>.+?)\+(?P<p4>.+?)\=(?P<p5>.+?)"
            r"/A\:(?P<a1>.+?)\+(?P<a2>.+?)\+(?P<a3>.+?)"
            r"/B\:(?P<b1>.+?)\-(?P<b2>.+?)\_(?P<b3>.+?)"
            r"/C\:(?P<c1>.+?)\_(?P<c2>.+?)\+(?P<c3>.+?)"
            r"/D\:(?P<d1>.+?)\+(?P<d2>.+?)\_(?P<d3>.+?)"
            r"/E\:(?P<e1>.+?)\_(?P<e2>.+?)\!(?P<e3>.+?)\_(?P<e4>.+?)\-(?P<e5>.+?)"
            r"/F\:(?P<f1>.+?)\_(?P<f2>.+?)\#(?P<f3>.+?)\_(?P<f4>.+?)\@(?P<f5>.+?)\_(?P<f6>.+?)\|(?P<f7>.+?)\_(?P<f8>.+?)"  # noqa
            r"/G\:(?P<g1>.+?)\_(?P<g2>.+?)\%(?P<g3>.+?)\_(?P<g4>.+?)\_(?P<g5>.+?)"
            r"/H\:(?P<h1>.+?)\_(?P<h2>.+?)"
            r"/I\:(?P<i1>.+?)\-(?P<i2>.+?)\@(?P<i3>.+?)\+(?P<i4>.+?)\&(?P<i5>.+?)\-(?P<i6>.+?)\|(?P<i7>.+?)\+(?P<i8>.+?)"  # noqa
            r"/J\:(?P<j1>.+?)\_(?P<j2>.+?)"
            r"/K\:(?P<k1>.+?)\+(?P<k2>.+?)\-(?P<k3>.+?)$",
            label,
        ).groupdict()
        return cls(contexts=contexts)

    @property
    def label(self):
        """
        pyopenjtalk.extract_fullcontextで得られるラベルと等しい
        Returns
        -------
        lebel: str
            ラベルを返す
        """
        return (
            "{p1}^{p2}-{p3}+{p4}={p5}"
            "/A:{a1}+{a2}+{a3}"
            "/B:{b1}-{b2}_{b3}"
            "/C:{c1}_{c2}+{c3}"
            "/D:{d1}+{d2}_{d3}"
            "/E:{e1}_{e2}!{e3}_{e4}-{e5}"
            "/F:{f1}_{f2}#{f3}_{f4}@{f5}_{f6}|{f7}_{f8}"
            "/G:{g1}_{g2}%{g3}_{g4}_{g5}"
            "/H:{h1}_{h2}"
            "/I:{i1}-{i2}@{i3}+{i4}&{i5}-{i6}|{i7}+{i8}"
            "/J:{j1}_{j2}"
            "/K:{k1}+{k2}-{k3}"
        ).format(**self.contexts)

    @property
    def phoneme(self):
        """
        音素クラスの中で、発声に必要な要素を返す
        Returns
        -------
        phoneme : str
            発声に必要な要素を返す
        """
        return self.contexts["p3"]

    def is_pause(self):
        """
        音素がポーズ(無音、silent/pause)であるかを返す
        Returns
        -------
        is_pose : bool
            音素がポーズ(無音、silent/pause)であるか(True)否か(False)
        """
        return self.contexts["f1"] == "xx"

    def __repr__(self):
        return f"<Phoneme phoneme='{self.phoneme}'>"


@dataclass
class Mora:
    """
    モーラクラス
    モーラは1音素(母音や促音「っ」、撥音「ん」など)か、2音素(母音と子音の組み合わせ)で成り立つ

    Attributes
    ----------
    consonant : Optional[Phoneme]
        子音
    vowel : Phoneme
        母音
    """

    consonant: Optional[Phoneme]
    vowel: Phoneme

    def set_context(self, key: str, value: str):
        """
        Moraクラス内に含まれるPhonemeのcontextのうち、指定されたキーの値を変更する
        consonantが存在する場合は、vowelと同じようにcontextを変更する
        Parameters
        ----------
        key : str
            変更したいcontextのキー
        value : str
            変更したいcontextの値
        """
        self.vowel.contexts[key] = value
        if self.consonant is not None:
            self.consonant.contexts[key] = value

    @property
    def phonemes(self):
        """
        音素群を返す
        Returns
        -------
        phonemes : List[Phoneme]
            母音しかない場合は母音のみ、子音もある場合は子音、母音の順番でPhonemeのリストを返す
        """
        if self.consonant is not None:
            return [self.consonant, self.vowel]
        else:
            return [self.vowel]

    @property
    def labels(self):
        """
        ラベル群を返す
        Returns
        -------
        labels : List[str]
            Moraに含まれるすべてのラベルを返す
        """
        return [p.label for p in self.phonemes]


@dataclass
class AccentPhrase:
    """
    アクセント句クラス
    同じアクセントのMoraを複数保持する
    Attributes
    ----------
    moras : List[Mora]
        音韻のリスト
    accent : int
        アクセント
    """

    moras: List[Mora]
    accent: int
    is_interrogative: bool

    @classmethod
    def from_phonemes(cls, phonemes: List[Phoneme]):
        """
        PhonemeのリストからAccentPhraseクラスを作成する
        Parameters
        ----------
        phonemes : List[Phoneme]
            phonemeのリストを渡す

        Returns
        -------
        accent_phrase : AccentPhrase
            AccentPhraseクラスを返す
        """
        moras: List[Mora] = []

        mora_phonemes: List[Phoneme] = []
        for phoneme, next_phoneme in zip(phonemes, phonemes[1:] + [None]):
            # workaround for Hihosiba/voicevox_engine#57
            # (py)openjtalk によるアクセント句内のモーラへの附番は 49 番目まで
            # 49 番目のモーラについて、続く音素のモーラ番号を単一モーラの特定に使えない
            if int(phoneme.contexts["a2"]) == 49:
                break

            mora_phonemes.append(phoneme)

            if (
                next_phoneme is None
                or phoneme.contexts["a2"] != next_phoneme.contexts["a2"]
            ):
                if len(mora_phonemes) == 1:
                    consonant, vowel = None, mora_phonemes[0]
                elif len(mora_phonemes) == 2:
                    consonant, vowel = mora_phonemes[0], mora_phonemes[1]
                else:
                    raise ValueError(mora_phonemes)
                mora = Mora(consonant=consonant, vowel=vowel)
                moras.append(mora)
                mora_phonemes = []

        accent = int(moras[0].vowel.contexts["f2"])
        # workaround for Hihosiba/voicevox_engine#55
        # アクセント位置とするキー f2 の値がアクセント句内のモーラ数を超える場合がある
        accent = accent if accent <= len(moras) else len(moras)
        is_interrogative = moras[-1].vowel.contexts["f3"] == "1"
        return cls(moras=moras, accent=accent, is_interrogative=is_interrogative)

    def set_context(self, key: str, value: str):
        """
        AccentPhraseに間接的に含まれる全てのPhonemeのcontextの、指定されたキーの値を変更する
        Parameters
        ----------
        key : str
            変更したいcontextのキー
        value : str
            変更したいcontextの値
        """
        for mora in self.moras:
            mora.set_context(key, value)

    @property
    def phonemes(self):
        """
        音素群を返す
        Returns
        -------
        phonemes : List[Phoneme]
            AccentPhraseに間接的に含まれる全てのPhonemeを返す
        """
        return list(chain.from_iterable(m.phonemes for m in self.moras))

    @property
    def labels(self):
        """
        ラベル群を返す
        Returns
        -------
        labels : List[str]
            AccentPhraseに間接的に含まれる全てのラベルを返す
        """
        return [p.label for p in self.phonemes]

    def merge(self, accent_phrase: "AccentPhrase"):
        """
        AccentPhraseを合成する
        (このクラスが保持するmorasの後ろに、引数として渡されたAccentPhraseのmorasを合成する)
        Parameters
        ----------
        accent_phrase : AccentPhrase
            合成したいAccentPhraseを渡す

        Returns
        -------
        accent_phrase : AccentPhrase
            合成されたAccentPhraseを返す
        """
        return AccentPhrase(
            moras=self.moras + accent_phrase.moras,
            accent=self.accent,
            is_interrogative=accent_phrase.is_interrogative,
        )


@dataclass
class BreathGroup:
    """
    発声の区切りクラス
    アクセントの異なるアクセント句を複数保持する
    Attributes
    ----------
    accent_phrases : List[AccentPhrase]
        アクセント句のリスト
    """

    accent_phrases: List[AccentPhrase]

    @classmethod
    def from_phonemes(cls, phonemes: List[Phoneme]):
        """
        PhonemeのリストからBreathGroupクラスを作成する
        Parameters
        ----------
        phonemes : List[Phoneme]
            phonemeのリストを渡す

        Returns
        -------
        breath_group : BreathGroup
            BreathGroupクラスを返す
        """
        accent_phrases: List[AccentPhrase] = []
        accent_phonemes: List[Phoneme] = []
        for phoneme, next_phoneme in zip(phonemes, phonemes[1:] + [None]):
            accent_phonemes.append(phoneme)

            if (
                next_phoneme is None
                or phoneme.contexts["i3"] != next_phoneme.contexts["i3"]
                or phoneme.contexts["f5"] != next_phoneme.contexts["f5"]
            ):
                accent_phrase = AccentPhrase.from_phonemes(accent_phonemes)
                accent_phrases.append(accent_phrase)
                accent_phonemes = []

        return cls(accent_phrases=accent_phrases)

    def set_context(self, key: str, value: str):
        """
        BreathGroupに間接的に含まれる全てのPhonemeのcontextの、指定されたキーの値を変更する
        Parameters
        ----------
        key : str
            変更したいcontextのキー
        value : str
            変更したいcontextの値
        """
        for accent_phrase in self.accent_phrases:
            accent_phrase.set_context(key, value)

    @property
    def phonemes(self):
        """
        音素群を返す
        Returns
        -------
        phonemes : List[Phoneme]
            BreathGroupに間接的に含まれる全てのPhonemeを返す
        """
        return list(
            chain.from_iterable(
                accent_phrase.phonemes for accent_phrase in self.accent_phrases
            )
        )

    @property
    def labels(self):
        """
        ラベル群を返す
        Returns
        -------
        labels : List[str]
            BreathGroupに間接的に含まれる全てのラベルを返す
        """
        return [p.label for p in self.phonemes]


@dataclass
class Utterance:
    """
    発声クラス
    発声の区切りと無音を複数保持する
    Attributes
    ----------
    breath_groups : List[BreathGroup]
        発声の区切りのリスト
    pauses : List[Phoneme]
        無音のリスト
    """

    breath_groups: List[BreathGroup]
    pauses: List[Phoneme]

    @classmethod
    def from_phonemes(cls, phonemes: List[Phoneme]):
        """
        Phonemeの完全なリストからUtteranceクラスを作成する
        Parameters
        ----------
        phonemes : List[Phoneme]
            phonemeのリストを渡す

        Returns
        -------
        utterance : Utterance
            Utteranceクラスを返す
        """
        pauses: List[Phoneme] = []

        breath_groups: List[BreathGroup] = []
        group_phonemes: List[Phoneme] = []
        for phoneme in phonemes:
            if not phoneme.is_pause():
                group_phonemes.append(phoneme)

            else:
                pauses.append(phoneme)

                if len(group_phonemes) > 0:
                    breath_group = BreathGroup.from_phonemes(group_phonemes)
                    breath_groups.append(breath_group)
                    group_phonemes = []

        return cls(breath_groups=breath_groups, pauses=pauses)

    def set_context(self, key: str, value: str):
        """
        Utteranceに間接的に含まれる全てのPhonemeのcontextの、指定されたキーの値を変更する
        Parameters
        ----------
        key : str
            変更したいcontextのキー
        value : str
            変更したいcontextの値
        """
        for breath_group in self.breath_groups:
            breath_group.set_context(key, value)

    @property
    def phonemes(self):
        """
        音素群を返す
        Returns
        -------
        phonemes : List[Phoneme]
            Utteranceクラスに直接的・間接的に含まれる、全てのPhonemeを返す
        """
        accent_phrases = list(
            chain.from_iterable(
                breath_group.accent_phrases for breath_group in self.breath_groups
            )
        )
        for prev, cent, post in zip(
            [None] + accent_phrases[:-1],
            accent_phrases,
            accent_phrases[1:] + [None],
        ):
            mora_num = len(cent.moras)
            accent = cent.accent

            if prev is not None:
                prev.set_context("g1", str(mora_num))
                prev.set_context("g2", str(accent))

            if post is not None:
                post.set_context("e1", str(mora_num))
                post.set_context("e2", str(accent))

            cent.set_context("f1", str(mora_num))
            cent.set_context("f2", str(accent))
            for i_mora, mora in enumerate(cent.moras):
                mora.set_context("a1", str(i_mora - accent + 1))
                mora.set_context("a2", str(i_mora + 1))
                mora.set_context("a3", str(mora_num - i_mora))

        for prev, cent, post in zip(
            [None] + self.breath_groups[:-1],
            self.breath_groups,
            self.breath_groups[1:] + [None],
        ):
            accent_phrase_num = len(cent.accent_phrases)

            if prev is not None:
                prev.set_context("j1", str(accent_phrase_num))

            if post is not None:
                post.set_context("h1", str(accent_phrase_num))

            cent.set_context("i1", str(accent_phrase_num))
            cent.set_context(
                "i5", str(accent_phrases.index(cent.accent_phrases[0]) + 1)
            )
            cent.set_context(
                "i6",
                str(len(accent_phrases) - accent_phrases.index(cent.accent_phrases[0])),
            )

        self.set_context(
            "k2",
            str(
                sum(
                    [
                        len(breath_group.accent_phrases)
                        for breath_group in self.breath_groups
                    ]
                )
            ),
        )

        phonemes: List[Phoneme] = []
        for i in range(len(self.pauses)):
            if self.pauses[i] is not None:
                phonemes += [self.pauses[i]]

            if i < len(self.pauses) - 1:
                phonemes += self.breath_groups[i].phonemes

        return phonemes

    @property
    def labels(self):
        """
        ラベル群を返す
        Returns
        -------
        labels : List[str]
            Utteranceクラスに直接的・間接的に含まれる全てのラベルを返す
        """
        return [p.label for p in self.phonemes]


def extract_full_context_label(text: str):
    labels = pyopenjtalk.extract_fullcontext(text)
    phonemes = [Phoneme.from_label(label=label) for label in labels]
    utterance = Utterance.from_phonemes(phonemes)
    return utterance<|MERGE_RESOLUTION|>--- conflicted
+++ resolved
@@ -6,18 +6,6 @@
 
 import pyopenjtalk
 
-<<<<<<< HEAD
-=======
-try:
-    if "__compiled__" in globals():
-        root_dir = Path(sys.argv[0]).parent
-    else:
-        root_dir = Path(__file__).parents[1]
-    pyopenjtalk.set_user_dict(str((root_dir / "user.dic").resolve(strict=True)))
-except Exception:
-    print("Warning: Failed to read the user dictionary.", file=sys.stderr)
-
->>>>>>> c7cda72c
 
 @dataclass
 class Phoneme:
