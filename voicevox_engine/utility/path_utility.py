<<<<<<< HEAD
"""パスに関する utility"""

import os
=======
>>>>>>> 63588d53
import sys
from pathlib import Path

from platformdirs import user_data_dir


def engine_root() -> Path:
    """エンジンのルートディレクトリを指すパスを取得する。"""
    if _is_development():
        # git レポジトリのルートを指している
        root_dir = Path(__file__).parents[2]
    else:
        root_dir = Path(sys.argv[0]).parent

    return root_dir.resolve(strict=True)


def resource_root() -> Path:
    """リソースのルートディレクトリを指すパスを取得する。"""
    return engine_root() / "resources"


def engine_manifest_path() -> Path:
    """エンジンマニフェストのパスを取得する。"""
    # NOTE: VOICEVOX API の規定によりエンジンマニフェストファイルは必ず `<engine_root>/engine_manifest.json` に存在する
    return engine_root() / "engine_manifest.json"


def _is_development() -> bool:
    """
    動作環境が開発版であるか否かを返す。
    Pyinstallerでコンパイルされていない場合は開発環境とする。
    """
    # pyinstallerでビルドをした際はsys.frozenが設定される
    return False if getattr(sys, "frozen", False) else True


def get_save_dir() -> Path:
    """ファイルの保存先ディレクトリを指すパスを取得する。"""

    # FIXME: ファイル保存場所をエンジン固有のIDが入ったものにする
    # FIXME: Windowsは`voicevox-engine/voicevox-engine`ディレクトリに保存されているので
    # `VOICEVOX/voicevox-engine`に変更する
    if _is_development():
        app_name = "voicevox-engine-dev"
    else:
        app_name = "voicevox-engine"
    return Path(user_data_dir(app_name))<|MERGE_RESOLUTION|>--- conflicted
+++ resolved
@@ -1,9 +1,5 @@
-<<<<<<< HEAD
 """パスに関する utility"""
 
-import os
-=======
->>>>>>> 63588d53
 import sys
 from pathlib import Path
 
