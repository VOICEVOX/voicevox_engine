--- conflicted
+++ resolved
@@ -39,17 +39,5 @@
     if is_development():
         app_name = "voicevox-nemo-engine-dev"
     else:
-<<<<<<< HEAD
-        app_name = "voicevox-engine"
-    return Path(user_data_dir(app_name))
-=======
         app_name = "voicevox-nemo-engine"
-    return Path(user_data_dir(app_name))
-
-
-def delete_file(file_path: str) -> None:
-    try:
-        os.remove(file_path)
-    except OSError:
-        traceback.print_exc()
->>>>>>> 0c3ce406
+    return Path(user_data_dir(app_name))