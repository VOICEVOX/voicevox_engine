--- conflicted
+++ resolved
@@ -3,14 +3,9 @@
 import sys
 from pathlib import Path
 
-<<<<<<< HEAD
 from fastapi import HTTPException
 
-from ..utility.core_utility import get_half_logical_cores
 from ..utility.core_version_utility import get_latest_version
-=======
-from ..tts_pipeline.tts_engine import CoreAdapter
->>>>>>> 465d3698
 from ..utility.path_utility import engine_root, get_save_dir
 from .core_adapter import CoreAdapter
 from .core_wrapper import CoreWrapper, load_runtime_lib
@@ -18,7 +13,13 @@
 MOCK_VER = "0.0.0"
 
 
-<<<<<<< HEAD
+def get_half_logical_cores() -> int:
+    logical_cores = os.cpu_count()
+    if logical_cores is None:
+        return 0
+    return logical_cores // 2
+
+
 class Cores:
     """コアの集まり"""
 
@@ -55,13 +56,6 @@
     def items(self) -> list[tuple[str, CoreAdapter]]:
         """登録されたコアとそのバージョンのリストを取得する。"""
         return list(self._cores.items())
-=======
-def get_half_logical_cores() -> int:
-    logical_cores = os.cpu_count()
-    if logical_cores is None:
-        return 0
-    return logical_cores // 2
->>>>>>> 465d3698
 
 
 def initialize_cores(
