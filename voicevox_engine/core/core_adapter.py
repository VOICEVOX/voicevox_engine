<<<<<<< HEAD
"""VOICEVOX CORE を ENGINE に適合させるアダプター"""

=======
import json
>>>>>>> b11ff355
import threading
from dataclasses import dataclass

import numpy as np
from numpy.typing import NDArray

from ..metas.Metas import StyleId
from .core_wrapper import CoreWrapper, OldCoreError


@dataclass(frozen=True)
class DeviceSupport:
    """音声ライブラリのデバイス利用可否"""

    cpu: bool
    cuda: bool  # CUDA (Nvidia GPU)
    dml: bool  # DirectML (Nvidia GPU/Radeon GPU等)


class CoreAdapter:
    """
    コアのアダプター。
    ついでにコア内部で推論している処理をプロセスセーフにする。
    """

    def __init__(self, core: CoreWrapper):
        super().__init__()
        self.core = core
        self.mutex = threading.Lock()

    @property
    def default_sampling_rate(self) -> int:
        return self.core.default_sampling_rate

    @property
    def speakers(self) -> str:
        """話者情報（json文字列）"""
        return self.core.metas()

    @property
    def supported_devices(self) -> DeviceSupport | None:
        """デバイスサポート情報（None: 情報無し）"""
        try:
            supported_devices = json.loads(self.core.supported_devices())
            assert isinstance(supported_devices, dict)
            device_support = DeviceSupport(
                cpu=supported_devices["cpu"],
                cuda=supported_devices["cuda"],
                dml=supported_devices["dml"],
            )
        except OldCoreError:
            device_support = None
        return device_support

    def initialize_style_id_synthesis(
        self, style_id: StyleId, skip_reinit: bool
    ) -> None:
        """
        指定したスタイルでの音声合成を初期化する。
        何度も実行可能。未実装の場合は何もしない。
        Parameters
        ----------
        style_id : StyleId
            スタイルID
        skip_reinit : bool
            True の場合, 既に初期化済みの話者の再初期化をスキップします
        """
        try:
            with self.mutex:
                # 以下の条件のいずれかを満たす場合, 初期化を実行する
                # 1. 引数 skip_reinit が False の場合
                # 2. 話者が初期化されていない場合
                if (not skip_reinit) or (not self.core.is_model_loaded(style_id)):
                    self.core.load_model(style_id)
        except OldCoreError:
            pass  # コアが古い場合はどうしようもないので何もしない

    def is_initialized_style_id_synthesis(self, style_id: StyleId) -> bool:
        """指定したスタイルでの音声合成が初期化されているかどうかを返す"""
        try:
            return self.core.is_model_loaded(style_id)
        except OldCoreError:
            return True  # コアが古い場合はどうしようもないのでTrueを返す

    def safe_yukarin_s_forward(
        self, phoneme_list_s: NDArray[np.int64], style_id: StyleId
    ) -> NDArray[np.float32]:
        # 「指定スタイルを初期化」「mutexによる安全性」「コア仕様に従う無音付加」「系列長・データ型に関するアダプター」を提供する
        self.initialize_style_id_synthesis(style_id, skip_reinit=True)

        # 前後無音を付加する（詳細: voicevox_engine#924）
        phoneme_list_s = np.r_[0, phoneme_list_s, 0]

        with self.mutex:
            phoneme_length = self.core.yukarin_s_forward(
                length=len(phoneme_list_s),
                phoneme_list=phoneme_list_s,
                style_id=np.array(style_id, dtype=np.int64).reshape(-1),
            )

        # 前後無音に相当する領域を破棄する
        phoneme_length = phoneme_length[1:-1]

        return phoneme_length

    def safe_yukarin_sa_forward(
        self,
        vowel_phoneme_list: NDArray[np.int64],
        consonant_phoneme_list: NDArray[np.int64],
        start_accent_list: NDArray[np.int64],
        end_accent_list: NDArray[np.int64],
        start_accent_phrase_list: NDArray[np.int64],
        end_accent_phrase_list: NDArray[np.int64],
        style_id: StyleId,
    ) -> NDArray[np.float32]:
        # 「指定スタイルを初期化」「mutexによる安全性」「コア仕様に従う無音付加」「系列長・データ型に関するアダプター」を提供する
        self.initialize_style_id_synthesis(style_id, skip_reinit=True)

        # 前後無音を付加する（詳細: voicevox_engine#924）
        vowel_phoneme_list = np.r_[0, vowel_phoneme_list, 0]
        consonant_phoneme_list = np.r_[-1, consonant_phoneme_list, -1]
        start_accent_list = np.r_[0, start_accent_list, 0]
        end_accent_list = np.r_[0, end_accent_list, 0]
        start_accent_phrase_list = np.r_[0, start_accent_phrase_list, 0]
        end_accent_phrase_list = np.r_[0, end_accent_phrase_list, 0]

        with self.mutex:
            f0_list: NDArray[np.float32] = self.core.yukarin_sa_forward(
                length=vowel_phoneme_list.shape[0],
                vowel_phoneme_list=vowel_phoneme_list[np.newaxis],
                consonant_phoneme_list=consonant_phoneme_list[np.newaxis],
                start_accent_list=start_accent_list[np.newaxis],
                end_accent_list=end_accent_list[np.newaxis],
                start_accent_phrase_list=start_accent_phrase_list[np.newaxis],
                end_accent_phrase_list=end_accent_phrase_list[np.newaxis],
                style_id=np.array(style_id, dtype=np.int64).reshape(-1),
            )[0]

        # 前後無音に相当する領域を破棄する
        f0_list = f0_list[1:-1]

        return f0_list

    def safe_decode_forward(
        self,
        phoneme: NDArray[np.float32],
        f0: NDArray[np.float32],
        style_id: StyleId,
    ) -> tuple[NDArray[np.float32], int]:
        # 「指定スタイルを初期化」「mutexによる安全性」「系列長・データ型に関するアダプター」を提供する
        self.initialize_style_id_synthesis(style_id, skip_reinit=True)
        with self.mutex:
            wave = self.core.decode_forward(
                length=phoneme.shape[0],
                phoneme_size=phoneme.shape[1],
                f0=f0[:, np.newaxis],
                phoneme=phoneme,
                style_id=np.array(style_id, dtype=np.int64).reshape(-1),
            )
        sr_wave = self.default_sampling_rate
        return wave, sr_wave

    def safe_predict_sing_consonant_length_forward(
        self,
        consonant: NDArray[np.int64],
        vowel: NDArray[np.int64],
        note_duration: NDArray[np.int64],
        style_id: StyleId,
    ) -> NDArray[np.int64]:
        # 「指定スタイルを初期化」「mutexによる安全性」「コア仕様に従う無音付加」「系列長・データ型に関するアダプター」を提供する
        self.initialize_style_id_synthesis(style_id, skip_reinit=True)

        with self.mutex:
            consonant_length = self.core.predict_sing_consonant_length_forward(
                length=consonant.shape[0],
                consonant=consonant[np.newaxis],
                vowel=vowel[np.newaxis],
                note_duration=note_duration[np.newaxis],
                style_id=np.array(style_id, dtype=np.int64).reshape(-1),
            )

        return consonant_length

    def safe_predict_sing_f0_forward(
        self,
        phoneme: NDArray[np.int64],
        note: NDArray[np.int64],
        style_id: StyleId,
    ) -> NDArray[np.float32]:
        # 「指定スタイルを初期化」「mutexによる安全性」「コア仕様に従う無音付加」「系列長・データ型に関するアダプター」を提供する
        self.initialize_style_id_synthesis(style_id, skip_reinit=True)

        with self.mutex:
            f0 = self.core.predict_sing_f0_forward(
                length=phoneme.shape[0],
                phoneme=phoneme[np.newaxis],
                note=note[np.newaxis],
                style_id=np.array(style_id, dtype=np.int64).reshape(-1),
            )

        return f0

    def safe_predict_sing_volume_forward(
        self,
        phoneme: NDArray[np.int64],
        note: NDArray[np.int64],
        f0: NDArray[np.float32],
        style_id: StyleId,
    ) -> NDArray[np.float32]:
        # 「指定スタイルを初期化」「mutexによる安全性」「コア仕様に従う無音付加」「系列長・データ型に関するアダプター」を提供する
        self.initialize_style_id_synthesis(style_id, skip_reinit=True)

        with self.mutex:
            volume = self.core.predict_sing_volume_forward(
                length=phoneme.shape[0],
                phoneme=phoneme[np.newaxis],
                note=note[np.newaxis],
                f0=f0[np.newaxis],
                style_id=np.array(style_id, dtype=np.int64).reshape(-1),
            )

        return volume

    def safe_sf_decode_forward(
        self,
        phoneme: NDArray[np.int64],
        f0: NDArray[np.float32],
        volume: NDArray[np.float32],
        style_id: StyleId,
    ) -> tuple[NDArray[np.float32], int]:
        # 「指定スタイルを初期化」「mutexによる安全性」「系列長・データ型に関するアダプター」を提供する
        self.initialize_style_id_synthesis(style_id, skip_reinit=True)
        with self.mutex:
            wave = self.core.sf_decode_forward(
                length=phoneme.shape[0],
                phoneme=phoneme[np.newaxis],
                f0=f0[np.newaxis],
                volume=volume[np.newaxis],
                style_id=np.array(style_id, dtype=np.int64).reshape(-1),
            )
        sr_wave = self.default_sampling_rate
        return wave, sr_wave<|MERGE_RESOLUTION|>--- conflicted
+++ resolved
@@ -1,9 +1,6 @@
-<<<<<<< HEAD
 """VOICEVOX CORE を ENGINE に適合させるアダプター"""
 
-=======
 import json
->>>>>>> b11ff355
 import threading
 from dataclasses import dataclass
 
