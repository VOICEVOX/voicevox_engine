from typing import List, Optional

from .model import AccentPhrase, Mora, ParseKanaError, ParseKanaErrorCode
from .mora_list import openjtalk_text2mora

LOOP_LIMIT = 300
UNVOICE_SYMBOL = "_"
ACCENT_SYMBOL = "'"
NOPAUSE_DELIMITER = "/"
PAUSE_DELIMITER = "、"
WIDE_INTERROGATION_MARK = "？"

text2mora_with_unvoice = {}
for text, (consonant, vowel) in openjtalk_text2mora.items():
    text2mora_with_unvoice[text] = Mora(
        text=text,
        consonant=consonant if len(consonant) > 0 else None,
        consonant_length=0 if len(consonant) > 0 else None,
        vowel=vowel,
        vowel_length=0,
        pitch=0,
        is_interrogative=False,
    )
    if vowel in ["a", "i", "u", "e", "o"]:
        text2mora_with_unvoice[UNVOICE_SYMBOL + text] = Mora(
            text=text,
            consonant=consonant if len(consonant) > 0 else None,
            consonant_length=0 if len(consonant) > 0 else None,
            vowel=vowel.upper(),
            vowel_length=0,
            pitch=0,
            is_interrogative=False,
        )


def _text_to_accent_phrase(phrase: str) -> AccentPhrase:
    """
    longest matchにより読み仮名からAccentPhraseを生成
    入力長Nに対し計算量O(N^2)
    """
    accent_index: Optional[int] = None
    moras: List[Mora] = []

    base_index = 0  # パース開始位置。ここから右の文字列をstackに詰めていく。
    stack = ""  # 保留中の文字列
    matched_text: Optional[str] = None  # 保留中の文字列内で最後にマッチした仮名

    outer_loop = 0
    while base_index < len(phrase):
        outer_loop += 1
        if phrase[base_index] == ACCENT_SYMBOL:
            if len(moras) == 0:
                raise ParseKanaError(ParseKanaErrorCode.ACCENT_TOP, text=phrase)
            if accent_index is not None:
                raise ParseKanaError(ParseKanaErrorCode.ACCENT_TWICE, text=phrase)
            accent_index = len(moras)
            base_index += 1
            continue
        for watch_index in range(base_index, len(phrase)):
            if phrase[watch_index] == ACCENT_SYMBOL:
                break
            # 普通の文字の場合
            stack += phrase[watch_index]
            if stack in text2mora_with_unvoice:
                matched_text = stack
        # push mora
        if matched_text is None:
            raise ParseKanaError(ParseKanaErrorCode.UNKNOWN_TEXT, text=stack)
        else:
            moras.append(text2mora_with_unvoice[matched_text].copy(deep=True))
            base_index += len(matched_text)
            stack = ""
            matched_text = None
        if outer_loop > LOOP_LIMIT:
            raise ParseKanaError(ParseKanaErrorCode.INFINITE_LOOP)
    if accent_index is None:
        raise ParseKanaError(ParseKanaErrorCode.ACCENT_NOTFOUND, text=phrase)
    else:
        return AccentPhrase(moras=moras, accent=accent_index, pause_mora=None)


def parse_kana(text: str) -> List[AccentPhrase]:
    """
<<<<<<< HEAD
    AquesTalk風記法テキストからアクセント句時系列を生成
    Parameters
    ----------
    text : str
        AquesTalk風記法テキスト
    Returns
    -------
    parsed_results : List[AccentPhrase]
        アクセント句（音素・モーラ音高 0初期化）時系列を生成
=======
    AquesTalk風記法テキストをパースして音長・音高未指定のaccent phraseに変換
>>>>>>> 2cb552ab
    """

    parsed_results: List[AccentPhrase] = []
    phrase_base = 0
    if len(text) == 0:
        raise ParseKanaError(ParseKanaErrorCode.EMPTY_PHRASE, position=1)

    for i in range(len(text) + 1):
        if i == len(text) or text[i] in [PAUSE_DELIMITER, NOPAUSE_DELIMITER]:
            phrase = text[phrase_base:i]
            if len(phrase) == 0:
                raise ParseKanaError(
                    ParseKanaErrorCode.EMPTY_PHRASE,
                    position=str(len(parsed_results) + 1),
                )
            phrase_base = i + 1

            is_interrogative = WIDE_INTERROGATION_MARK in phrase
            if is_interrogative:
                if WIDE_INTERROGATION_MARK in phrase[:-1]:
                    raise ParseKanaError(
                        ParseKanaErrorCode.INTERROGATION_MARK_NOT_AT_END, text=phrase
                    )
                phrase = phrase.replace(WIDE_INTERROGATION_MARK, "")

            accent_phrase: AccentPhrase = _text_to_accent_phrase(phrase)
            if i < len(text) and text[i] == PAUSE_DELIMITER:
                accent_phrase.pause_mora = Mora(
                    text="、",
                    consonant=None,
                    consonant_length=None,
                    vowel="pau",
                    vowel_length=0,
                    pitch=0,
                )
            accent_phrase.is_interrogative = is_interrogative

            parsed_results.append(accent_phrase)

    return parsed_results


def create_kana(accent_phrases: List[AccentPhrase]) -> str:
    """
    アクセント句時系列からAquesTalk風記法テキストを生成
    Parameters
    ----------
    accent_phrases : List[AccentPhrase]
        アクセント句時系列
    Returns
    -------
    text : str
        AquesTalk風記法テキスト
    """
    text = ""
    for i, phrase in enumerate(accent_phrases):
        for j, mora in enumerate(phrase.moras):
            if mora.vowel in ["A", "I", "U", "E", "O"]:
                text += UNVOICE_SYMBOL

            text += mora.text
            if j + 1 == phrase.accent:
                text += ACCENT_SYMBOL

        if phrase.is_interrogative:
            text += WIDE_INTERROGATION_MARK

        if i < len(accent_phrases) - 1:
            if phrase.pause_mora is None:
                text += NOPAUSE_DELIMITER
            else:
                text += PAUSE_DELIMITER
    return text<|MERGE_RESOLUTION|>--- conflicted
+++ resolved
@@ -81,8 +81,7 @@
 
 def parse_kana(text: str) -> List[AccentPhrase]:
     """
-<<<<<<< HEAD
-    AquesTalk風記法テキストからアクセント句時系列を生成
+    AquesTalk風記法テキストからアクセント句系列を生成
     Parameters
     ----------
     text : str
@@ -90,10 +89,7 @@
     Returns
     -------
     parsed_results : List[AccentPhrase]
-        アクセント句（音素・モーラ音高 0初期化）時系列を生成
-=======
-    AquesTalk風記法テキストをパースして音長・音高未指定のaccent phraseに変換
->>>>>>> 2cb552ab
+        アクセント句（音素・モーラ音高 0初期化）系列を生成
     """
 
     parsed_results: List[AccentPhrase] = []
