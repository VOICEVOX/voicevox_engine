--- conflicted
+++ resolved
@@ -19,11 +19,10 @@
         __init__ [Mock]
         """
         super().__init__()
-<<<<<<< HEAD
+
         self.speakers = "[{\"name\": \"dummy1\", \"speaker_id\": 0},{\"name\": \"dummy2\", \"speaker_id\": 1}]"
-=======
         self.default_sampling_rate = 24000
->>>>>>> b8c1c783
+
 
     def replace_phoneme_length(
         self, accent_phrases: List[AccentPhrase], speaker_id: int
