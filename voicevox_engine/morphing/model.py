"""
モーフィング機能に関して API と ENGINE 内部実装が共有するモデル（データ構造）

モデルの注意点は `voicevox_engine/model.py` の module docstring を確認すること。
"""

from pydantic import BaseModel, Field


class MorphableTargetInfo(BaseModel):
<<<<<<< HEAD
    is_morphable: bool = Field(title="指定したキャラクターに対してモーフィングの可否")
=======
    is_morphable: bool = Field(description="指定した話者に対してモーフィングの可否")
>>>>>>> 5eb440a5
    # FIXME: add reason property
    # reason: str | None = Field(description="is_morphableがfalseである場合、その理由")<|MERGE_RESOLUTION|>--- conflicted
+++ resolved
@@ -8,10 +8,6 @@
 
 
 class MorphableTargetInfo(BaseModel):
-<<<<<<< HEAD
-    is_morphable: bool = Field(title="指定したキャラクターに対してモーフィングの可否")
-=======
-    is_morphable: bool = Field(description="指定した話者に対してモーフィングの可否")
->>>>>>> 5eb440a5
+    is_morphable: bool = Field(description="指定したキャラクターに対してモーフィングの可否")
     # FIXME: add reason property
     # reason: str | None = Field(description="is_morphableがfalseである場合、その理由")