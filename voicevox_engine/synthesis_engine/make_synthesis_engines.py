import json
import sys
import traceback
from pathlib import Path
from typing import Dict, List, Optional

from ..utility import engine_root
from .core_wrapper import CoreWrapper, load_runtime_lib
from .synthesis_engine import SynthesisEngine, SynthesisEngineBase


def make_synthesis_engines(
    use_gpu: bool,
    voicelib_dirs: Optional[List[Path]] = None,
    voicevox_dir: Optional[Path] = None,
    runtime_dirs: Optional[List[Path]] = None,
    cpu_num_threads: Optional[int] = None,
    enable_mock: bool = True,
    load_all_models: bool = False,
) -> Dict[str, SynthesisEngineBase]:
    """
    音声ライブラリをロードして、音声合成エンジンを生成

    Parameters
    ----------
    use_gpu: bool
        音声ライブラリに GPU を使わせるか否か
    voicelib_dirs: List[Path], optional, defauld=None
        音声ライブラリ自体があるディレクトリのリスト
    voicevox_dir: Path, optional, default=None
        コンパイル済みのvoicevox、またはvoicevox_engineがあるディレクトリ
    runtime_dirs: List[Path], optional, default=None
        コアで使用するライブラリのあるディレクトリのリスト
        None のとき、voicevox_dir、カレントディレクトリになる
    cpu_num_threads: int, optional, default=None
        音声ライブラリが、推論に用いるCPUスレッド数を設定する
        Noneのとき、ライブラリ側の挙動により論理コア数の半分か、物理コア数が指定される
    enable_mock: bool, optional, default=True
        コア読み込みに失敗したとき、代わりにmockを使用するかどうか
    load_all_models: bool, optional, default=False
        起動時に全てのモデルを読み込むかどうか
    """
    if cpu_num_threads == 0 or cpu_num_threads is None:
        print(
            "Warning: cpu_num_threads is set to 0. "
            + "( The library leaves the decision to the synthesis runtime )",
            file=sys.stderr,
        )
        cpu_num_threads = 0

    if voicevox_dir is not None:
        if voicelib_dirs is not None:
            voicelib_dirs.append(voicevox_dir)
        else:
            voicelib_dirs = [voicevox_dir]
        if runtime_dirs is not None:
            runtime_dirs.append(voicevox_dir)
        else:
            runtime_dirs = [voicevox_dir]
    else:
        root_dir = engine_root()
        if voicelib_dirs is None:
            voicelib_dirs = [root_dir]
        if runtime_dirs is None:
            runtime_dirs = [root_dir]

    voicelib_dirs = [p.expanduser() for p in voicelib_dirs]
    runtime_dirs = [p.expanduser() for p in runtime_dirs]

    load_runtime_lib(runtime_dirs)
    synthesis_engines = {}
    for core_dir in voicelib_dirs:
        try:
            core = CoreWrapper(use_gpu, core_dir, cpu_num_threads, load_all_models)
            metas = json.loads(core.metas())
            core_version = metas[0]["version"]
            if core_version in synthesis_engines:
                print(
                    "Warning: Core loading is skipped because of version duplication.",
                    file=sys.stderr,
                )
                continue
<<<<<<< HEAD
            try:
                supported_devices = core.supported_devices()
            except NameError:
                # libtorch版コアは対応していないのでNameErrorになる
                # 対応デバイスが不明であることを示すNoneを代入する
                supported_devices = None
            synthesis_engines[core_version] = SynthesisEngine(
                variance_forwarder=core.variance_forward,
                decode_forwarder=core.decode_forward,
                speakers=core.metas(),
                supported_devices=supported_devices,
            )
=======
            synthesis_engines[core_version] = SynthesisEngine(core=core)
>>>>>>> 52c4836f
        except Exception:
            if not enable_mock:
                raise
            traceback.print_exc()
            print(
                "Notice: mock-library will be used. Try re-run with valid --voicevox_dir",
                file=sys.stderr,
            )
            from ..dev.core import metas as mock_metas
            from ..dev.core import supported_devices as mock_supported_devices
            from ..dev.synthesis_engine import MockSynthesisEngine

            if "0.0.0" not in synthesis_engines:
                synthesis_engines["0.0.0"] = MockSynthesisEngine(
                    speakers=mock_metas(), supported_devices=mock_supported_devices()
                )

    return synthesis_engines<|MERGE_RESOLUTION|>--- conflicted
+++ resolved
@@ -80,22 +80,7 @@
                     file=sys.stderr,
                 )
                 continue
-<<<<<<< HEAD
-            try:
-                supported_devices = core.supported_devices()
-            except NameError:
-                # libtorch版コアは対応していないのでNameErrorになる
-                # 対応デバイスが不明であることを示すNoneを代入する
-                supported_devices = None
-            synthesis_engines[core_version] = SynthesisEngine(
-                variance_forwarder=core.variance_forward,
-                decode_forwarder=core.decode_forward,
-                speakers=core.metas(),
-                supported_devices=supported_devices,
-            )
-=======
             synthesis_engines[core_version] = SynthesisEngine(core=core)
->>>>>>> 52c4836f
         except Exception:
             if not enable_mock:
                 raise
