import threading
from itertools import chain
from typing import List, Optional, Tuple

import numpy
from scipy.signal import resample

<<<<<<< HEAD
from voicevox_engine.experimental.guided_extractor import (
    PhraseInfo,
    extract_guided_feature,
    get_normalize_diff,
    resample_ts,
)
from voicevox_engine.experimental.julius4seg.sp_inserter import frame_to_second

from ..acoustic_feature_extractor import Accent, OjtPhoneme
from ..kana_parser import create_kana
=======
from ..acoustic_feature_extractor import OjtPhoneme
>>>>>>> 52c4836f
from ..model import AccentPhrase, AudioQuery, Mora
from .core_wrapper import CoreWrapper, OldCoreError
from .synthesis_engine_base import SynthesisEngineBase

unvoiced_mora_phoneme_list = ["A", "I", "U", "E", "O", "cl", "pau"]
mora_phoneme_list = ["a", "i", "u", "e", "o", "N"] + unvoiced_mora_phoneme_list


# TODO: move mora utility to mora module
def to_flatten_moras(accent_phrases: List[AccentPhrase]) -> List[Mora]:
    """
    accent_phrasesに含まれるMora(とpause_moraがあればそれも)を
    すべて一つのリストに結合する
    Parameters
    ----------
    accent_phrases : List[AccentPhrase]
        AccentPhraseのリスト
    Returns
    -------
    moras : List[Mora]
        結合されたMoraのリストを返す
    """
    return list(
        chain.from_iterable(
            accent_phrase.moras
            + (
                [accent_phrase.pause_mora]
                if accent_phrase.pause_mora is not None
                else []
            )
            for accent_phrase in accent_phrases
        )
    )


def to_phoneme_id_list(phoneme_str_list: List[str]):
    """
    phoneme文字列のリストを、phoneme idのリストに変換する
    Parameters
    ----------
    phoneme_str_list : List[str]
        phoneme文字列のリスト
    Returns
    -------
    phoneme_list : List[int]
        変換されたphoneme idのリスト
    """
    phoneme_data_list = [
        OjtPhoneme(phoneme=p, start=i, end=i + 1)
        for i, p in enumerate(phoneme_str_list)
    ]
    phoneme_data_list = OjtPhoneme.convert(phoneme_data_list)
    phoneme_id_list = [p.phoneme_id for p in phoneme_data_list]
    return phoneme_id_list


def to_accent_id_list(accent_str_list: List[str]):
    """
    accent文字列のリストを、accent idのリストに変換する
    Parameters
    ----------
    accent_str_list : List[str]
        accent文字列のリスト
    Returns
    -------
    accent_list : List[int]
        変換されたaccent idのリスト
    """
    accent_id_list = [Accent(accent=s).accent_id for s in accent_str_list]
    return accent_id_list


def split_mora(phoneme_list: List[OjtPhoneme]):
    """
    OjtPhonemeのリストから、
    母音の位置(vowel_indexes)
    母音の音素列(vowel_phoneme_list)
    子音の音素列(consonant_phoneme_list)
    を生成し、返す
    Parameters
    ----------
    phoneme_list : List[OjtPhoneme]
        phonemeクラスのリスト
    Returns
    -------
    consonant_phoneme_list : List[OjtPhoneme]
        子音の音素列
    vowel_phoneme_list : List[OjtPhoneme]
        母音の音素列
    vowel_indexes : : List[int]
        母音の位置
    """
    vowel_indexes = [
        i for i, p in enumerate(phoneme_list) if p.phoneme in mora_phoneme_list
    ]
    vowel_phoneme_list = [phoneme_list[i] for i in vowel_indexes]
    # postとprevのvowel_indexの差として考えられる値は1か2
    # 理由としてはphoneme_listは、consonant、vowelの組み合わせか、vowel一つの連続であるから
    # 1の場合はconsonant(子音)が存在しない=母音のみ(a/i/u/e/o/N/cl/pau)で構成されるモーラ(音)である
    # 2の場合はconsonantが存在するモーラである
    # なので、2の場合(else)でphonemeを取り出している
    consonant_phoneme_list: List[Optional[OjtPhoneme]] = [None] + [
        None if post - prev == 1 else phoneme_list[post - 1]
        for prev, post in zip(vowel_indexes[:-1], vowel_indexes[1:])
    ]
    return consonant_phoneme_list, vowel_phoneme_list, vowel_indexes


def pre_process(
    accent_phrases: List[AccentPhrase],
) -> Tuple[List[Mora], numpy.ndarray, numpy.ndarray]:
    """
    AccentPhraseモデルのリストを整形し、処理に必要なデータの原型を作り出す
    Parameters
    ----------
    accent_phrases : List[AccentPhrase]
        AccentPhraseモデルのリスト
    Returns
    -------
    flatten_moras : List[Mora]
        AccentPhraseモデルのリスト内に含まれるすべてのMoraをリスト化したものを返す
    phoneme_id_list : numpy.ndarray
        flatten_morasから取り出したすべてのPhonemeをphoneme idに変換したものを返す
    accent_id_list: numpy.ndarray
        accent_phrasesから取り出したアクセントを元に生成されたアクセント列を返す
    """
    flatten_moras = to_flatten_moras(accent_phrases)

    phoneme_each_mora = [
        ([mora.consonant] if mora.consonant is not None else []) + [mora.vowel]
        for mora in flatten_moras
    ]
    phoneme_str_list = list(chain.from_iterable(phoneme_each_mora))

    phoneme_id_list = numpy.array(to_phoneme_id_list(phoneme_str_list), dtype=numpy.int64)

    accent_str_list = []
    for accent_phrase in accent_phrases:
        for i, mora in enumerate(accent_phrase.moras):
            if i + 1 == accent_phrase.accent and len(accent_phrase.moras) != accent_phrase.accent:
                if mora.consonant is not None:
                    accent_str_list.append("_")
                accent_str_list.append("]")
            else:
                if mora.consonant is not None:
                    accent_str_list.append("_")
                if i == 0:
                    accent_str_list.append("[")
                else:
                    accent_str_list.append("_")
        if accent_phrase.pause_mora is not None:
            accent_str_list.append("_")
        accent_str_list[-1] = "?" if accent_phrase.is_interrogative else "#"
    accent_id_list = numpy.array(to_accent_id_list(accent_str_list), dtype=numpy.int64)

    return flatten_moras, phoneme_id_list, accent_id_list


class SynthesisEngine(SynthesisEngineBase):
    def __init__(
        self,
<<<<<<< HEAD
        variance_forwarder,
        decode_forwarder,
        speakers: str,
        supported_devices: Optional[str] = None,
    ):
        """
        variance_forwarder: 音素ごとの音高と長さを求める関数
=======
        core: CoreWrapper,
    ):
        """
        core.yukarin_s_forward: 音素列から、音素ごとの長さを求める関数
>>>>>>> 52c4836f
            length: 音素列の長さ
            phonemes: 音素列
            accents: アクセント列
            speaker_id: 話者番号
<<<<<<< HEAD
            return: 音素ごとの音高・長さ
=======
            return: 音素ごとの長さ

        core.yukarin_sa_forward: モーラごとの音素列とアクセント情報から、モーラごとの音高を求める関数
            length: モーラ列の長さ
            vowel_phoneme_list: 母音の音素列
            consonant_phoneme_list: 子音の音素列
            start_accent_list: アクセントの開始位置
            end_accent_list: アクセントの終了位置
            start_accent_phrase_list: アクセント句の開始位置
            end_accent_phrase_list: アクセント句の終了位置
            speaker_id: 話者番号
            return: モーラごとの音高
>>>>>>> 52c4836f

        core.decode_forward: フレームごとの音素と音高から波形を求める関数
            length: フレームの長さ
            phonemes: 音素列
            pitches: 音素ごとの音高
            durations: 音素ごとの長さ
            speaker_id: 話者番号
            return: 音声波形

        speakers: coreから取得したspeakersに関するjsonデータの文字列

        supported_devices:
            coreから取得した対応デバイスに関するjsonデータの文字列
            Noneの場合はコアが情報の取得に対応していないため、対応デバイスは不明
        """
        super().__init__()
<<<<<<< HEAD
        self.variance_forwarder = variance_forwarder
        self.decode_forwarder = decode_forwarder

        self._speakers = speakers
        self._supported_devices = supported_devices
        self.default_sampling_rate = 48000
=======
        self.core = core
        self._speakers = self.core.metas()
        self.mutex = threading.Lock()
        try:
            self._supported_devices = self.core.supported_devices()
        except OldCoreError:
            self._supported_devices = None
        self.default_sampling_rate = 24000
>>>>>>> 52c4836f

    @property
    def speakers(self) -> str:
        return self._speakers

    @property
    def supported_devices(self) -> Optional[str]:
        return self._supported_devices

    def initialize_speaker_synthesis(self, speaker_id: int):
        try:
            with self.mutex:
                self.core.load_model(speaker_id)
        except OldCoreError:
            return  # コアが古い場合はどうしようもないので何もしない

    def is_initialized_speaker_synthesis(self, speaker_id: int) -> bool:
        try:
            return self.core.is_model_loaded(speaker_id)
        except OldCoreError:
            return True  # コアが古い場合はどうしようもないのでTrueを返す

    def _lazy_init(self, speaker_id: int):
        """
        initialize済みでなければinitializeする
        """
        is_model_loaded = self.is_initialized_speaker_synthesis(speaker_id)
        if not is_model_loaded:
            self.initialize_speaker_synthesis(speaker_id)

    def replace_phoneme_length(
        self, accent_phrases: List[AccentPhrase], speaker_id: str
    ) -> Tuple[List[AccentPhrase], numpy.ndarray]:
        """
        accent_phrasesの母音・子音の長さを設定する
        Parameters
        ----------
        accent_phrases : List[AccentPhrase]
            アクセント句モデルのリスト
        speaker_id : str
            話者ID
        Returns
        -------
        accent_phrases : List[AccentPhrase]
            母音・子音の長さが設定されたアクセント句モデルのリスト
        """
        # モデルがロードされていない場合はロードする
        self._lazy_init(speaker_id)
        # phoneme
        # AccentPhraseをすべてMoraおよびOjtPhonemeの形に分解し、処理可能な形にする
<<<<<<< HEAD
        flatten_moras, phoneme_id_list, accent_id_list = pre_process(accent_phrases)

        # Phoneme IDのリスト(phoneme_id_list)とAccent IDのリスト(accent_id_list)をvariance_forwarderにかけ、
        # 推論器によって適切な音素ごとの音高・音素長を割り当てる
        pitches: numpy.ndarray
        durations: numpy.ndarray
        pitches, durations = self.variance_forwarder(
            length=len(phoneme_id_list),
            phonemes=phoneme_id_list,
            accents=accent_id_list,
            speaker_id=speaker_id,
        )
=======
        flatten_moras, phoneme_data_list = pre_process(accent_phrases)
        # OjtPhonemeの形に分解されたもの(phoneme_data_list)から、vowel(母音)の位置を抜き出す
        _, _, vowel_indexes_data = split_mora(phoneme_data_list)

        # yukarin_s
        # OjtPhonemeのリストからOjtPhonemeのPhoneme ID(OpenJTalkにおける音素のID)のリストを作る
        phoneme_list_s = numpy.array(
            [p.phoneme_id for p in phoneme_data_list], dtype=numpy.int64
        )
        # Phoneme IDのリスト(phoneme_list_s)をyukarin_s_forwardにかけ、推論器によって適切な音素の長さを割り当てる
        with self.mutex:
            phoneme_length = self.core.yukarin_s_forward(
                length=len(phoneme_list_s),
                phoneme_list=phoneme_list_s,
                speaker_id=numpy.array(speaker_id, dtype=numpy.int64).reshape(-1),
            )
>>>>>>> 52c4836f

        # variance_forwarderの結果をaccent_phrasesに反映する
        # flatten_moras変数に展開された値を変更することでコード量を削減しつつaccent_phrases内のデータを書き換えている
        index = 0
        for mora in flatten_moras:
            if mora.consonant is not None:
                mora.consonant_length = durations[index]
                index += 1
            else:
                mora.consonant_length = None
            mora.vowel_length = durations[index]
            index += 1

        return accent_phrases, pitches

    def replace_mora_pitch(
        self, accent_phrases: List[AccentPhrase], speaker_id: str, pitches: Optional[numpy.ndarray] = None
    ) -> List[AccentPhrase]:
        """
        accent_phrasesの音高(ピッチ)を設定する
        Parameters
        ----------
        accent_phrases : List[AccentPhrase]
            アクセント句モデルのリスト
        speaker_id : str
            話者ID
        pitches : Optional[numpy.ndarray]
            ピッチを取得済みの場合、そのピッチを入力
        Returns
        -------
        accent_phrases : List[AccentPhrase]
            音高(ピッチ)が設定されたアクセント句モデルのリスト
        """
        # モデルがロードされていない場合はロードする
        self._lazy_init(speaker_id)
        # numpy.concatenateが空リストだとエラーを返すのでチェック
        if len(accent_phrases) == 0:
            return []

        # phoneme
        # AccentPhraseをすべてMoraおよびOjtPhonemeの形に分解し、処理可能な形にする
        flatten_moras, phoneme_id_list, accent_id_list = pre_process(accent_phrases)

        # pitchesを取得していない場合のみ、推論を行う
        if pitches is None:
            # Phoneme IDのリスト(phoneme_id_list)とAccent IDのリスト(accent_id_list)をvariance_forwarderにかけ、
            # 推論器によって適切な音素ごとの音高・音素長を割り当てる
            pitches, _ = self.variance_forwarder(
                length=len(phoneme_id_list),
                phonemes=phoneme_id_list,
                accents=accent_id_list,
                speaker_id=speaker_id,
            )

<<<<<<< HEAD
        # variance_forwarderの結果をaccent_phrasesに反映する
=======
        # 今までに生成された情報をyukarin_sa_forwardにかけ、推論器によってモーラごとに適切な音高(ピッチ)を割り当てる
        with self.mutex:
            f0_list = self.core.yukarin_sa_forward(
                length=vowel_phoneme_list.shape[0],
                vowel_phoneme_list=vowel_phoneme_list[numpy.newaxis],
                consonant_phoneme_list=consonant_phoneme_list[numpy.newaxis],
                start_accent_list=start_accent_list[numpy.newaxis],
                end_accent_list=end_accent_list[numpy.newaxis],
                start_accent_phrase_list=start_accent_phrase_list[numpy.newaxis],
                end_accent_phrase_list=end_accent_phrase_list[numpy.newaxis],
                speaker_id=numpy.array(speaker_id, dtype=numpy.int64).reshape(-1),
            )[0]

        # 無声母音を含むMoraに関しては、音高(ピッチ)を0にする
        for i, p in enumerate(vowel_phoneme_data_list):
            if p.phoneme in unvoiced_mora_phoneme_list:
                f0_list[i] = 0

        # yukarin_sa_forwarderの結果をaccent_phrasesに反映する
>>>>>>> 52c4836f
        # flatten_moras変数に展開された値を変更することでコード量を削減しつつaccent_phrases内のデータを書き換えている
        index = 0
        for mora in flatten_moras:
            if mora.consonant is not None:
                index += 1
            if mora.vowel in unvoiced_mora_phoneme_list:
                mora.pitch = 0.0
            else:
                mora.pitch = pitches[index]
            index += 1

        return accent_phrases

    def _synthesis_impl(self, query: AudioQuery, speaker_id: str):
        """
        音声合成クエリから音声合成に必要な情報を構成し、実際に音声合成を行う
        Parameters
        ----------
        query : AudioQuery
            音声合成クエリ
        speaker_id : str
            話者ID
        Returns
        -------
        wave : numpy.ndarray
            音声合成結果
        """
        # モデルがロードされていない場合はロードする
        self._lazy_init(speaker_id)
        # phoneme
        # AccentPhraseをすべてMoraおよびOjtPhonemeの形に分解し、処理可能な形にする
        flatten_moras, phoneme_id_list, _ = pre_process(query.accent_phrases)

        # length
        # 音素の長さをリストに展開・結合する。
        phoneme_length_list = [
            length
            for mora in flatten_moras
            for length in (
                [mora.consonant_length] if mora.consonant is not None else []
            )
            + [mora.vowel_length]
        ]
        # floatにキャスト
        durations = numpy.array(phoneme_length_list, dtype=numpy.float32)

        # lengthにSpeed Scale(話速)を適用する
        durations /= query.speedScale

        # pitch
        # モーラの音高(ピッチ)を展開・結合し、floatにキャストする
        f0_list = [
            pitch
            for mora in flatten_moras
            for pitch in (
                  [mora.pitch] if mora.consonant is not None else []
              )
              + [mora.pitch]
        ]
        f0 = numpy.array(f0_list, dtype=numpy.float32)
        # 音高(ピッチ)の調節を適用する(2のPitch Scale乗を掛ける)
        f0 *= 2 ** query.pitchScale

        # 有声音素(音高(ピッチ)が0より大きいもの)か否かを抽出する
        voiced = f0 > 0
        # 有声音素の音高(ピッチ)の平均値を求める
        mean_f0 = f0[voiced].mean()
        # 平均値がNaNではないとき、抑揚を適用する
        # 抑揚は音高と音高の平均値の差に抑揚を掛けたもの((f0 - mean_f0) * Intonation Scale)に抑揚の平均値(mean_f0)を足したもの
        if not numpy.isnan(mean_f0):
            f0[voiced] = (f0[voiced] - mean_f0) * query.intonationScale + mean_f0

<<<<<<< HEAD
        # 今まで生成された情報をdecode_forwarderにかけ、推論器によって音声波形を生成する
        wave = self.decode_forwarder(
            length=phoneme_id_list.shape[0],
            phonemes=phoneme_id_list,
            pitches=f0,
            durations=durations,
            speaker_id=speaker_id,
        )
=======
        # OjtPhonemeの形に分解された音素リストから、vowel(母音)の位置を抜き出し、numpyのarrayにする
        _, _, vowel_indexes_data = split_mora(phoneme_data_list)
        vowel_indexes = numpy.array(vowel_indexes_data)

        # forward decode
        # 音素の長さにrateを掛け、intにキャストする
        rate = 24000 / 256
        phoneme_bin_num = numpy.round(phoneme_length * rate).astype(numpy.int32)

        # Phoneme IDを音素の長さ分繰り返す
        phoneme = numpy.repeat(phoneme_list_s, phoneme_bin_num)
        # f0を母音と子音の長さの合計分繰り返す
        f0 = numpy.repeat(
            f0,
            [a.sum() for a in numpy.split(phoneme_bin_num, vowel_indexes[:-1] + 1)],
        )

        # phonemeの長さとOjtPhonemeのnum_phoneme(45)分の0で初期化された2次元配列を用意する
        array = numpy.zeros((len(phoneme), OjtPhoneme.num_phoneme), dtype=numpy.float32)
        # 初期化された2次元配列の各行をone hotにする
        array[numpy.arange(len(phoneme)), phoneme] = 1
        phoneme = array

        # 今まで生成された情報をdecode_forwardにかけ、推論器によって音声波形を生成する
        with self.mutex:
            wave = self.core.decode_forward(
                length=phoneme.shape[0],
                phoneme_size=phoneme.shape[1],
                f0=f0[:, numpy.newaxis],
                phoneme=phoneme,
                speaker_id=numpy.array(speaker_id, dtype=numpy.int64).reshape(-1),
            )
>>>>>>> 52c4836f

        # volume: ゲイン適用
        wave *= query.volumeScale

        # add sil
        if query.prePhonemeLength != 0 or query.postPhonemeLength != 0:
            pre_pause = numpy.zeros(int(self.default_sampling_rate * query.prePhonemeLength))
            post_pause = numpy.zeros(int(self.default_sampling_rate * query.postPhonemeLength))
            wave = numpy.concatenate([pre_pause, wave, post_pause], 0)

        # 出力サンプリングレートがデフォルト(decode forwarderによるもの、48kHz)でなければ、それを適用する
        if query.outputSamplingRate != self.default_sampling_rate:
            wave = resample(
                wave,
                query.outputSamplingRate * len(wave) // self.default_sampling_rate,
            )

        # ステレオ変換
        # 出力設定がステレオなのであれば、ステレオ化する
        if query.outputStereo:
            wave = numpy.array([wave, wave]).T

        return wave<|MERGE_RESOLUTION|>--- conflicted
+++ resolved
@@ -5,20 +5,7 @@
 import numpy
 from scipy.signal import resample
 
-<<<<<<< HEAD
-from voicevox_engine.experimental.guided_extractor import (
-    PhraseInfo,
-    extract_guided_feature,
-    get_normalize_diff,
-    resample_ts,
-)
-from voicevox_engine.experimental.julius4seg.sp_inserter import frame_to_second
-
 from ..acoustic_feature_extractor import Accent, OjtPhoneme
-from ..kana_parser import create_kana
-=======
-from ..acoustic_feature_extractor import OjtPhoneme
->>>>>>> 52c4836f
 from ..model import AccentPhrase, AudioQuery, Mora
 from .core_wrapper import CoreWrapper, OldCoreError
 from .synthesis_engine_base import SynthesisEngineBase
@@ -180,40 +167,15 @@
 class SynthesisEngine(SynthesisEngineBase):
     def __init__(
         self,
-<<<<<<< HEAD
-        variance_forwarder,
-        decode_forwarder,
-        speakers: str,
-        supported_devices: Optional[str] = None,
-    ):
-        """
-        variance_forwarder: 音素ごとの音高と長さを求める関数
-=======
         core: CoreWrapper,
     ):
         """
-        core.yukarin_s_forward: 音素列から、音素ごとの長さを求める関数
->>>>>>> 52c4836f
+        core.variance_forward: 音素列から、音素ごとの音高と長さを求める関数
             length: 音素列の長さ
             phonemes: 音素列
             accents: アクセント列
             speaker_id: 話者番号
-<<<<<<< HEAD
             return: 音素ごとの音高・長さ
-=======
-            return: 音素ごとの長さ
-
-        core.yukarin_sa_forward: モーラごとの音素列とアクセント情報から、モーラごとの音高を求める関数
-            length: モーラ列の長さ
-            vowel_phoneme_list: 母音の音素列
-            consonant_phoneme_list: 子音の音素列
-            start_accent_list: アクセントの開始位置
-            end_accent_list: アクセントの終了位置
-            start_accent_phrase_list: アクセント句の開始位置
-            end_accent_phrase_list: アクセント句の終了位置
-            speaker_id: 話者番号
-            return: モーラごとの音高
->>>>>>> 52c4836f
 
         core.decode_forward: フレームごとの音素と音高から波形を求める関数
             length: フレームの長さ
@@ -230,14 +192,6 @@
             Noneの場合はコアが情報の取得に対応していないため、対応デバイスは不明
         """
         super().__init__()
-<<<<<<< HEAD
-        self.variance_forwarder = variance_forwarder
-        self.decode_forwarder = decode_forwarder
-
-        self._speakers = speakers
-        self._supported_devices = supported_devices
-        self.default_sampling_rate = 48000
-=======
         self.core = core
         self._speakers = self.core.metas()
         self.mutex = threading.Lock()
@@ -245,8 +199,7 @@
             self._supported_devices = self.core.supported_devices()
         except OldCoreError:
             self._supported_devices = None
-        self.default_sampling_rate = 24000
->>>>>>> 52c4836f
+        self.default_sampling_rate = 48000
 
     @property
     def speakers(self) -> str:
@@ -256,20 +209,20 @@
     def supported_devices(self) -> Optional[str]:
         return self._supported_devices
 
-    def initialize_speaker_synthesis(self, speaker_id: int):
+    def initialize_speaker_synthesis(self, speaker_id: str):
         try:
             with self.mutex:
                 self.core.load_model(speaker_id)
         except OldCoreError:
             return  # コアが古い場合はどうしようもないので何もしない
 
-    def is_initialized_speaker_synthesis(self, speaker_id: int) -> bool:
+    def is_initialized_speaker_synthesis(self, speaker_id: str) -> bool:
         try:
             return self.core.is_model_loaded(speaker_id)
         except OldCoreError:
             return True  # コアが古い場合はどうしようもないのでTrueを返す
 
-    def _lazy_init(self, speaker_id: int):
+    def _lazy_init(self, speaker_id: str):
         """
         initialize済みでなければinitializeする
         """
@@ -297,37 +250,19 @@
         self._lazy_init(speaker_id)
         # phoneme
         # AccentPhraseをすべてMoraおよびOjtPhonemeの形に分解し、処理可能な形にする
-<<<<<<< HEAD
         flatten_moras, phoneme_id_list, accent_id_list = pre_process(accent_phrases)
 
         # Phoneme IDのリスト(phoneme_id_list)とAccent IDのリスト(accent_id_list)をvariance_forwarderにかけ、
         # 推論器によって適切な音素ごとの音高・音素長を割り当てる
         pitches: numpy.ndarray
         durations: numpy.ndarray
-        pitches, durations = self.variance_forwarder(
-            length=len(phoneme_id_list),
-            phonemes=phoneme_id_list,
-            accents=accent_id_list,
-            speaker_id=speaker_id,
-        )
-=======
-        flatten_moras, phoneme_data_list = pre_process(accent_phrases)
-        # OjtPhonemeの形に分解されたもの(phoneme_data_list)から、vowel(母音)の位置を抜き出す
-        _, _, vowel_indexes_data = split_mora(phoneme_data_list)
-
-        # yukarin_s
-        # OjtPhonemeのリストからOjtPhonemeのPhoneme ID(OpenJTalkにおける音素のID)のリストを作る
-        phoneme_list_s = numpy.array(
-            [p.phoneme_id for p in phoneme_data_list], dtype=numpy.int64
-        )
-        # Phoneme IDのリスト(phoneme_list_s)をyukarin_s_forwardにかけ、推論器によって適切な音素の長さを割り当てる
         with self.mutex:
-            phoneme_length = self.core.yukarin_s_forward(
-                length=len(phoneme_list_s),
-                phoneme_list=phoneme_list_s,
-                speaker_id=numpy.array(speaker_id, dtype=numpy.int64).reshape(-1),
+            pitches, durations = self.core.variance_forward(
+                length=len(phoneme_id_list),
+                phonemes=phoneme_id_list,
+                accents=accent_id_list,
+                speaker_id=speaker_id,
             )
->>>>>>> 52c4836f
 
         # variance_forwarderの結果をaccent_phrasesに反映する
         # flatten_moras変数に展開された値を変更することでコード量を削減しつつaccent_phrases内のデータを書き換えている
@@ -375,36 +310,15 @@
         if pitches is None:
             # Phoneme IDのリスト(phoneme_id_list)とAccent IDのリスト(accent_id_list)をvariance_forwarderにかけ、
             # 推論器によって適切な音素ごとの音高・音素長を割り当てる
-            pitches, _ = self.variance_forwarder(
-                length=len(phoneme_id_list),
-                phonemes=phoneme_id_list,
-                accents=accent_id_list,
-                speaker_id=speaker_id,
-            )
-
-<<<<<<< HEAD
+            with self.mutex:
+                pitches, _ = self.core.variance_forward(
+                    length=len(phoneme_id_list),
+                    phonemes=phoneme_id_list,
+                    accents=accent_id_list,
+                    speaker_id=speaker_id,
+                )
+
         # variance_forwarderの結果をaccent_phrasesに反映する
-=======
-        # 今までに生成された情報をyukarin_sa_forwardにかけ、推論器によってモーラごとに適切な音高(ピッチ)を割り当てる
-        with self.mutex:
-            f0_list = self.core.yukarin_sa_forward(
-                length=vowel_phoneme_list.shape[0],
-                vowel_phoneme_list=vowel_phoneme_list[numpy.newaxis],
-                consonant_phoneme_list=consonant_phoneme_list[numpy.newaxis],
-                start_accent_list=start_accent_list[numpy.newaxis],
-                end_accent_list=end_accent_list[numpy.newaxis],
-                start_accent_phrase_list=start_accent_phrase_list[numpy.newaxis],
-                end_accent_phrase_list=end_accent_phrase_list[numpy.newaxis],
-                speaker_id=numpy.array(speaker_id, dtype=numpy.int64).reshape(-1),
-            )[0]
-
-        # 無声母音を含むMoraに関しては、音高(ピッチ)を0にする
-        for i, p in enumerate(vowel_phoneme_data_list):
-            if p.phoneme in unvoiced_mora_phoneme_list:
-                f0_list[i] = 0
-
-        # yukarin_sa_forwarderの結果をaccent_phrasesに反映する
->>>>>>> 52c4836f
         # flatten_moras変数に展開された値を変更することでコード量を削減しつつaccent_phrases内のデータを書き換えている
         index = 0
         for mora in flatten_moras:
@@ -477,49 +391,15 @@
         if not numpy.isnan(mean_f0):
             f0[voiced] = (f0[voiced] - mean_f0) * query.intonationScale + mean_f0
 
-<<<<<<< HEAD
         # 今まで生成された情報をdecode_forwarderにかけ、推論器によって音声波形を生成する
-        wave = self.decode_forwarder(
-            length=phoneme_id_list.shape[0],
-            phonemes=phoneme_id_list,
-            pitches=f0,
-            durations=durations,
-            speaker_id=speaker_id,
-        )
-=======
-        # OjtPhonemeの形に分解された音素リストから、vowel(母音)の位置を抜き出し、numpyのarrayにする
-        _, _, vowel_indexes_data = split_mora(phoneme_data_list)
-        vowel_indexes = numpy.array(vowel_indexes_data)
-
-        # forward decode
-        # 音素の長さにrateを掛け、intにキャストする
-        rate = 24000 / 256
-        phoneme_bin_num = numpy.round(phoneme_length * rate).astype(numpy.int32)
-
-        # Phoneme IDを音素の長さ分繰り返す
-        phoneme = numpy.repeat(phoneme_list_s, phoneme_bin_num)
-        # f0を母音と子音の長さの合計分繰り返す
-        f0 = numpy.repeat(
-            f0,
-            [a.sum() for a in numpy.split(phoneme_bin_num, vowel_indexes[:-1] + 1)],
-        )
-
-        # phonemeの長さとOjtPhonemeのnum_phoneme(45)分の0で初期化された2次元配列を用意する
-        array = numpy.zeros((len(phoneme), OjtPhoneme.num_phoneme), dtype=numpy.float32)
-        # 初期化された2次元配列の各行をone hotにする
-        array[numpy.arange(len(phoneme)), phoneme] = 1
-        phoneme = array
-
-        # 今まで生成された情報をdecode_forwardにかけ、推論器によって音声波形を生成する
         with self.mutex:
             wave = self.core.decode_forward(
-                length=phoneme.shape[0],
-                phoneme_size=phoneme.shape[1],
-                f0=f0[:, numpy.newaxis],
-                phoneme=phoneme,
-                speaker_id=numpy.array(speaker_id, dtype=numpy.int64).reshape(-1),
+                length=phoneme_id_list.shape[0],
+                phonemes=phoneme_id_list,
+                pitches=f0,
+                durations=durations,
+                speaker_id=speaker_id,
             )
->>>>>>> 52c4836f
 
         # volume: ゲイン適用
         wave *= query.volumeScale
