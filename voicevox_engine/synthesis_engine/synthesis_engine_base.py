--- conflicted
+++ resolved
@@ -90,7 +90,7 @@
     def supported_devices(self) -> Optional[str]:
         raise NotImplementedError
 
-    def initialize_speaker_synthesis(self, speaker_id: int):
+    def initialize_speaker_synthesis(self, speaker_id: str):
         """
         指定した話者での音声合成を初期化する。何度も実行可能。
         未実装の場合は何もしない
@@ -101,7 +101,7 @@
         """
         pass
 
-    def is_initialized_speaker_synthesis(self, speaker_id: int) -> bool:
+    def is_initialized_speaker_synthesis(self, speaker_id: str) -> bool:
         """
         指定した話者での音声合成が初期化されているかどうかを返す
         Parameters
@@ -254,28 +254,4 @@
         wave : numpy.ndarray
             音声合成結果
         """
-<<<<<<< HEAD
-        raise NotImplementedError()
-
-    @abstractmethod
-    def guided_synthesis(
-        self,
-        query: AudioQuery,
-        speaker: int,
-        audio_path: str,
-        normalize: bool,
-        core_version: Optional[str] = None,
-    ):
-        raise NotImplementedError()
-
-    @abstractmethod
-    def guided_accent_phrases(
-        self,
-        query: AudioQuery,
-        speaker: str,
-        audio_path: str,
-        normalize: bool,
-    ) -> List[AccentPhrase]:
-=======
->>>>>>> 52c4836f
         raise NotImplementedError()