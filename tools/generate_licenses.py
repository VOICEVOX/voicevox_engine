"""
VOICEVOX ENGINE の実行に必要なライブラリのライセンス一覧を作成する。

実行環境にインストールされている Python ライブラリのライセンス一覧を取得する。
一覧に対し、ハードコードされたライセンス一覧を追加する。
ライセンス一覧をファイルとして出力する。
"""

import argparse
import json
import subprocess
import sys
import urllib.request
from dataclasses import dataclass
from pathlib import Path
from typing import Literal, assert_never

from pydantic import TypeAdapter


def _get_license_text(text_url: str) -> str:
    """URL が指すテキストを取得する。"""
    with urllib.request.urlopen(text_url) as res:
        # NOTE: `urlopen` 返り値の型が貧弱なため型チェックを無視する
        return res.read().decode()  # type: ignore


@dataclass
class _PipLicense:
    """`pip-license` により得られる依存ライブラリの情報"""

    License: str
    Name: str
    URL: str
    Version: str
    LicenseText: str


_pip_licenses_adapter = TypeAdapter(list[_PipLicense])


def _acquire_licenses_of_pip_managed_libraries() -> list[_PipLicense]:
    """Pipで管理されている依存ライブラリのライセンス情報を取得する。"""
    # ライセンス一覧を取得する
    try:
        pip_licenses_json = subprocess.run(
            [
                sys.executable,
                "-m",
                "piplicenses",
                "--from=mixed",
                "--format=json",
                "--with-urls",
                "--with-license-file",
                "--no-license-path",
            ],
            capture_output=True,
            check=True,
        ).stdout.decode()
<<<<<<< HEAD
    except subprocess.CalledProcessError as err:
        raise Exception(
            f"command output:\n{err.stderr and err.stderr.decode()}"
        ) from err

    licenses_json = json.loads(pip_licenses_output)
    for license_json in licenses_json:
        # ライセンス文を pip 外で取得されたもので上書きする
        package_name: str = license_json["Name"].lower()
        if license_json["LicenseText"] == "UNKNOWN":
            if package_name == "core" and license_json["Version"] == "0.0.0":
                continue
            elif package_name == "future":
                text_url = "https://raw.githubusercontent.com/PythonCharmers/python-future/master/LICENSE.txt"
                license_json["LicenseText"] = get_license_text(text_url)
            elif package_name == "pefile":
                text_url = (
                    "https://raw.githubusercontent.com/erocarrera/pefile/master/LICENSE"
                )
                license_json["LicenseText"] = get_license_text(text_url)
            elif package_name == "pyopenjtalk":
                text_url = "https://raw.githubusercontent.com/r9y9/pyopenjtalk/master/LICENSE.md"
                license_json["LicenseText"] = get_license_text(text_url)
            elif package_name == "python-multipart":
                text_url = "https://raw.githubusercontent.com/andrew-d/python-multipart/master/LICENSE.txt"
                license_json["LicenseText"] = get_license_text(text_url)
            elif package_name == "romkan":
                text_url = "https://raw.githubusercontent.com/soimort/python-romkan/master/LICENSE"
                license_json["LicenseText"] = get_license_text(text_url)
            elif package_name == "distlib":
                text_url = "https://bitbucket.org/pypa/distlib/raw/7d93712134b28401407da27382f2b6236c87623a/LICENSE.txt"
                license_json["LicenseText"] = get_license_text(text_url)
            elif package_name == "jsonschema":
                text_url = "https://raw.githubusercontent.com/python-jsonschema/jsonschema/dbc398245a583cb2366795dc529ae042d10c1577/COPYING"
                license_json["LicenseText"] = get_license_text(text_url)
            elif package_name == "lockfile":
                text_url = (
                    "https://opendev.org/openstack/pylockfile/raw/tag/0.12.2/LICENSE"
                )
                license_json["LicenseText"] = get_license_text(text_url)
            elif package_name == "platformdirs":
                text_url = "https://raw.githubusercontent.com/platformdirs/platformdirs/aa671aaa97913c7b948567f4d9c77d4f98bfa134/LICENSE"
                license_json["LicenseText"] = get_license_text(text_url)
            elif package_name == "webencodings":
                text_url = "https://raw.githubusercontent.com/gsnedders/python-webencodings/fa2cb5d75ab41e63ace691bc0825d3432ba7d694/LICENSE"
                license_json["LicenseText"] = get_license_text(text_url)
            elif package_name == "e2k":
                text_url = "https://raw.githubusercontent.com/Patchethium/e2k/refs/tags/0.3.0/LICENSE"  # noqa: B950
                license_json["LicenseText"] = get_license_text(text_url)
            else:
=======
    except subprocess.CalledProcessError as e:
        raise Exception(f"command output:\n{e.stderr and e.stderr.decode()}") from e
    # ライセンス情報の形式をチェックする
    licenses = _pip_licenses_adapter.validate_json(pip_licenses_json)
    return licenses


class _License:
    def __init__(
        self,
        package_name: str,
        package_version: str | None,
        license_name: str | None,
        license_text: str,
        license_text_type: Literal["raw", "local_address", "remote_address"],
    ):
        self.package_name = package_name
        self.package_version = package_version
        self.license_name = license_name

        match license_text_type:
            case "raw":
                self.license_text = license_text
            case "local_address":
                # ライセンステキストをローカルのライセンスファイルから抽出する
                self.license_text = Path(license_text).read_text(encoding="utf8")
            case "remote_address":
                self.license_text = _get_license_text(license_text)
            case _:
                assert_never("型で保護され実行されないはずのパスが実行されました")


def _update_licenses(pip_licenses: list[_PipLicense]) -> list[_License]:
    """pip から取得したライセンス情報の抜けを補完する。"""
    package_to_license_url: dict[str, str] = {
        # "package_name": "https://license.adress.com/v0.0.0/LICENSE.txt",
    }

    updated_licenses = []

    for pip_license in pip_licenses:
        package_name = pip_license.Name.lower()

        # ライセンス文が pip から取得できていない場合、pip 外から補う
        if pip_license.LicenseText == "UNKNOWN":
            if package_name not in package_to_license_url:
>>>>>>> 26a4637a
                # ライセンスがpypiに無い
                raise Exception(f"No License info provided for {package_name}")
            text_url = package_to_license_url[package_name]
            pip_license.LicenseText = _get_license_text(text_url)

        # soxr
        if package_name == "soxr":
            text_url = "https://raw.githubusercontent.com/dofuuz/python-soxr/v0.3.6/LICENSE.txt"
            pip_license.LicenseText = _get_license_text(text_url)

        updated_licenses.append(
            _License(
                package_name=pip_license.Name,
                package_version=pip_license.Version,
                license_name=pip_license.License,
                license_text=pip_license.LicenseText,
                license_text_type="raw",
            )
        )

    return updated_licenses


class _LicenseError(Exception):
    """License違反が検出された。"""

    pass


def _validate_license_compliance(licenses: list[_License]) -> None:
    for license in licenses:
        # ライセンスを確認する
        license_names_str = license.license_name or ""
        license_names = license_names_str.split("; ")
        for license_name in license_names:
            if license_name in [
                "GNU General Public License v2 (GPLv2)",
                "GNU General Public License (GPL)",
                "GNU General Public License v3 (GPLv3)",
                "GNU Affero General Public License v3 (AGPL-3)",
            ]:
                raise _LicenseError(
                    f"ライセンス違反: {license.package_name} is {license.license_name}"
                )


def _add_licenses_manually(licenses: list[_License]) -> None:
    python_version = "3.11.9"

    licenses += [
        # https://sourceforge.net/projects/open-jtalk/files/Open%20JTalk/open_jtalk-1.11/
        _License(
            package_name="Open JTalk",
            package_version="1.11",
            license_name="Modified BSD license",
            license_text="tools/licenses/open_jtalk/COPYING",
            license_text_type="local_address",
        ),
        _License(
            package_name="MeCab",
            package_version=None,
            license_name="Modified BSD license",
            license_text="tools/licenses/open_jtalk/mecab/COPYING",
            license_text_type="local_address",
        ),
        _License(
            package_name="NAIST Japanese Dictionary",
            package_version=None,
            license_name="Modified BSD license",
            license_text="tools/licenses//open_jtalk/mecab-naist-jdic/COPYING",
            license_text_type="local_address",
        ),
        _License(
            package_name='HTS Voice "Mei"',
            package_version=None,
            license_name="Creative Commons Attribution 3.0 license",
            license_text="https://raw.githubusercontent.com/r9y9/pyopenjtalk/master/pyopenjtalk/htsvoice/LICENSE_mei_normal.htsvoice",
            license_text_type="remote_address",
        ),
        _License(
            package_name="VOICEVOX CORE",
            package_version=None,
            license_name="MIT license",
            license_text="https://raw.githubusercontent.com/VOICEVOX/voicevox_core/main/LICENSE",
            license_text_type="remote_address",
        ),
        _License(
            package_name="VOICEVOX ENGINE",
            package_version=None,
            license_name="LGPL license",
            license_text="https://raw.githubusercontent.com/VOICEVOX/voicevox_engine/master/LGPL_LICENSE",
            license_text_type="remote_address",
        ),
        _License(
            package_name="world",
            package_version=None,
            license_name="Modified BSD license",
            license_text="https://raw.githubusercontent.com/mmorise/World/master/LICENSE.txt",
            license_text_type="remote_address",
        ),
        _License(
            package_name="PyTorch",
            package_version="1.9.0",
            license_name="BSD-style license",
            license_text="https://raw.githubusercontent.com/pytorch/pytorch/master/LICENSE",
            license_text_type="remote_address",
        ),
        _License(
            package_name="ONNX Runtime",
            package_version="1.13.1",
            license_name="MIT license",
            license_text="https://raw.githubusercontent.com/microsoft/onnxruntime/master/LICENSE",
            license_text_type="remote_address",
        ),
        _License(
            package_name="Python",
            package_version=python_version,
            license_name="Python Software Foundation License",
            license_text=f"https://raw.githubusercontent.com/python/cpython/v{python_version}/LICENSE",
            license_text_type="remote_address",
        ),
        _License(
            package_name="libsndfile-binaries",
            package_version="1.2.0",
            license_name="LGPL-2.1 license",
            license_text="https://raw.githubusercontent.com/bastibe/libsndfile-binaries/d9887ef926bb11cf1a2526be4ab6f9dc690234c0/COPYING",
            license_text_type="remote_address",
        ),
        _License(
            package_name="libogg",
            package_version="1.3.5",
            license_name="BSD 3-clause license",
            license_text="https://raw.githubusercontent.com/xiph/ogg/v1.3.5/COPYING",
            license_text_type="remote_address",
        ),
        _License(
            package_name="libvorbis",
            package_version="1.3.7",
            license_name="BSD 3-clause license",
            license_text="https://raw.githubusercontent.com/xiph/vorbis/v1.3.7/COPYING",
            license_text_type="remote_address",
        ),
        # libflac
        _License(
            package_name="FLAC",
            package_version="1.4.2",
            license_name="Xiph.org's BSD-like license",
            license_text="https://raw.githubusercontent.com/xiph/flac/1.4.2/COPYING.Xiph",
            license_text_type="remote_address",
        ),
        # libopus
        _License(
            package_name="Opus",
            package_version="1.3.1",
            license_name="BSD 3-clause license",
            license_text="https://raw.githubusercontent.com/xiph/opus/v1.3.1/COPYING",
            license_text_type="remote_address",
        ),
        # https://sourceforge.net/projects/mpg123/files/mpg123/1.30.2/
        _License(
            package_name="mpg123",
            package_version="1.30.2",
            license_name="LGPL-2.1 license",
            license_text="tools/licenses/mpg123/COPYING",
            license_text_type="local_address",
        ),
        # liblame
        # https://sourceforge.net/projects/lame/files/lame/3.100/
        _License(
            package_name="lame",
            package_version="3.100",
            license_name="LGPL-2.0 license",
            license_text="https://svn.code.sf.net/p/lame/svn/tags/RELEASE__3_100/lame/COPYING",
            license_text_type="remote_address",
        ),
        # license text from CUDA 11.8.0
        # https://developer.nvidia.com/cuda-11-8-0-download-archive?target_os=Windows&target_arch=x86_64&target_version=10&target_type=exe_local
        # https://developer.download.nvidia.com/compute/cuda/11.8.0/local_installers/cuda_11.8.0_522.06_windows.exe
        # cuda_11.8.0_522.06_windows.exe (cuda_documentation/Doc/EULA.txt)
        _License(
            package_name="CUDA Toolkit",
            package_version="11.8.0",
            license_name=None,
            license_text="tools/licenses/cuda/EULA.txt",
            license_text_type="local_address",
        ),
        # license text from cuDNN v8.9.2 (June 1st, 2023), for CUDA 11.x, cuDNN Library for Windows
        # https://developer.nvidia.com/rdp/cudnn-archive
        # https://developer.download.nvidia.com/compute/cudnn/redist/cudnn/windows-x86_64/cudnn-windows-x86_64-8.9.2.26_cuda11-archive.zip
        # cudnn-windows-x86_64-8.9.2.26_cuda11-archive.zip (cudnn-windows-x86_64-8.9.2.26_cuda11-archive/LICENSE)
        _License(
            package_name="cuDNN",
            package_version="8.9.2",
            license_name=None,
            license_text="tools/licenses/cudnn/LICENSE",
            license_text_type="local_address",
        ),
    ]


def _generate_licenses() -> list[_License]:
    pip_licenses = _acquire_licenses_of_pip_managed_libraries()
    licenses = _update_licenses(pip_licenses)
    _validate_license_compliance(licenses)
    _add_licenses_manually(licenses)

    return licenses


if __name__ == "__main__":
    parser = argparse.ArgumentParser()
    parser.add_argument("-o", "--output_path", type=str)
    args = parser.parse_args()

    output_path = args.output_path

    licenses = _generate_licenses()

    # dump
    out = Path(output_path).open("w") if output_path else sys.stdout
    json.dump(
        [
            {
                "name": license.package_name,
                "version": license.package_version,
                "license": license.license_name,
                "text": license.license_text,
            }
            for license in licenses
        ],
        out,
    )<|MERGE_RESOLUTION|>--- conflicted
+++ resolved
@@ -57,58 +57,6 @@
             capture_output=True,
             check=True,
         ).stdout.decode()
-<<<<<<< HEAD
-    except subprocess.CalledProcessError as err:
-        raise Exception(
-            f"command output:\n{err.stderr and err.stderr.decode()}"
-        ) from err
-
-    licenses_json = json.loads(pip_licenses_output)
-    for license_json in licenses_json:
-        # ライセンス文を pip 外で取得されたもので上書きする
-        package_name: str = license_json["Name"].lower()
-        if license_json["LicenseText"] == "UNKNOWN":
-            if package_name == "core" and license_json["Version"] == "0.0.0":
-                continue
-            elif package_name == "future":
-                text_url = "https://raw.githubusercontent.com/PythonCharmers/python-future/master/LICENSE.txt"
-                license_json["LicenseText"] = get_license_text(text_url)
-            elif package_name == "pefile":
-                text_url = (
-                    "https://raw.githubusercontent.com/erocarrera/pefile/master/LICENSE"
-                )
-                license_json["LicenseText"] = get_license_text(text_url)
-            elif package_name == "pyopenjtalk":
-                text_url = "https://raw.githubusercontent.com/r9y9/pyopenjtalk/master/LICENSE.md"
-                license_json["LicenseText"] = get_license_text(text_url)
-            elif package_name == "python-multipart":
-                text_url = "https://raw.githubusercontent.com/andrew-d/python-multipart/master/LICENSE.txt"
-                license_json["LicenseText"] = get_license_text(text_url)
-            elif package_name == "romkan":
-                text_url = "https://raw.githubusercontent.com/soimort/python-romkan/master/LICENSE"
-                license_json["LicenseText"] = get_license_text(text_url)
-            elif package_name == "distlib":
-                text_url = "https://bitbucket.org/pypa/distlib/raw/7d93712134b28401407da27382f2b6236c87623a/LICENSE.txt"
-                license_json["LicenseText"] = get_license_text(text_url)
-            elif package_name == "jsonschema":
-                text_url = "https://raw.githubusercontent.com/python-jsonschema/jsonschema/dbc398245a583cb2366795dc529ae042d10c1577/COPYING"
-                license_json["LicenseText"] = get_license_text(text_url)
-            elif package_name == "lockfile":
-                text_url = (
-                    "https://opendev.org/openstack/pylockfile/raw/tag/0.12.2/LICENSE"
-                )
-                license_json["LicenseText"] = get_license_text(text_url)
-            elif package_name == "platformdirs":
-                text_url = "https://raw.githubusercontent.com/platformdirs/platformdirs/aa671aaa97913c7b948567f4d9c77d4f98bfa134/LICENSE"
-                license_json["LicenseText"] = get_license_text(text_url)
-            elif package_name == "webencodings":
-                text_url = "https://raw.githubusercontent.com/gsnedders/python-webencodings/fa2cb5d75ab41e63ace691bc0825d3432ba7d694/LICENSE"
-                license_json["LicenseText"] = get_license_text(text_url)
-            elif package_name == "e2k":
-                text_url = "https://raw.githubusercontent.com/Patchethium/e2k/refs/tags/0.3.0/LICENSE"  # noqa: B950
-                license_json["LicenseText"] = get_license_text(text_url)
-            else:
-=======
     except subprocess.CalledProcessError as e:
         raise Exception(f"command output:\n{e.stderr and e.stderr.decode()}") from e
     # ライセンス情報の形式をチェックする
@@ -145,6 +93,7 @@
     """pip から取得したライセンス情報の抜けを補完する。"""
     package_to_license_url: dict[str, str] = {
         # "package_name": "https://license.adress.com/v0.0.0/LICENSE.txt",
+        "e2k": "https://raw.githubusercontent.com/Patchethium/e2k/refs/tags/0.3.0/LICENSE",
     }
 
     updated_licenses = []
@@ -155,7 +104,6 @@
         # ライセンス文が pip から取得できていない場合、pip 外から補う
         if pip_license.LicenseText == "UNKNOWN":
             if package_name not in package_to_license_url:
->>>>>>> 26a4637a
                 # ライセンスがpypiに無い
                 raise Exception(f"No License info provided for {package_name}")
             text_url = package_to_license_url[package_name]
