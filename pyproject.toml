--- conflicted
+++ resolved
@@ -7,14 +7,6 @@
   "E501", # line-too-long
   "D400", # missing-trailing-period。日本語の「。」に対応していないため。
   "D403", # first-word-uncapitalized。日本語とは無関係であるため。日英混合時の挙動に一貫性が無いため。
-<<<<<<< HEAD
-  "D100", # NOTE: 段階的に有効化する可能性がある。
-  "D103", # NOTE: 段階的に有効化する可能性がある。
-  "D105", # NOTE: 段階的に有効化する可能性がある。
-  "D200", # NOTE: 段階的に有効化する可能性がある。
-=======
-  "D102", # NOTE: 段階的に有効化する可能性がある。
->>>>>>> 9858b1ba
 ]
 unfixable = [
   "F401", # unused-import
