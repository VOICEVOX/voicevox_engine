--- conflicted
+++ resolved
@@ -10,11 +10,6 @@
   "D100", # NOTE: 段階的に有効化する可能性がある。
   "D102", # NOTE: 段階的に有効化する可能性がある。
   "D103", # NOTE: 段階的に有効化する可能性がある。
-<<<<<<< HEAD
-  "D200", # NOTE: 段階的に有効化する可能性がある。
-=======
-  "D105", # NOTE: 段階的に有効化する可能性がある。
->>>>>>> db83f148
 ]
 unfixable = [
   "F401", # unused-import
