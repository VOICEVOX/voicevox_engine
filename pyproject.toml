[tool.ruff]
target-version = "py311"

[tool.ruff.lint]
select = ["E", "F", "B", "I", "W", "UP", "D"]
ignore = [
  "E501", # line-too-long
  "D400", # missing-trailing-period。日本語の「。」に対応していないため
  "D100", # NOTE: 段階的に有効化する可能性がある。
  "D101", # NOTE: 段階的に有効化する可能性がある。
  "D102", # NOTE: 段階的に有効化する可能性がある。
  "D103", # NOTE: 段階的に有効化する可能性がある。
  "D104", # NOTE: 段階的に有効化する可能性がある。
  "D105", # NOTE: 段階的に有効化する可能性がある。
  "D200", # NOTE: 段階的に有効化する可能性がある。
  "D202", # NOTE: 段階的に有効化する可能性がある。
  "D205", # NOTE: 段階的に有効化する可能性がある。
  "D300", # NOTE: 段階的に有効化する可能性がある。
  "D403", # NOTE: 段階的に有効化する可能性がある。
<<<<<<< HEAD
  "D410", # NOTE: 段階的に有効化する可能性がある。
  "D411", # NOTE: 段階的に有効化する可能性がある。
=======
  "D409", # NOTE: 段階的に有効化する可能性がある。
>>>>>>> 0346cd69
]
unfixable = [
  "F401", # unused-import
  "F841"  # unused-variable
]

[tool.ruff.lint.isort]
known-first-party = ["voicevox_engine"]
known-third-party = ["numpy"]

[tool.ruff.lint.pydocstyle]
convention = "numpy"

[tool.ruff.format]
docstring-code-format = true

[tool.mypy]
strict = true
plugins = "numpy.typing.mypy_plugin,pydantic.mypy"
python_version = "3.11"
ignore_missing_imports = true
warn_unreachable = true

[tool.typos.default.extend-words]
datas = "datas" # PyInstaller's argument

[tool.poetry]
package-mode = false

[tool.poetry.dependencies]
python = "~3.11"
numpy = "^2.2.3"
fastapi-slim = "^0.115.5"
jinja2 = "^3.1.3" # NOTE: required by fastapi.templating.Jinja2Templates (fastapi-slim's unmanaged dependency)
python-multipart = "^0.0.20" # NOTE: required by fastapi.Form (fastapi-slim's unmanaged dependency)
uvicorn = "^0.34.0"
soundfile = "^0.13.1"
pyyaml = "^6.0.1"
pyworld = "^0.3.5"
pyopenjtalk = { git = "https://github.com/VOICEVOX/pyopenjtalk", rev = "5b70b94f3460ece07ea183227db088ce8d5212a6" }
semver = "^3.0.0"
platformdirs = "^4.2.0"
soxr = "^0.5.0"
pydantic = "^2.7.3"
starlette = "^0.45.3"

[tool.poetry.group.dev.dependencies]
mypy = "^1.10.0"
pytest = "^8.2.0"
coveralls = "^4.0.1"
poetry = "2.1.1"
poetry-plugin-export = "^1.8.0"
httpx = "^0.28.1" # NOTE: required by fastapi.testclient.TestClient (fastapi-slim's unmanaged dependency)
syrupy = "^4.6.1"
types-pyyaml = "^6.0.12"
pip-licenses = "5.0.0" # NOTE: must be specified exactly (c.f. #1281)
pre-commit = "^4.0.1"
pip-audit = "^2.7.3"
ruff = "^0.11.1"
typos = "^1.31.1"

[tool.poetry.group.build.dependencies]
pyinstaller = "^5.13"

[build-system]
requires = ["poetry-core"]
build-backend = "poetry.core.masonry.api"<|MERGE_RESOLUTION|>--- conflicted
+++ resolved
@@ -17,12 +17,6 @@
   "D205", # NOTE: 段階的に有効化する可能性がある。
   "D300", # NOTE: 段階的に有効化する可能性がある。
   "D403", # NOTE: 段階的に有効化する可能性がある。
-<<<<<<< HEAD
-  "D410", # NOTE: 段階的に有効化する可能性がある。
-  "D411", # NOTE: 段階的に有効化する可能性がある。
-=======
-  "D409", # NOTE: 段階的に有効化する可能性がある。
->>>>>>> 0346cd69
 ]
 unfixable = [
   "F401", # unused-import
