[tool.ruff]
target-version = "py311"

[tool.ruff.lint]
select = ["E", "F", "B", "I", "W", "UP", "D"]
ignore = [
  "E501", # line-too-long
  "D400", # missing-trailing-period。日本語の「。」に対応していないため。
  "D403", # first-word-uncapitalized。日本語とは無関係であるため。日英混合時の挙動に一貫性が無いため。
  "D102", # NOTE: 段階的に有効化する可能性がある。
<<<<<<< HEAD
  "D105", # NOTE: 段階的に有効化する可能性がある。
=======
  "D103", # NOTE: 段階的に有効化する可能性がある。
>>>>>>> cf3c3558
]
unfixable = [
  "F401", # unused-import
  "F841"  # unused-variable
]

[tool.ruff.lint.per-file-ignores]
"test/**/test_*.py" = ["D103"] # undocumented-public-function。pytest の対象 test_*() が D103 の対象になり、関数名から内容が自明でも docstring を強制されるため。

[tool.ruff.lint.isort]
known-first-party = ["voicevox_engine"]
known-third-party = ["numpy"]

[tool.ruff.lint.pydocstyle]
convention = "numpy"

[tool.ruff.format]
docstring-code-format = true

[tool.mypy]
strict = true
plugins = "numpy.typing.mypy_plugin,pydantic.mypy"
python_version = "3.11"
ignore_missing_imports = true
warn_unreachable = true

[tool.typos.default.extend-words]
datas = "datas" # PyInstaller's argument

[tool.poetry]
package-mode = false

[tool.poetry.dependencies]
python = "~3.11"
numpy = "^2.2.3"
fastapi-slim = "^0.115.5"
jinja2 = "^3.1.3" # NOTE: required by fastapi.templating.Jinja2Templates (fastapi-slim's unmanaged dependency)
python-multipart = "^0.0.20" # NOTE: required by fastapi.Form (fastapi-slim's unmanaged dependency)
uvicorn = "^0.34.0"
soundfile = "^0.13.1"
pyyaml = "^6.0.1"
pyworld = "^0.3.5"
pyopenjtalk = { git = "https://github.com/VOICEVOX/pyopenjtalk", rev = "5b70b94f3460ece07ea183227db088ce8d5212a6" }
semver = "^3.0.0"
platformdirs = "^4.2.0"
soxr = "^0.5.0"
pydantic = "^2.7.3"
starlette = "^0.45.3"

[tool.poetry.group.dev.dependencies]
mypy = "^1.10.0"
pytest = "^8.2.0"
coveralls = "^4.0.1"
poetry = "2.1.1"
poetry-plugin-export = "^1.8.0"
httpx = "^0.28.1" # NOTE: required by fastapi.testclient.TestClient (fastapi-slim's unmanaged dependency)
syrupy = "^4.6.1"
types-pyyaml = "^6.0.12"
pip-licenses = "5.0.0" # NOTE: must be specified exactly (c.f. #1281)
pre-commit = "^4.0.1"
pip-audit = "^2.7.3"
ruff = "^0.11.1"
typos = "^1.31.1"

[tool.poetry.group.build.dependencies]
pyinstaller = "^5.13"

[build-system]
requires = ["poetry-core"]
build-backend = "poetry.core.masonry.api"<|MERGE_RESOLUTION|>--- conflicted
+++ resolved
@@ -8,11 +8,6 @@
   "D400", # missing-trailing-period。日本語の「。」に対応していないため。
   "D403", # first-word-uncapitalized。日本語とは無関係であるため。日英混合時の挙動に一貫性が無いため。
   "D102", # NOTE: 段階的に有効化する可能性がある。
-<<<<<<< HEAD
-  "D105", # NOTE: 段階的に有効化する可能性がある。
-=======
-  "D103", # NOTE: 段階的に有効化する可能性がある。
->>>>>>> cf3c3558
 ]
 unfixable = [
   "F401", # unused-import
