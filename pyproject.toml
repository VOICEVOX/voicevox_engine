[project]
name = "voicevox_engine"
version = "0.24.0"
description = "Add your description here"
readme = "README.md"
requires-python = "==3.11.9"
dependencies = [
  "fastapi-slim>=0.115.5,<0.116.0",
  "jinja2>=3.1.3,<4.0.0",           # NOTE: required by fastapi.templating.Jinja2Templates (fastapi-slim's unmanaged dependency)
  "numpy>=2.2.3,<3.0.0",
  "platformdirs>=4.2.0,<5.0.0",
  "pydantic>=2.7.3,<3.0.0",
  "pyopenjtalk",
  "python-multipart==0.0.20",       # NOTE: required by fastapi.Form (fastapi-slim's unmanaged dependency)
  "pyworld>=0.3.5,<0.4.0",
  "pyyaml>=6.0.1,<7.0.0",
  "semver>=3.0.0,<4.0.0",
  "setuptools>=78.1.0,<79.0.0",
  "soundfile>=0.13.1,<0.14.0",
  "soxr>=0.5.0,<0.6.0",
  "starlette>=0.45.3,<0.46.0",
  "uvicorn>=0.34.0,<0.35.0",
]

[tool.uv]
default-groups = []

[tool.uv.sources]
pyopenjtalk = { git = "https://github.com/VOICEVOX/pyopenjtalk", rev = "5b70b94f3460ece07ea183227db088ce8d5212a6" }

[dependency-groups]
build = ["pyinstaller>=5.13,<6.0.0"]
dev = [
  "coveralls>=4.0.1,<5.0.0",
  "httpx>=0.28.1,<0.29.0",       # NOTE: required by fastapi.testclient.TestClient (fastapi-slim's unmanaged dependency)
  "mypy>=1.10.0,<2.0.0",
  "pip-audit>=2.7.3,<3.0.0",
  "pip-licenses==5.0.0",         # NOTE: must be specified exactly (c.f. #1281)
  "pre-commit>=4.0.1,<5.0.0",
  "pytest>=8.2.0,<9.0.0",
  "ruff>=0.11.1,<0.12.0",
  "syrupy>=4.6.1,<5.0.0",
  "types-pyyaml>=6.0.12,<7.0.0",
]

[tool.ruff]
target-version = "py311"

[tool.ruff.lint]
select = ["E", "F", "B", "I", "W", "UP", "D"]
ignore = [
  "E501", # line-too-long
  "D400", # missing-trailing-period。日本語の「。」に対応していないため
  "D100", # NOTE: 段階的に有効化する可能性がある。
  "D101", # NOTE: 段階的に有効化する可能性がある。
  "D102", # NOTE: 段階的に有効化する可能性がある。
  "D103", # NOTE: 段階的に有効化する可能性がある。
  "D104", # NOTE: 段階的に有効化する可能性がある。
  "D105", # NOTE: 段階的に有効化する可能性がある。
  "D200", # NOTE: 段階的に有効化する可能性がある。
  "D202", # NOTE: 段階的に有効化する可能性がある。
  "D205", # NOTE: 段階的に有効化する可能性がある。
  "D300", # NOTE: 段階的に有効化する可能性がある。
  "D403", # NOTE: 段階的に有効化する可能性がある。
]
unfixable = [
  "F401", # unused-import
  "F841", # unused-variable
]

[tool.ruff.lint.isort]
known-first-party = ["voicevox_engine"]
known-third-party = ["numpy"]

[tool.ruff.lint.pydocstyle]
convention = "numpy"

[tool.ruff.format]
docstring-code-format = true

[tool.mypy]
strict = true
plugins = "numpy.typing.mypy_plugin,pydantic.mypy"
python_version = "3.11"
ignore_missing_imports = true
warn_unreachable = true

[tool.typos.default.extend-words]
<<<<<<< HEAD
datas = "datas" # PyInstaller's argument
=======
datas = "datas" # PyInstaller's argument

[tool.poetry]
package-mode = false

[tool.poetry.dependencies]
python = "~3.11"
numpy = "^2.2.3"
fastapi-slim = "^0.115.5"
jinja2 = "^3.1.3" # NOTE: required by fastapi.templating.Jinja2Templates (fastapi-slim's unmanaged dependency)
python-multipart = "^0.0.20" # NOTE: required by fastapi.Form (fastapi-slim's unmanaged dependency)
uvicorn = "^0.34.0"
soundfile = "^0.13.1"
pyyaml = "^6.0.1"
pyworld = "^0.3.5"
pyopenjtalk = { git = "https://github.com/VOICEVOX/pyopenjtalk", rev = "5b70b94f3460ece07ea183227db088ce8d5212a6" }
semver = "^3.0.0"
platformdirs = "^4.2.0"
soxr = "^0.5.0"
pydantic = "^2.7.3"
starlette = "^0.45.3"

[tool.poetry.group.dev.dependencies]
mypy = "^1.10.0"
pytest = "^8.2.0"
coveralls = "^4.0.1"
poetry = "2.1.1"
poetry-plugin-export = "^1.8.0"
httpx = "^0.28.1" # NOTE: required by fastapi.testclient.TestClient (fastapi-slim's unmanaged dependency)
syrupy = "^4.6.1"
types-pyyaml = "^6.0.12"
pip-licenses = "5.0.0" # NOTE: must be specified exactly (c.f. #1281)
pre-commit = "^4.0.1"
pip-audit = "^2.7.3"
ruff = "^0.11.1"
typos = "^1.31.1"

[tool.poetry.group.build.dependencies]
pyinstaller = "^5.13"

[build-system]
requires = ["poetry-core"]
build-backend = "poetry.core.masonry.api"
>>>>>>> 7e965c7e
<|MERGE_RESOLUTION|>--- conflicted
+++ resolved
@@ -86,50 +86,4 @@
 warn_unreachable = true
 
 [tool.typos.default.extend-words]
-<<<<<<< HEAD
-datas = "datas" # PyInstaller's argument
-=======
-datas = "datas" # PyInstaller's argument
-
-[tool.poetry]
-package-mode = false
-
-[tool.poetry.dependencies]
-python = "~3.11"
-numpy = "^2.2.3"
-fastapi-slim = "^0.115.5"
-jinja2 = "^3.1.3" # NOTE: required by fastapi.templating.Jinja2Templates (fastapi-slim's unmanaged dependency)
-python-multipart = "^0.0.20" # NOTE: required by fastapi.Form (fastapi-slim's unmanaged dependency)
-uvicorn = "^0.34.0"
-soundfile = "^0.13.1"
-pyyaml = "^6.0.1"
-pyworld = "^0.3.5"
-pyopenjtalk = { git = "https://github.com/VOICEVOX/pyopenjtalk", rev = "5b70b94f3460ece07ea183227db088ce8d5212a6" }
-semver = "^3.0.0"
-platformdirs = "^4.2.0"
-soxr = "^0.5.0"
-pydantic = "^2.7.3"
-starlette = "^0.45.3"
-
-[tool.poetry.group.dev.dependencies]
-mypy = "^1.10.0"
-pytest = "^8.2.0"
-coveralls = "^4.0.1"
-poetry = "2.1.1"
-poetry-plugin-export = "^1.8.0"
-httpx = "^0.28.1" # NOTE: required by fastapi.testclient.TestClient (fastapi-slim's unmanaged dependency)
-syrupy = "^4.6.1"
-types-pyyaml = "^6.0.12"
-pip-licenses = "5.0.0" # NOTE: must be specified exactly (c.f. #1281)
-pre-commit = "^4.0.1"
-pip-audit = "^2.7.3"
-ruff = "^0.11.1"
-typos = "^1.31.1"
-
-[tool.poetry.group.build.dependencies]
-pyinstaller = "^5.13"
-
-[build-system]
-requires = ["poetry-core"]
-build-backend = "poetry.core.masonry.api"
->>>>>>> 7e965c7e
+datas = "datas" # PyInstaller's argument