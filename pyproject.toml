[tool.ruff]
target-version = "py311"

[tool.ruff.lint]
select = ["E", "F", "B", "I", "W", "UP", "D"]
ignore = [
  "E501", # line-too-long
<<<<<<< HEAD
  "D400", # missing-trailing-period。日本語の「。」に対応していないため
=======
  "D400", # missing-trailing-period。日本語の「。」に対応していないため。
  "D403", # first-word-uncapitalized。日本語とは無関係であるため。日英混合時の挙動に一貫性が無いため。
  "D100", # NOTE: 段階的に有効化する可能性がある。
>>>>>>> dbc2827b
  "D102", # NOTE: 段階的に有効化する可能性がある。
  "D103", # NOTE: 段階的に有効化する可能性がある。
  "D104", # NOTE: 段階的に有効化する可能性がある。
  "D105", # NOTE: 段階的に有効化する可能性がある。
  "D200", # NOTE: 段階的に有効化する可能性がある。
]
unfixable = [
  "F401", # unused-import
  "F841"  # unused-variable
]

[tool.ruff.lint.isort]
known-first-party = ["voicevox_engine"]
known-third-party = ["numpy"]

[tool.ruff.lint.pydocstyle]
convention = "numpy"

[tool.ruff.format]
docstring-code-format = true

[tool.mypy]
strict = true
plugins = "numpy.typing.mypy_plugin,pydantic.mypy"
python_version = "3.11"
ignore_missing_imports = true
warn_unreachable = true

[tool.typos.default.extend-words]
datas = "datas" # PyInstaller's argument

[tool.poetry]
package-mode = false

[tool.poetry.dependencies]
python = "~3.11"
numpy = "^2.2.3"
fastapi-slim = "^0.115.5"
jinja2 = "^3.1.3" # NOTE: required by fastapi.templating.Jinja2Templates (fastapi-slim's unmanaged dependency)
python-multipart = "^0.0.20" # NOTE: required by fastapi.Form (fastapi-slim's unmanaged dependency)
uvicorn = "^0.34.0"
soundfile = "^0.13.1"
pyyaml = "^6.0.1"
pyworld = "^0.3.5"
pyopenjtalk = { git = "https://github.com/VOICEVOX/pyopenjtalk", rev = "5b70b94f3460ece07ea183227db088ce8d5212a6" }
semver = "^3.0.0"
platformdirs = "^4.2.0"
soxr = "^0.5.0"
pydantic = "^2.7.3"
starlette = "^0.45.3"

[tool.poetry.group.dev.dependencies]
mypy = "^1.10.0"
pytest = "^8.2.0"
coveralls = "^4.0.1"
poetry = "2.1.1"
poetry-plugin-export = "^1.8.0"
httpx = "^0.28.1" # NOTE: required by fastapi.testclient.TestClient (fastapi-slim's unmanaged dependency)
syrupy = "^4.6.1"
types-pyyaml = "^6.0.12"
pip-licenses = "5.0.0" # NOTE: must be specified exactly (c.f. #1281)
pre-commit = "^4.0.1"
pip-audit = "^2.7.3"
ruff = "^0.11.1"
typos = "^1.31.1"

[tool.poetry.group.build.dependencies]
pyinstaller = "^5.13"

[build-system]
requires = ["poetry-core"]
build-backend = "poetry.core.masonry.api"<|MERGE_RESOLUTION|>--- conflicted
+++ resolved
@@ -5,13 +5,8 @@
 select = ["E", "F", "B", "I", "W", "UP", "D"]
 ignore = [
   "E501", # line-too-long
-<<<<<<< HEAD
-  "D400", # missing-trailing-period。日本語の「。」に対応していないため
-=======
   "D400", # missing-trailing-period。日本語の「。」に対応していないため。
   "D403", # first-word-uncapitalized。日本語とは無関係であるため。日英混合時の挙動に一貫性が無いため。
-  "D100", # NOTE: 段階的に有効化する可能性がある。
->>>>>>> dbc2827b
   "D102", # NOTE: 段階的に有効化する可能性がある。
   "D103", # NOTE: 段階的に有効化する可能性がある。
   "D104", # NOTE: 段階的に有効化する可能性がある。
