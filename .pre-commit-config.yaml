# See https://pre-commit.com for more information
# See https://pre-commit.com/hooks.html for more hooks
repos:
  - repo: local
    hooks:
      - id: pysen-lint
        name: pysen-lint
        entry: pysen run lint
        language: python
        types: [file, python]
        stages: [push]
        pass_filenames: false
      - id: poetry-check # `pyproject.toml` と `poetry.lock` が整合する
        name: poetry-check
        entry: poetry check
        language: python
        stages: [push]
        pass_filenames: false
      - id: poetry-export
        name: poetry-export
        entry: poetry export --without-hashes -o requirements.txt
        language: python
        stages: [push]
        pass_filenames: false
      - id: poetry-export-dev
        name: poetry-export-dev
        entry: poetry export --without-hashes --with dev -o requirements-dev.txt
        language: python
        stages: [push]
        pass_filenames: false
      - id: poetry-export-test
        name: poetry-export-test
        entry: poetry export --without-hashes --with test -o requirements-test.txt
        language: python
        stages: [push]
<<<<<<< HEAD
=======
        pass_filenames: false
      - id: poetry-export-build
        name: poetry-export-build
        entry: poetry export --without-hashes --with build -o requirements-build.txt
        language: python
        stages: [push]
        pass_filenames: false
      - id: poetry-export-license
        name: poetry-export-license
        entry: poetry export --without-hashes --with license -o requirements-license.txt
        language: python
        stages: [push]
>>>>>>> b1172bd9
        pass_filenames: false<|MERGE_RESOLUTION|>--- conflicted
+++ resolved
@@ -33,19 +33,10 @@
         entry: poetry export --without-hashes --with test -o requirements-test.txt
         language: python
         stages: [push]
-<<<<<<< HEAD
-=======
         pass_filenames: false
       - id: poetry-export-build
         name: poetry-export-build
         entry: poetry export --without-hashes --with build -o requirements-build.txt
         language: python
         stages: [push]
-        pass_filenames: false
-      - id: poetry-export-license
-        name: poetry-export-license
-        entry: poetry export --without-hashes --with license -o requirements-license.txt
-        language: python
-        stages: [push]
->>>>>>> b1172bd9
         pass_filenames: false