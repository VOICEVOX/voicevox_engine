import json
import os
import subprocess
import urllib.request
from dataclasses import asdict, dataclass
from pathlib import Path
from typing import List, Optional


@dataclass
class License:
    name: str
    version: Optional[str]
    license: Optional[str]
    text: str


def generate_licenses() -> List[License]:
    licenses: List[License] = []

    # openjtalk
    # https://sourceforge.net/projects/open-jtalk/files/Open%20JTalk/open_jtalk-1.11/
    licenses.append(
        License(
            name="Open JTalk",
            version="1.11",
            license="Modified BSD license",
            text=Path("docs/licenses/open_jtalk/COPYING").read_text(),
        )
    )
    licenses.append(
        License(
            name="MeCab",
            version=None,
            license="Modified BSD license",
            text=Path("docs/licenses/open_jtalk/mecab/COPYING").read_text(),
        )
    )
    licenses.append(
        License(
            name="NAIST Japanese Dictionary",
            version=None,
            license="Modified BSD license",
            text=Path("docs/licenses//open_jtalk/mecab-naist-jdic/COPYING").read_text(),
        )
    )
    with urllib.request.urlopen(
        "https://raw.githubusercontent.com/r9y9/pyopenjtalk/master/pyopenjtalk/htsvoice/LICENSE_mei_normal.htsvoice"  # noqa: B950
    ) as res:
        licenses.append(
            License(
                name='HTS Voice "Mei"',
                version=None,
                license="Creative Commons Attribution 3.0 license",
                text=res.read().decode(),
            )
        )

    # VOICEVOX CORE
    with urllib.request.urlopen(
        "https://raw.githubusercontent.com/VOICEVOX/voicevox_core/main/LICENSE"
    ) as res:
        licenses.append(
            License(
                name="VOICEVOX CORE",
                version=None,
                license="MIT license",
                text=res.read().decode(),
            )
        )

    # VOICEVOX ENGINE
    with urllib.request.urlopen(
        "https://raw.githubusercontent.com/VOICEVOX/voicevox_engine/master/LGPL_LICENSE"
    ) as res:
        licenses.append(
            License(
                name="VOICEVOX ENGINE",
                version=None,
                license="LGPL license",
                text=res.read().decode(),
            )
        )

    # world
    with urllib.request.urlopen(
        "https://raw.githubusercontent.com/mmorise/World/master/LICENSE.txt"
    ) as res:
        licenses.append(
            License(
                name="world",
                version=None,
                license="Modified BSD license",
                text=res.read().decode(),
            )
        )

    # pytorch
    with urllib.request.urlopen(
        "https://raw.githubusercontent.com/pytorch/pytorch/master/LICENSE"
    ) as res:
        licenses.append(
            License(
                name="PyTorch",
                version="1.9.0",
                license="BSD-style license",
                text=res.read().decode(),
            )
        )

    # onnxruntime
    with urllib.request.urlopen(
        "https://raw.githubusercontent.com/microsoft/onnxruntime/master/LICENSE"
    ) as res:
        licenses.append(
            License(
                name="ONNX Runtime",
<<<<<<< HEAD
                version="1.13.1",
=======
                version="1.11.1",
>>>>>>> f84c2d66
                license="MIT license",
                text=res.read().decode(),
            )
        )

    # Python
    python_version = "3.8.10"
    with urllib.request.urlopen(
        f"https://raw.githubusercontent.com/python/cpython/v{python_version}/LICENSE"
    ) as res:
        licenses.append(
            License(
                name="Python",
                version=python_version,
                license="Python Software Foundation License",
                text=res.read().decode(),
            )
        )

    # pip
    licenses_json = json.loads(
        subprocess.run(
            "pip-licenses "
            "--from=mixed "
            "--format=json "
            "--with-urls "
            "--with-license-file "
            "--no-license-path ",
            shell=True,
            capture_output=True,
            check=True,
            env=os.environ,
        ).stdout.decode()
    )
    for license_json in licenses_json:
        license = License(
            name=license_json["Name"],
            version=license_json["Version"],
            license=license_json["License"],
            text=license_json["LicenseText"],
        )
        # FIXME: assert license type
        if license.text == "UNKNOWN":
            if license.name.lower() == "core" and license.version == "0.0.0":
                continue
            elif license.name.lower() == "future":
                with urllib.request.urlopen(
                    "https://raw.githubusercontent.com/PythonCharmers/python-future/master/LICENSE.txt"  # noqa: B950
                ) as res:
                    license.text = res.read().decode()
            elif license.name.lower() == "pefile":
                with urllib.request.urlopen(
                    "https://raw.githubusercontent.com/erocarrera/pefile/master/LICENSE"  # noqa: B950
                ) as res:
                    license.text = res.read().decode()
            elif license.name.lower() == "pyopenjtalk":
                with urllib.request.urlopen(
                    "https://raw.githubusercontent.com/r9y9/pyopenjtalk/master/LICENSE.md"
                ) as res:
                    license.text = res.read().decode()
            elif license.name.lower() == "python-multipart":
                with urllib.request.urlopen(
                    "https://raw.githubusercontent.com/andrew-d/python-multipart/master/LICENSE.txt"  # noqa: B950
                ) as res:
                    license.text = res.read().decode()
            elif license.name.lower() == "romkan":
                with urllib.request.urlopen(
                    "https://raw.githubusercontent.com/soimort/python-romkan/master/LICENSE"
                ) as res:
                    license.text = res.read().decode()
            elif license.name.lower() == "distlib":
                with urllib.request.urlopen(
                    "https://bitbucket.org/pypa/distlib/raw/7d93712134b28401407da27382f2b6236c87623a/LICENSE.txt"  # noqa: B950
                ) as res:
                    license.text = res.read().decode()
            else:
                # ライセンスがpypiに無い
                raise Exception(f"No License info provided for {license.name}")
        licenses.append(license)

    # OpenBLAS
    with urllib.request.urlopen(
        "https://raw.githubusercontent.com/xianyi/OpenBLAS/develop/LICENSE"
    ) as res:
        licenses.append(
            License(
                name="OpenBLAS",
                version=None,
                license="BSD 3-clause license",
                text=res.read().decode(),
            )
        )

    # libsndfile-binaries
    with urllib.request.urlopen(
        "https://raw.githubusercontent.com/bastibe/libsndfile-binaries/84cb164928f17c7ca0c1e5c40342c20ce2b90e8c/COPYING"  # noqa: B950
    ) as res:
        licenses.append(
            License(
                name="libsndfile-binaries",
                version="1.0.28",
                license="LGPL-2.1 license",
                text=res.read().decode(),
            )
        )

    # libogg
    with urllib.request.urlopen(
        "https://raw.githubusercontent.com/xiph/ogg/v1.3.2/COPYING"
    ) as res:
        licenses.append(
            License(
                name="libogg",
                version="1.3.2",
                license="BSD 3-clause license",
                text=res.read().decode(),
            )
        )

    # libvorbis
    with urllib.request.urlopen(
        "https://raw.githubusercontent.com/xiph/vorbis/v1.3.5/COPYING"
    ) as res:
        licenses.append(
            License(
                name="libvorbis",
                version="1.3.5",
                license="BSD 3-clause license",
                text=res.read().decode(),
            )
        )

    # libflac
    with urllib.request.urlopen(
        "https://raw.githubusercontent.com/xiph/flac/1.3.2/COPYING.Xiph"
    ) as res:
        licenses.append(
            License(
                name="FLAC",
                version="1.3.2",
                license="Xiph.org's BSD-like license",
                text=res.read().decode(),
            )
        )

    # cuda
    # license text from CUDA 11.6.0
    # https://developer.nvidia.com/cuda-11-6-0-download-archive?target_os=Windows&target_arch=x86_64&target_version=10&target_type=exe_local # noqa: B950
    # https://developer.download.nvidia.com/compute/cuda/11.6.0/local_installers/cuda_11.6.0_511.23_windows.exe # noqa: B950
    # cuda_11.6.0_511.23_windows.exe (cuda_documentation/Doc/EULA.txt)
    licenses.append(
        License(
            name="CUDA Toolkit",
            version="11.6.0",
            license=None,
            text=Path("docs/licenses/cuda/EULA.txt").read_text(encoding="utf8"),
        )
    )
    # cudnn
    # license text from
    # cuDNN v8.4.1 (May 27th, 2022), for CUDA 11.x, cuDNN Library for Windows
    # https://developer.nvidia.com/rdp/cudnn-archive # noqa: B950
    # https://developer.download.nvidia.com/compute/redist/cudnn/v8.4.1/local_installers/11.6/cudnn-windows-x86_64-8.4.1.50_cuda11.6-archive.zip # noqa: B950
    # cudnn-windows-x86_64-8.4.1.50_cuda11.6-archive.zip (cudnn-windows-x86_64-8.4.1.50_cuda11.6-archive/LICENSE) # noqa: B950
    licenses.append(
        License(
            name="cuDNN",
            version="8.4.1",
            license=None,
            text=Path("docs/licenses/cudnn/LICENSE").read_text(encoding="utf8"),
        )
    )

    return licenses


if __name__ == "__main__":
    import argparse
    import sys

    parser = argparse.ArgumentParser()
    parser.add_argument("-o", "--output_path", type=str)
    args = parser.parse_args()

    output_path = args.output_path

    licenses = generate_licenses()

    # dump
    out = Path(output_path).open("w") if output_path else sys.stdout
    json.dump(
        [asdict(license) for license in licenses],
        out,
    )<|MERGE_RESOLUTION|>--- conflicted
+++ resolved
@@ -115,11 +115,7 @@
         licenses.append(
             License(
                 name="ONNX Runtime",
-<<<<<<< HEAD
                 version="1.13.1",
-=======
-                version="1.11.1",
->>>>>>> f84c2d66
                 license="MIT license",
                 text=res.read().decode(),
             )
