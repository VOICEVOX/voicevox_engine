--- conflicted
+++ resolved
@@ -556,8 +556,6 @@
 - macOS: `/Users/<username>/Library/Application\ Support/`
 - Linux: `/home/<username>/.local/share/`
 
-<<<<<<< HEAD
-=======
 ### ビルド
 
 この方法でビルドしたものは、リリースで公開されているものとは異なります。
@@ -586,70 +584,7 @@
 fork したリポジトリで Actions を ON にし、workflow_dispatch で`build-engine-package.yml`を起動すればビルドできます。
 成果物は Release にアップロードされます。
 
-### コードフォーマット
-
-このソフトウェアでは、リモートにプッシュする前にコードフォーマットを確認する仕組み(静的解析ツール)を利用できます。
-利用するには、開発に必要なライブラリのインストールに加えて、以下のコマンドを実行してください。
-プルリクエストを作成する際は、利用することを推奨します。
-
-```bash
-pre-commit install -t pre-push
-```
-
-エラーが出た際は、以下のコマンドで修正することが可能です。なお、完全に修正できるわけではないので注意してください。
-
-```bash
-pysen run format lint
-```
-
-### テスト
-
-```bash
-python -m pytest
-```
-
-#### スナップショットの更新
-
-```bash
-python -m pytest --snapshot-update
-```
-
-### タイポチェック
-
-[typos](https://github.com/crate-ci/typos) を使ってタイポのチェックを行っています。
-[typos をインストール](https://github.com/crate-ci/typos#install) した後
-
-```bash
-typos
-```
-
-でタイポチェックを行えます。
-もし誤判定やチェックから除外すべきファイルがあれば
-[設定ファイルの説明](https://github.com/crate-ci/typos#false-positives) に従って`_typos.toml`を編集してください。
-
 ### 依存関係
-
-#### 更新
-
-[Poetry](https://python-poetry.org/) を用いて依存ライブラリのバージョンを固定しています。
-以下のコマンドで操作できます:
-
-```bash
-# パッケージを追加する場合
-poetry add `パッケージ名`
-poetry add --group dev `パッケージ名` # 開発依存の追加
-poetry add --group build `パッケージ名` # ビルド依存の追加
-
-# パッケージをアップデートする場合
-poetry update `パッケージ名`
-poetry update # 全部更新
-
-# requirements.txtの更新
-poetry export --without-hashes -o requirements.txt # こちらを更新する場合は下３つも更新する必要があります。
-poetry export --without-hashes --with dev -o requirements-dev.txt
-poetry export --without-hashes --with build -o requirements-build.txt
-poetry export --without-hashes --with license -o requirements-license.txt
-```
 
 #### ライセンス
 
@@ -659,7 +594,6 @@
 - MIT/Apache/BSD-3: OK
 - LGPL: OK （コアと動的分離されているため）
 - GPL: NG （全関連コードの公開が必要なため）
->>>>>>> 4e8c9052
 
 ### マルチエンジン機能に関して
 
