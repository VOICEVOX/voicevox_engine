# VOICEVOX ENGINE

[![build](https://github.com/VOICEVOX/voicevox_engine/actions/workflows/build-engine-package.yml/badge.svg)](https://github.com/VOICEVOX/voicevox_engine/actions/workflows/build-engine-package.yml)
[![releases](https://img.shields.io/github/v/release/VOICEVOX/voicevox_engine)](https://github.com/VOICEVOX/voicevox_engine/releases)
[![discord](https://img.shields.io/discord/879570910208733277?color=5865f2&label=&logo=discord&logoColor=ffffff)](https://discord.gg/WMwWetrzuh)

[![test](https://github.com/VOICEVOX/voicevox_engine/actions/workflows/test.yml/badge.svg)](https://github.com/VOICEVOX/voicevox_engine/actions/workflows/test.yml)
[![Coverage Status](https://coveralls.io/repos/github/VOICEVOX/voicevox_engine/badge.svg)](https://coveralls.io/github/VOICEVOX/voicevox_engine)

[![build-docker](https://github.com/VOICEVOX/voicevox_engine/actions/workflows/build-engine-container.yml/badge.svg)](https://github.com/VOICEVOX/voicevox_engine/actions/workflows/build-engine-container.yml)
[![docker](https://img.shields.io/docker/pulls/voicevox/voicevox_engine)](https://hub.docker.com/r/voicevox/voicevox_engine)

[VOICEVOX](https://voicevox.hiroshiba.jp/) のエンジンです。  
実態は HTTP サーバーなので、リクエストを送信すればテキスト音声合成できます。

（エディターは [VOICEVOX](https://github.com/VOICEVOX/voicevox/) 、
コアは [VOICEVOX CORE](https://github.com/VOICEVOX/voicevox_core/) 、
全体構成は [こちら](https://github.com/VOICEVOX/voicevox/blob/main/docs/%E5%85%A8%E4%BD%93%E6%A7%8B%E6%88%90.md) に詳細があります。）

## ユーザーガイド

### ダウンロード

[こちら](https://github.com/VOICEVOX/voicevox_engine/releases/latest)から対応するエンジンをダウンロードしてください。

### API ドキュメント

[API ドキュメント](https://voicevox.github.io/voicevox_engine/api/)をご参照ください。

VOICEVOX エンジンもしくはエディタを起動した状態で http://127.0.0.1:50021/docs にアクセスすると、起動中のエンジンのドキュメントも確認できます。  
今後の方針などについては [VOICEVOX 音声合成エンジンとの連携](./docs/VOICEVOX音声合成エンジンとの連携.md) も参考になるかもしれません。

### Docker イメージ

#### CPU

```bash
docker pull voicevox/voicevox_engine:cpu-ubuntu20.04-latest
docker run --rm -p '127.0.0.1:50021:50021' voicevox/voicevox_engine:cpu-ubuntu20.04-latest
```

#### GPU

```bash
docker pull voicevox/voicevox_engine:nvidia-ubuntu20.04-latest
docker run --rm --gpus all -p '127.0.0.1:50021:50021' voicevox/voicevox_engine:nvidia-ubuntu20.04-latest
```

##### トラブルシューティング

GPU 版を利用する場合、環境によってエラーが発生することがあります。その場合、`--runtime=nvidia`を`docker run`につけて実行すると解決できることがあります。

### HTTP リクエストで音声合成するサンプルコード

```bash
echo -n "こんにちは、音声合成の世界へようこそ" >text.txt

curl -s \
    -X POST \
    "127.0.0.1:50021/audio_query?speaker=1"\
    --get --data-urlencode text@text.txt \
    > query.json

curl -s \
    -H "Content-Type: application/json" \
    -X POST \
    -d @query.json \
    "127.0.0.1:50021/synthesis?speaker=1" \
    > audio.wav
```

生成される音声はサンプリングレートが 24000Hz と少し特殊なため、音声プレーヤーによっては再生できない場合があります。

`speaker` に指定する値は `/speakers` エンドポイントで得られる `style_id` です。互換性のために `speaker` という名前になっています。

### 音声を調整するサンプルコード

`/audio_query` で得られる音声合成用のクエリのパラメータを編集することで、音声を調整できます。

例えば、話速を 1.5 倍速にしてみます。

```bash
echo -n "こんにちは、音声合成の世界へようこそ" >text.txt

curl -s \
    -X POST \
    "127.0.0.1:50021/audio_query?speaker=1" \
    --get --data-urlencode text@text.txt \
    > query.json

# sed を使用して speedScale の値を 1.5 に変更
sed -i -r 's/"speedScale":[0-9.]+/"speedScale":1.5/' query.json

curl -s \
    -H "Content-Type: application/json" \
    -X POST \
    -d @query.json \
    "127.0.0.1:50021/synthesis?speaker=1" \
    > audio_fast.wav
```

### 読み方を AquesTalk 風記法で取得・修正

#### AquesTalk 風記法

<!-- NOTE: この節は静的リンクとして運用中なので変更しない方が良い(voicevox_engine#816) -->

「**AquesTalk 風記法**」はカタカナと記号だけで読み方を指定する記法です。[AquesTalk 本家の記法](https://www.a-quest.com/archive/manual/siyo_onseikigou.pdf)とは一部が異なります。  
AquesTalk 風記法は次のルールに従います：

- 全てのカナはカタカナで記述される
- アクセント句は `/` または `、` で区切る。 `、` で区切った場合に限り無音区間が挿入される。
- カナの手前に `_` を入れるとそのカナは無声化される
- アクセント位置を `'` で指定する。全てのアクセント句にはアクセント位置を 1 つ指定する必要がある。
- アクセント句末に `？` (全角)を入れることにより疑問文の発音ができる

#### AquesTalk 風記法のサンプルコード

`/audio_query`のレスポンスにはエンジンが判断した読み方が[AquesTalk 風記法](#aquestalk-風記法)で記述されます。  
これを修正することで音声の読み仮名やアクセントを制御できます。

```bash
# 読ませたい文章をutf-8でtext.txtに書き出す
echo -n "ディープラーニングは万能薬ではありません" >text.txt

curl -s \
    -X POST \
    "127.0.0.1:50021/audio_query?speaker=1" \
    --get --data-urlencode text@text.txt \
    > query.json

cat query.json | grep -o -E "\"kana\":\".*\""
# 結果... "kana":"ディ'イプ/ラ'アニングワ/バンノオヤクデワアリマセ'ン"

# "ディイプラ'アニングワ/バンノ'オヤクデワ/アリマセ'ン"と読ませたいので、
# is_kana=trueをつけてイントネーションを取得しnewphrases.jsonに保存
echo -n "ディイプラ'アニングワ/バンノ'オヤクデワ/アリマセ'ン" > kana.txt
curl -s \
    -X POST \
    "127.0.0.1:50021/accent_phrases?speaker=1&is_kana=true" \
    --get --data-urlencode text@kana.txt \
    > newphrases.json

# query.jsonの"accent_phrases"の内容をnewphrases.jsonの内容に置き換える
cat query.json | sed -e "s/\[{.*}\]/$(cat newphrases.json)/g" > newquery.json

curl -s \
    -H "Content-Type: application/json" \
    -X POST \
    -d @newquery.json \
    "127.0.0.1:50021/synthesis?speaker=1" \
    > audio.wav
```

### ユーザー辞書機能について

API からユーザー辞書の参照、単語の追加、編集、削除を行うことができます。

#### 参照

`/user_dict`に GET リクエストを投げることでユーザー辞書の一覧を取得することができます。

```bash
curl -s -X GET "127.0.0.1:50021/user_dict"
```

#### 単語追加

`/user_dict_word`に POST リクエストを投げる事でユーザー辞書に単語を追加することができます。  
URL パラメータとして、以下が必要です。

- surface （辞書に登録する単語）
- pronunciation （カタカナでの読み方）
- accent_type （アクセント核位置、整数）

アクセント核位置については、こちらの文章が参考になるかと思います。  
〇型となっている数字の部分がアクセント核位置になります。  
https://tdmelodic.readthedocs.io/ja/latest/pages/introduction.html

成功した場合の返り値は単語に割り当てられる UUID の文字列になります。

```bash
surface="test"
pronunciation="テスト"
accent_type="1"

curl -s -X POST "127.0.0.1:50021/user_dict_word" \
    --get \
    --data-urlencode "surface=$surface" \
    --data-urlencode "pronunciation=$pronunciation" \
    --data-urlencode "accent_type=$accent_type"
```

#### 単語修正

`/user_dict_word/{word_uuid}`に PUT リクエストを投げる事でユーザー辞書の単語を修正することができます。  
URL パラメータとして、以下が必要です。

- surface （辞書に登録するワード）
- pronunciation （カタカナでの読み方）
- accent_type （アクセント核位置、整数）

word_uuid は単語追加時に確認できるほか、ユーザー辞書を参照することでも確認できます。  
成功した場合の返り値は`204 No Content`になります。

```bash
surface="test2"
pronunciation="テストツー"
accent_type="2"
# 環境によってword_uuidは適宜書き換えてください
word_uuid="cce59b5f-86ab-42b9-bb75-9fd3407f1e2d"

curl -s -X PUT "127.0.0.1:50021/user_dict_word/$word_uuid" \
    --get \
    --data-urlencode "surface=$surface" \
    --data-urlencode "pronunciation=$pronunciation" \
    --data-urlencode "accent_type=$accent_type"
```

#### 単語削除

`/user_dict_word/{word_uuid}`に DELETE リクエストを投げる事でユーザー辞書の単語を削除することができます。

word_uuid は単語追加時に確認できるほか、ユーザー辞書を参照することでも確認できます。  
成功した場合の返り値は`204 No Content`になります。

```bash
# 環境によってword_uuidは適宜書き換えてください
word_uuid="cce59b5f-86ab-42b9-bb75-9fd3407f1e2d"

curl -s -X DELETE "127.0.0.1:50021/user_dict_word/$word_uuid"
```

#### 辞書のインポート&エクスポート

エンジンの[設定ページ](http://127.0.0.1:50021/setting)内の「ユーザー辞書のエクスポート&インポート」節で、ユーザー辞書のインポート&エクスポートが可能です。

他にも API でユーザー辞書のインポート&エクスポートが可能です。  
インポートには `POST /import_user_dict`、エクスポートには `GET /user_dict` を利用します。  
引数等の詳細は API ドキュメントをご覧ください。

### プリセット機能について

`presets.yaml`を編集することで話者や話速などのプリセットを使うことができます。

```bash
echo -n "プリセットをうまく活用すれば、サードパーティ間で同じ設定を使うことができます" >text.txt

# プリセット情報を取得
curl -s -X GET "127.0.0.1:50021/presets" > presets.json

preset_id=$(cat presets.json | sed -r 's/^.+"id"\:\s?([0-9]+?).+$/\1/g')
style_id=$(cat presets.json | sed -r 's/^.+"style_id"\:\s?([0-9]+?).+$/\1/g')

# 音声合成用のクエリを取得
curl -s \
    -X POST \
    "127.0.0.1:50021/audio_query_from_preset?preset_id=$preset_id"\
    --get --data-urlencode text@text.txt \
    > query.json

# 音声合成
curl -s \
    -H "Content-Type: application/json" \
    -X POST \
    -d @query.json \
    "127.0.0.1:50021/synthesis?speaker=$style_id" \
    > audio.wav
```

- `speaker_uuid`は、`/speakers`で確認できます
- `id`は重複してはいけません
- エンジン起動後にファイルを書き換えるとエンジンに反映されます

### 2 種類のスタイルでモーフィングするサンプルコード

`/synthesis_morphing`では、2 種類のスタイルでそれぞれ合成された音声を元に、モーフィングした音声を生成します。

```bash
echo -n "モーフィングを利用することで、２種類の声を混ぜることができます。" > text.txt

curl -s \
    -X POST \
    "127.0.0.1:50021/audio_query?speaker=8"\
    --get --data-urlencode text@text.txt \
    > query.json

# 元のスタイルでの合成結果
curl -s \
    -H "Content-Type: application/json" \
    -X POST \
    -d @query.json \
    "127.0.0.1:50021/synthesis?speaker=8" \
    > audio.wav

export MORPH_RATE=0.5

# スタイル2種類分の音声合成+WORLDによる音声分析が入るため時間が掛かるので注意
curl -s \
    -H "Content-Type: application/json" \
    -X POST \
    -d @query.json \
    "127.0.0.1:50021/synthesis_morphing?base_speaker=8&target_speaker=10&morph_rate=$MORPH_RATE" \
    > audio.wav

export MORPH_RATE=0.9

# query、base_speaker、target_speakerが同じ場合はキャッシュが使用されるため比較的高速に生成される
curl -s \
    -H "Content-Type: application/json" \
    -X POST \
    -d @query.json \
    "127.0.0.1:50021/synthesis_morphing?base_speaker=8&target_speaker=10&morph_rate=$MORPH_RATE" \
    > audio.wav
```

### 話者の追加情報を取得するサンプルコード

追加情報の中の portrait.png を取得するコードです。  
（[jq](https://stedolan.github.io/jq/)を使用して json をパースしています。）

```bash
curl -s -X GET "127.0.0.1:50021/speaker_info?speaker_uuid=7ffcb7ce-00ec-4bdc-82cd-45a8889e43ff" \
    | jq  -r ".portrait" \
    | base64 -d \
    > portrait.png
```

### キャンセル可能な音声合成

`/cancellable_synthesis`では通信を切断した場合に即座に計算リソースが開放されます。  
(`/synthesis`では通信を切断しても最後まで音声合成の計算が行われます)  
この API は実験的機能であり、エンジン起動時に引数で`--enable_cancellable_synthesis`を指定しないと有効化されません。  
音声合成に必要なパラメータは`/synthesis`と同様です。

### HTTP リクエストで歌声合成するサンプルコード

```bash
echo -n '{
  "notes": [
    { "key": null, "frame_length": 15, "lyric": "" },
    { "key": 60, "frame_length": 45, "lyric": "ド" },
    { "key": 62, "frame_length": 45, "lyric": "レ" },
    { "key": 64, "frame_length": 45, "lyric": "ミ" },
    { "key": null, "frame_length": 15, "lyric": "" }
  ]
}' > score.json

curl -s \
    -H "Content-Type: application/json" \
    -X POST \
    -d @score.json \
    "127.0.0.1:50021/sing_frame_audio_query?speaker=6000" \
    > query.json

curl -s \
    -H "Content-Type: application/json" \
    -X POST \
    -d @query.json \
    "127.0.0.1:50021/frame_synthesis?speaker=3001" \
    > audio.wav
```

スコアの`key`は MIDI 番号です。  
`lyric`は歌詞で、任意の文字列を指定できますが、エンジンによってはひらがな・カタカナ１モーラ以外の文字列はエラーになることがあります。  
フレームレートはデフォルトが 93.75Hz で、エンジンマニフェストの`frame_rate`で取得できます。  
１つ目のノートは無音である必要があります。

`/sing_frame_audio_query`で指定できる`speaker`は、`/singers`で取得できるスタイルの内、種類が`sing`か`singing_teacher`なスタイルの`style_id`です。  
`/frame_synthesis`で指定できる`speaker`は、`/singers`で取得できるスタイルの内、種類が`frame_decode`の`style_id`です。  
引数が `speaker` という名前になっているのは、他の API と一貫性をもたせるためです。

`/sing_frame_audio_query`と`/frame_synthesis`に異なるスタイルを指定することも可能です。

### CORS 設定

VOICEVOX ではセキュリティ保護のため`localhost`・`127.0.0.1`・`app://`・Origin なし以外の Origin からリクエストを受け入れないようになっています。
そのため、一部のサードパーティアプリからのレスポンスを受け取れない可能性があります。  
これを回避する方法として、エンジンから設定できる UI を用意しています。

#### 設定方法

1. <http://127.0.0.1:50021/setting> にアクセスします。
2. 利用するアプリに合わせて設定を変更、追加してください。
3. 保存ボタンを押して、変更を確定してください。
4. 設定の適用にはエンジンの再起動が必要です。必要に応じて再起動をしてください。

### データを変更する API を無効化する

実行時引数`--disable_mutable_api`か環境変数`VV_DISABLE_MUTABLE_API=1`を指定することで、エンジンの設定や辞書などを変更する API を無効にできます。

### 文字コード

リクエスト・レスポンスの文字コードはすべて UTF-8 です。

### その他の引数

エンジン起動時に引数を指定できます。詳しいことは`-h`引数でヘルプを確認してください。

```bash
$ python run.py -h

usage: run.py [-h] [--host HOST] [--port PORT] [--use_gpu] [--voicevox_dir VOICEVOX_DIR] [--voicelib_dir VOICELIB_DIR] [--runtime_dir RUNTIME_DIR] [--enable_mock] [--enable_cancellable_synthesis]
              [--init_processes INIT_PROCESSES] [--load_all_models] [--cpu_num_threads CPU_NUM_THREADS] [--output_log_utf8] [--cors_policy_mode {CorsPolicyMode.all,CorsPolicyMode.localapps}]
              [--allow_origin [ALLOW_ORIGIN ...]] [--setting_file SETTING_FILE] [--preset_file PRESET_FILE] [--disable_mutable_api]

VOICEVOX のエンジンです。

options:
  -h, --help            show this help message and exit
  --host HOST           接続を受け付けるホストアドレスです。
  --port PORT           接続を受け付けるポート番号です。
  --use_gpu             GPUを使って音声合成するようになります。
  --voicevox_dir VOICEVOX_DIR
                        VOICEVOXのディレクトリパスです。
  --voicelib_dir VOICELIB_DIR
                        VOICEVOX COREのディレクトリパスです。
  --runtime_dir RUNTIME_DIR
                        VOICEVOX COREで使用するライブラリのディレクトリパスです。
  --enable_mock         VOICEVOX COREを使わずモックで音声合成を行います。
  --enable_cancellable_synthesis
                        音声合成を途中でキャンセルできるようになります。
  --init_processes INIT_PROCESSES
                        cancellable_synthesis機能の初期化時に生成するプロセス数です。
  --load_all_models     起動時に全ての音声合成モデルを読み込みます。
  --cpu_num_threads CPU_NUM_THREADS
                        音声合成を行うスレッド数です。指定しない場合、代わりに環境変数 VV_CPU_NUM_THREADS の値が使われます。VV_CPU_NUM_THREADS が空文字列でなく数値でもない場合はエラー終了します。
  --output_log_utf8     ログ出力をUTF-8でおこないます。指定しない場合、代わりに環境変数 VV_OUTPUT_LOG_UTF8 の値が使われます。VV_OUTPUT_LOG_UTF8 の値が1の場合はUTF-8で、0または空文字、値がない場合は環境によって自動的に決定されます。
  --cors_policy_mode {CorsPolicyMode.all,CorsPolicyMode.localapps}
                        CORSの許可モード。allまたはlocalappsが指定できます。allはすべてを許可します。localappsはオリジン間リソース共有ポリシーを、app://.とlocalhost関連に限定します。その他のオリジンはallow_originオプションで追加できます。デフォルトはlocalapps。このオプションは--
                        setting_fileで指定される設定ファイルよりも優先されます。
  --allow_origin [ALLOW_ORIGIN ...]
                        許可するオリジンを指定します。スペースで区切ることで複数指定できます。このオプションは--setting_fileで指定される設定ファイルよりも優先されます。
  --setting_file SETTING_FILE
                        設定ファイルを指定できます。
  --preset_file PRESET_FILE
<<<<<<< HEAD
                        プリセットファイルを指定できます。指定がない場合、環境変数 VV_PRESET_FILE、--voicevox_dirのpresets.yaml、実行ファイルのディレクトリのpresets.yamlを順に探します。
  --disable_mutable_api
                        辞書登録や設定変更など、エンジンの静的なデータを変更するAPIを無効化します。指定しない場合、代わりに環境変数 VV_DISABLE_MUTABLE_API の値が使われます。VV_DISABLE_MUTABLE_API の値が1の場合は無効化で、0または空文字、値がない場合は無視されます。
=======
                        プリセットファイルを指定できます。指定がない場合、環境変数 VV_PRESET_FILE、実行ファイルのディレクトリのpresets.yamlを順に探します。
>>>>>>> 04149e15
```

### アップデート

エンジンディレクトリ内にあるファイルを全て消去し、新しいものに置き換えてください。

## 開発者・貢献者向けガイド

### 貢献者の方へ

Issue を解決するプルリクエストを作成される際は、別の方と同じ Issue に取り組むことを避けるため、
Issue 側で取り組み始めたことを伝えるか、最初に Draft プルリクエストを作成してください。

[VOICEVOX 非公式 Discord サーバー](https://discord.gg/WMwWetrzuh)にて、開発の議論や雑談を行っています。気軽にご参加ください。

### 環境構築

`Python 3.11.3` を用いて開発されています。
インストールするには、各 OS ごとの C/C++ コンパイラ、CMake が必要になります。

```bash
# 実行環境のインストール
python -m pip install -r requirements.txt

# 開発環境・テスト環境・ビルド環境のインストール
python -m pip install -r requirements-dev.txt -r requirements-build.txt
```

### 実行

コマンドライン引数の詳細は以下のコマンドで確認してください。

```bash
python run.py --help
```

```bash
# 製品版 VOICEVOX でサーバーを起動
VOICEVOX_DIR="C:/path/to/voicevox" # 製品版 VOICEVOX ディレクトリのパス
python run.py --voicevox_dir=$VOICEVOX_DIR
```

<!-- 差し替え可能な音声ライブラリまたはその仕様が公開されたらコメントを外す
```bash
# 音声ライブラリを差し替える
VOICELIB_DIR="C:/path/to/your/tts-model"
python run.py --voicevox_dir=$VOICEVOX_DIR --voicelib_dir=$VOICELIB_DIR
```
-->

```bash
# モックでサーバー起動
python run.py --enable_mock
```

```bash
# ログをUTF8に変更
python run.py --output_log_utf8
# もしくは VV_OUTPUT_LOG_UTF8=1 python run.py
```

#### CPU スレッド数を指定する

CPU スレッド数が未指定の場合は、論理コア数の半分が使われます。（殆どの CPU で、これは全体の処理能力の半分です）  
もし IaaS 上で実行していたり、専用サーバーで実行している場合など、  
エンジンが使う処理能力を調節したい場合は、CPU スレッド数を指定することで実現できます。

- 実行時引数で指定する
  ```bash
  python run.py --voicevox_dir=$VOICEVOX_DIR --cpu_num_threads=4
  ```
- 環境変数で指定する
  ```bash
  export VV_CPU_NUM_THREADS=4
  python run.py --voicevox_dir=$VOICEVOX_DIR
  ```

#### 過去のバージョンのコアを使う

VOICEVOX Core 0.5.4 以降のコアを使用する事が可能です。  
Mac での libtorch 版コアのサポートはしていません。

##### 過去のバイナリを指定する

製品版 VOICEVOX もしくはコンパイル済みエンジンのディレクトリを`--voicevox_dir`引数で指定すると、そのバージョンのコアが使用されます。

```bash
python run.py --voicevox_dir="/path/to/voicevox"
```

Mac では、`DYLD_LIBRARY_PATH`の指定が必要です。

```bash
DYLD_LIBRARY_PATH="/path/to/voicevox" python run.py --voicevox_dir="/path/to/voicevox"
```

##### 音声ライブラリを直接指定する

[VOICEVOX Core の zip ファイル](https://github.com/VOICEVOX/voicevox_core/releases)を解凍したディレクトリを`--voicelib_dir`引数で指定します。  
また、コアのバージョンに合わせて、[libtorch](https://pytorch.org/)や[onnxruntime](https://github.com/microsoft/onnxruntime) (共有ライブラリ) のディレクトリを`--runtime_dir`引数で指定します。  
ただし、システムの探索パス上に libtorch、onnxruntime がある場合、`--runtime_dir`引数の指定は不要です。  
`--voicelib_dir`引数、`--runtime_dir`引数は複数回使用可能です。  
API エンドポイントでコアのバージョンを指定する場合は`core_version`引数を指定してください。（未指定の場合は最新のコアが使用されます）

```bash
python run.py --voicelib_dir="/path/to/voicevox_core" --runtime_dir="/path/to/libtorch_or_onnx"
```

Mac では、`--runtime_dir`引数の代わりに`DYLD_LIBRARY_PATH`の指定が必要です。

```bash
DYLD_LIBRARY_PATH="/path/to/onnx" python run.py --voicelib_dir="/path/to/voicevox_core"
```

##### ユーザーディレクトリに配置する

以下のディレクトリにある音声ライブラリは自動で読み込まれます。

- ビルド版: `<user_data_dir>/voicevox-engine/core_libraries/`
- Python 版: `<user_data_dir>/voicevox-engine-dev/core_libraries/`

`<user_data_dir>`は OS によって異なります。

- Windows: `C:\Users\<username>\AppData\Local\`
- macOS: `/Users/<username>/Library/Application\ Support/`
- Linux: `/home/<username>/.local/share/`

### ビルド

この方法でビルドしたものは、リリースで公開されているものとは異なります。
また、GPU で利用するには cuDNN や CUDA、DirectML などのライブラリが追加で必要となります。

```bash
python -m pip install -r requirements-build.txt

OUTPUT_LICENSE_JSON_PATH=licenses.json \
bash build_util/create_venv_and_generate_licenses.bash

# モックでビルドする場合
pyinstaller --noconfirm run.spec

# 製品版でビルドする場合
CORE_MODEL_DIR_PATH="/path/to/core_model" \
LIBCORE_PATH="/path/to/libcore" \
LIBONNXRUNTIME_PATH="/path/to/libonnxruntime" \
pyinstaller --noconfirm run.spec
```

TODO: Docker 版のビルド手順を GitHub Actions をベースに記述する

#### Github Actions でビルド

fork したリポジトリで Actions を ON にし、workflow_dispatch で`build-engine-package.yml`を起動すればビルドできます。
成果物は Release にアップロードされます。

### コードフォーマット

このソフトウェアでは、リモートにプッシュする前にコードフォーマットを確認する仕組み(静的解析ツール)を利用できます。
利用するには、開発に必要なライブラリのインストールに加えて、以下のコマンドを実行してください。
プルリクエストを作成する際は、利用することを推奨します。

```bash
pre-commit install -t pre-push
```

エラーが出た際は、以下のコマンドで修正することが可能です。なお、完全に修正できるわけではないので注意してください。

```bash
pysen run format lint
```

### テスト

```bash
python -m pytest
```

#### スナップショットの更新

```bash
python -m pytest --snapshot-update
```

### タイポチェック

[typos](https://github.com/crate-ci/typos) を使ってタイポのチェックを行っています。
[typos をインストール](https://github.com/crate-ci/typos#install) した後

```bash
typos
```

でタイポチェックを行えます。
もし誤判定やチェックから除外すべきファイルがあれば
[設定ファイルの説明](https://github.com/crate-ci/typos#false-positives) に従って`pyproject.toml`を編集してください。

### 依存関係

#### 更新

[Poetry](https://python-poetry.org/) を用いて依存ライブラリのバージョンを固定しています。
以下のコマンドで操作できます:

```bash
# パッケージを追加する場合
poetry add `パッケージ名`
poetry add --group dev `パッケージ名` # 開発依存の追加
poetry add --group build `パッケージ名` # ビルド依存の追加

# パッケージをアップデートする場合
poetry update `パッケージ名`
poetry update # 全部更新

# requirements.txtの更新
poetry export --without-hashes -o requirements.txt # こちらを更新する場合は下３つも更新する必要があります。
poetry export --without-hashes --with dev -o requirements-dev.txt
poetry export --without-hashes --with build -o requirements-build.txt
```

#### ライセンス

依存ライブラリは「コアビルド時にリンクして一体化しても、コア部のコード非公開 OK」なライセンスを持つ必要があります。  
主要ライセンスの可否は以下の通りです。

- MIT/Apache/BSD-3: OK
- LGPL: OK （コアと動的分離されているため）
- GPL: NG （全関連コードの公開が必要なため）

### マルチエンジン機能に関して

VOICEVOX エディターでは、複数のエンジンを同時に起動することができます。
この機能を利用することで、自作の音声合成エンジンや既存の音声合成エンジンを VOICEVOX エディター上で動かすことが可能です。

<img src="./docs/res/マルチエンジン概念図.svg" width="320">

<details>

#### マルチエンジン機能の仕組み

VOICEVOX API に準拠した複数のエンジンの Web API をポートを分けて起動し、統一的に扱うことでマルチエンジン機能を実現しています。
エディターがそれぞれのエンジンを実行バイナリ経由で起動し、EngineID と結びつけて設定や状態を個別管理します。

#### マルチエンジン機能への対応方法

VOICEVOX API 準拠エンジンを起動する実行バイナリを作ることで対応が可能です。
VOICEVOX ENGINE リポジトリを fork し、一部の機能を改造するのが簡単です。

改造すべき点はエンジン情報・キャラクター情報・音声合成の３点です。

エンジンの情報はエンジンマニフェスト（`engine_manifest.json`）で管理されています。
マニフェストファイル内の情報を見て適宜変更してください。
音声合成手法によっては、例えばモーフィング機能など、VOICEVOX と同じ機能を持つことができない場合があります。
その場合はマニフェストファイル内の`supported_features`内の情報を適宜変更してください。

キャラクター情報は`resources/character_info`ディレクトリ内のファイルで管理されています。
ダミーのアイコンなどが用意されているので適宜変更してください。

音声合成は`voicevox_engine/tts_pipeline/tts_engine.py`で行われています。
VOICEVOX API での音声合成は、エンジン側で音声合成用のクエリ `AudioQuery` の初期値を作成してユーザーに返し、ユーザーが必要に応じてクエリを編集したあと、エンジンがクエリに従って音声合成することで実現しています。
クエリ作成は`/audio_query`エンドポイントで、音声合成は`/synthesis`エンドポイントで行っており、最低この２つに対応すれば VOICEVOX API に準拠したことになります。

#### マルチエンジン機能対応エンジンの配布方法

VVPP ファイルとして配布するのがおすすめです。
VVPP は「VOICEVOX プラグインパッケージ」の略で、中身はビルドしたエンジンなどを含んだディレクトリの Zip ファイルです。
拡張子を`.vvpp`にすると、ダブルクリックで VOICEVOX エディターにインストールできます。

エディター側は受け取った VVPP ファイルをローカルディスク上に Zip 展開したあと、ルートの直下にある`engine_manifest.json`に従ってファイルを探査します。
VOICEVOX エディターにうまく読み込ませられないときは、エディターのエラーログを参照してください。

また、`xxx.vvpp`は分割して連番を付けた`xxx.0.vvppp`ファイルとして配布することも可能です。
これはファイル容量が大きくて配布が困難な場合に有用です。

</details>

### API ドキュメントの確認

[API ドキュメント](https://voicevox.github.io/voicevox_engine/api/)（実体は`docs/api/index.html`）は自動で更新されます。  
次のコマンドで API ドキュメントを手動で作成することができます。

```bash
PYTHONPATH=. python build_util/make_docs.py
```

### GitHub Actions

#### Variables

| name               | description         |
| :----------------- | :------------------ |
| DOCKERHUB_USERNAME | Docker Hub ユーザ名 |

#### Secrets

| name            | description                                                             |
| :-------------- | :---------------------------------------------------------------------- |
| DOCKERHUB_TOKEN | [Docker Hub アクセストークン](https://hub.docker.com/settings/security) |

## 事例紹介

**[voicevox-client](https://github.com/voicevox-client) [@voicevox-client](https://github.com/voicevox-client)** ･･･ VOICEVOX ENGINE の各言語向け API ラッパー

## ライセンス

LGPL v3 と、ソースコードの公開が不要な別ライセンスのデュアルライセンスです。
別ライセンスを取得したい場合は、ヒホに求めてください。  
X アカウント: [@hiho_karuta](https://x.com/hiho_karuta)<|MERGE_RESOLUTION|>--- conflicted
+++ resolved
@@ -434,13 +434,9 @@
   --setting_file SETTING_FILE
                         設定ファイルを指定できます。
   --preset_file PRESET_FILE
-<<<<<<< HEAD
-                        プリセットファイルを指定できます。指定がない場合、環境変数 VV_PRESET_FILE、--voicevox_dirのpresets.yaml、実行ファイルのディレクトリのpresets.yamlを順に探します。
+                        プリセットファイルを指定できます。指定がない場合、環境変数 VV_PRESET_FILE、実行ファイルのディレクトリのpresets.yamlを順に探します。
   --disable_mutable_api
                         辞書登録や設定変更など、エンジンの静的なデータを変更するAPIを無効化します。指定しない場合、代わりに環境変数 VV_DISABLE_MUTABLE_API の値が使われます。VV_DISABLE_MUTABLE_API の値が1の場合は無効化で、0または空文字、値がない場合は無視されます。
-=======
-                        プリセットファイルを指定できます。指定がない場合、環境変数 VV_PRESET_FILE、実行ファイルのディレクトリのpresets.yamlを順に探します。
->>>>>>> 04149e15
 ```
 
 ### アップデート
