# VOICEVOX ENGINE

[![build](https://github.com/VOICEVOX/voicevox_engine/actions/workflows/build-engine-package.yml/badge.svg)](https://github.com/VOICEVOX/voicevox_engine/actions/workflows/build-engine-package.yml)
[![releases](https://img.shields.io/github/v/release/VOICEVOX/voicevox_engine)](https://github.com/VOICEVOX/voicevox_engine/releases)
[![discord](https://img.shields.io/discord/879570910208733277?color=5865f2&label=&logo=discord&logoColor=ffffff)](https://discord.gg/WMwWetrzuh)

[![test](https://github.com/VOICEVOX/voicevox_engine/actions/workflows/test.yml/badge.svg)](https://github.com/VOICEVOX/voicevox_engine/actions/workflows/test.yml)
[![Coverage Status](https://coveralls.io/repos/github/VOICEVOX/voicevox_engine/badge.svg)](https://coveralls.io/github/VOICEVOX/voicevox_engine)

[![build-docker](https://github.com/VOICEVOX/voicevox_engine/actions/workflows/build-engine-container.yml/badge.svg)](https://github.com/VOICEVOX/voicevox_engine/actions/workflows/build-engine-container.yml)
[![docker](https://img.shields.io/docker/pulls/voicevox/voicevox_engine)](https://hub.docker.com/r/voicevox/voicevox_engine)

[VOICEVOX](https://voicevox.hiroshiba.jp/) のエンジンです。  
実態は HTTP サーバーなので、リクエストを送信すればテキスト音声合成できます。

（エディターは [VOICEVOX](https://github.com/VOICEVOX/voicevox/) 、
コアは [VOICEVOX CORE](https://github.com/VOICEVOX/voicevox_core/) 、
全体構成は [こちら](https://github.com/VOICEVOX/voicevox/blob/main/docs/%E5%85%A8%E4%BD%93%E6%A7%8B%E6%88%90.md) に詳細があります。）

## 目次
利用目的に合わせたガイドを以下から確認できます。  

- [ユーザーガイド](#ユーザーガイド): 音声合成をしたい方向け
- [開発者ガイド](#開発者ガイド): コードを利用したい方向け
- [貢献者ガイド](#貢献者ガイド): ENGINEへコントリビュートしたい方向け

## ユーザーガイド

### ダウンロード

[こちら](https://github.com/VOICEVOX/voicevox_engine/releases/latest)から対応するエンジンをダウンロードしてください。

### API ドキュメント

[API ドキュメント](https://voicevox.github.io/voicevox_engine/api/)をご参照ください。

VOICEVOX エンジンもしくはエディタを起動した状態で http://127.0.0.1:50021/docs にアクセスすると、起動中のエンジンのドキュメントも確認できます。  
今後の方針などについては [VOICEVOX 音声合成エンジンとの連携](./docs/VOICEVOX音声合成エンジンとの連携.md) も参考になるかもしれません。

### Docker イメージ

#### CPU

```bash
docker pull voicevox/voicevox_engine:cpu-ubuntu20.04-latest
docker run --rm -p '127.0.0.1:50021:50021' voicevox/voicevox_engine:cpu-ubuntu20.04-latest
```

#### GPU

```bash
docker pull voicevox/voicevox_engine:nvidia-ubuntu20.04-latest
docker run --rm --gpus all -p '127.0.0.1:50021:50021' voicevox/voicevox_engine:nvidia-ubuntu20.04-latest
```

##### トラブルシューティング

GPU 版を利用する場合、環境によってエラーが発生することがあります。その場合、`--runtime=nvidia`を`docker run`につけて実行すると解決できることがあります。

### HTTP リクエストで音声合成するサンプルコード

```bash
echo -n "こんにちは、音声合成の世界へようこそ" >text.txt

curl -s \
    -X POST \
    "127.0.0.1:50021/audio_query?speaker=1"\
    --get --data-urlencode text@text.txt \
    > query.json

curl -s \
    -H "Content-Type: application/json" \
    -X POST \
    -d @query.json \
    "127.0.0.1:50021/synthesis?speaker=1" \
    > audio.wav
```

生成される音声はサンプリングレートが 24000Hz と少し特殊なため、音声プレーヤーによっては再生できない場合があります。

`speaker` に指定する値は `/speakers` エンドポイントで得られる `style_id` です。互換性のために `speaker` という名前になっています。

### 音声を調整するサンプルコード

`/audio_query` で得られる音声合成用のクエリのパラメータを編集することで、音声を調整できます。

例えば、話速を 1.5 倍速にしてみます。

```bash
echo -n "こんにちは、音声合成の世界へようこそ" >text.txt

curl -s \
    -X POST \
    "127.0.0.1:50021/audio_query?speaker=1" \
    --get --data-urlencode text@text.txt \
    > query.json

# sed を使用して speedScale の値を 1.5 に変更
sed -i -r 's/"speedScale":[0-9.]+/"speedScale":1.5/' query.json

curl -s \
    -H "Content-Type: application/json" \
    -X POST \
    -d @query.json \
    "127.0.0.1:50021/synthesis?speaker=1" \
    > audio_fast.wav
```

### 読み方を AquesTalk 風記法で取得・修正

#### AquesTalk 風記法

<!-- NOTE: この節は静的リンクとして運用中なので変更しない方が良い(voicevox_engine#816) -->

「**AquesTalk 風記法**」はカタカナと記号だけで読み方を指定する記法です。[AquesTalk 本家の記法](https://www.a-quest.com/archive/manual/siyo_onseikigou.pdf)とは一部が異なります。  
AquesTalk 風記法は次のルールに従います：

- 全てのカナはカタカナで記述される
- アクセント句は `/` または `、` で区切る。 `、` で区切った場合に限り無音区間が挿入される。
- カナの手前に `_` を入れるとそのカナは無声化される
- アクセント位置を `'` で指定する。全てのアクセント句にはアクセント位置を 1 つ指定する必要がある。
- アクセント句末に `？` (全角)を入れることにより疑問文の発音ができる

#### AquesTalk 風記法のサンプルコード

`/audio_query`のレスポンスにはエンジンが判断した読み方が[AquesTalk 風記法](#aquestalk-風記法)で記述されます。  
これを修正することで音声の読み仮名やアクセントを制御できます。

```bash
# 読ませたい文章をutf-8でtext.txtに書き出す
echo -n "ディープラーニングは万能薬ではありません" >text.txt

curl -s \
    -X POST \
    "127.0.0.1:50021/audio_query?speaker=1" \
    --get --data-urlencode text@text.txt \
    > query.json

cat query.json | grep -o -E "\"kana\":\".*\""
# 結果... "kana":"ディ'イプ/ラ'アニングワ/バンノオヤクデワアリマセ'ン"

# "ディイプラ'アニングワ/バンノ'オヤクデワ/アリマセ'ン"と読ませたいので、
# is_kana=trueをつけてイントネーションを取得しnewphrases.jsonに保存
echo -n "ディイプラ'アニングワ/バンノ'オヤクデワ/アリマセ'ン" > kana.txt
curl -s \
    -X POST \
    "127.0.0.1:50021/accent_phrases?speaker=1&is_kana=true" \
    --get --data-urlencode text@kana.txt \
    > newphrases.json

# query.jsonの"accent_phrases"の内容をnewphrases.jsonの内容に置き換える
cat query.json | sed -e "s/\[{.*}\]/$(cat newphrases.json)/g" > newquery.json

curl -s \
    -H "Content-Type: application/json" \
    -X POST \
    -d @newquery.json \
    "127.0.0.1:50021/synthesis?speaker=1" \
    > audio.wav
```

### ユーザー辞書機能について

API からユーザー辞書の参照、単語の追加、編集、削除を行うことができます。

#### 参照

`/user_dict`に GET リクエストを投げることでユーザー辞書の一覧を取得することができます。

```bash
curl -s -X GET "127.0.0.1:50021/user_dict"
```

#### 単語追加

`/user_dict_word`に POST リクエストを投げる事でユーザー辞書に単語を追加することができます。  
URL パラメータとして、以下が必要です。

- surface （辞書に登録する単語）
- pronunciation （カタカナでの読み方）
- accent_type （アクセント核位置、整数）

アクセント核位置については、こちらの文章が参考になるかと思います。  
〇型となっている数字の部分がアクセント核位置になります。  
https://tdmelodic.readthedocs.io/ja/latest/pages/introduction.html

成功した場合の返り値は単語に割り当てられる UUID の文字列になります。

```bash
surface="test"
pronunciation="テスト"
accent_type="1"

curl -s -X POST "127.0.0.1:50021/user_dict_word" \
    --get \
    --data-urlencode "surface=$surface" \
    --data-urlencode "pronunciation=$pronunciation" \
    --data-urlencode "accent_type=$accent_type"
```

#### 単語修正

`/user_dict_word/{word_uuid}`に PUT リクエストを投げる事でユーザー辞書の単語を修正することができます。  
URL パラメータとして、以下が必要です。

- surface （辞書に登録するワード）
- pronunciation （カタカナでの読み方）
- accent_type （アクセント核位置、整数）

word_uuid は単語追加時に確認できるほか、ユーザー辞書を参照することでも確認できます。  
成功した場合の返り値は`204 No Content`になります。

```bash
surface="test2"
pronunciation="テストツー"
accent_type="2"
# 環境によってword_uuidは適宜書き換えてください
word_uuid="cce59b5f-86ab-42b9-bb75-9fd3407f1e2d"

curl -s -X PUT "127.0.0.1:50021/user_dict_word/$word_uuid" \
    --get \
    --data-urlencode "surface=$surface" \
    --data-urlencode "pronunciation=$pronunciation" \
    --data-urlencode "accent_type=$accent_type"
```

#### 単語削除

`/user_dict_word/{word_uuid}`に DELETE リクエストを投げる事でユーザー辞書の単語を削除することができます。

word_uuid は単語追加時に確認できるほか、ユーザー辞書を参照することでも確認できます。  
成功した場合の返り値は`204 No Content`になります。

```bash
# 環境によってword_uuidは適宜書き換えてください
word_uuid="cce59b5f-86ab-42b9-bb75-9fd3407f1e2d"

curl -s -X DELETE "127.0.0.1:50021/user_dict_word/$word_uuid"
```

#### 辞書のインポート&エクスポート

エンジンの[設定ページ](http://127.0.0.1:50021/setting)内の「ユーザー辞書のエクスポート&インポート」節で、ユーザー辞書のインポート&エクスポートが可能です。

他にも API でユーザー辞書のインポート&エクスポートが可能です。  
インポートには `POST /import_user_dict`、エクスポートには `GET /user_dict` を利用します。  
引数等の詳細は API ドキュメントをご覧ください。

### プリセット機能について

`presets.yaml`を編集することで話者や話速などのプリセットを使うことができます。

```bash
echo -n "プリセットをうまく活用すれば、サードパーティ間で同じ設定を使うことができます" >text.txt

# プリセット情報を取得
curl -s -X GET "127.0.0.1:50021/presets" > presets.json

preset_id=$(cat presets.json | sed -r 's/^.+"id"\:\s?([0-9]+?).+$/\1/g')
style_id=$(cat presets.json | sed -r 's/^.+"style_id"\:\s?([0-9]+?).+$/\1/g')

# 音声合成用のクエリを取得
curl -s \
    -X POST \
    "127.0.0.1:50021/audio_query_from_preset?preset_id=$preset_id"\
    --get --data-urlencode text@text.txt \
    > query.json

# 音声合成
curl -s \
    -H "Content-Type: application/json" \
    -X POST \
    -d @query.json \
    "127.0.0.1:50021/synthesis?speaker=$style_id" \
    > audio.wav
```

- `speaker_uuid`は、`/speakers`で確認できます
- `id`は重複してはいけません
- エンジン起動後にファイルを書き換えるとエンジンに反映されます

### 2 種類のスタイルでモーフィングするサンプルコード

`/synthesis_morphing`では、2 種類のスタイルでそれぞれ合成された音声を元に、モーフィングした音声を生成します。

```bash
echo -n "モーフィングを利用することで、２種類の声を混ぜることができます。" > text.txt

curl -s \
    -X POST \
    "127.0.0.1:50021/audio_query?speaker=8"\
    --get --data-urlencode text@text.txt \
    > query.json

# 元のスタイルでの合成結果
curl -s \
    -H "Content-Type: application/json" \
    -X POST \
    -d @query.json \
    "127.0.0.1:50021/synthesis?speaker=8" \
    > audio.wav

export MORPH_RATE=0.5

# スタイル2種類分の音声合成+WORLDによる音声分析が入るため時間が掛かるので注意
curl -s \
    -H "Content-Type: application/json" \
    -X POST \
    -d @query.json \
    "127.0.0.1:50021/synthesis_morphing?base_speaker=8&target_speaker=10&morph_rate=$MORPH_RATE" \
    > audio.wav

export MORPH_RATE=0.9

# query、base_speaker、target_speakerが同じ場合はキャッシュが使用されるため比較的高速に生成される
curl -s \
    -H "Content-Type: application/json" \
    -X POST \
    -d @query.json \
    "127.0.0.1:50021/synthesis_morphing?base_speaker=8&target_speaker=10&morph_rate=$MORPH_RATE" \
    > audio.wav
```

### 話者の追加情報を取得するサンプルコード

追加情報の中の portrait.png を取得するコードです。  
（[jq](https://stedolan.github.io/jq/)を使用して json をパースしています。）

```bash
curl -s -X GET "127.0.0.1:50021/speaker_info?speaker_uuid=7ffcb7ce-00ec-4bdc-82cd-45a8889e43ff" \
    | jq  -r ".portrait" \
    | base64 -d \
    > portrait.png
```

### キャンセル可能な音声合成

`/cancellable_synthesis`では通信を切断した場合に即座に計算リソースが開放されます。  
(`/synthesis`では通信を切断しても最後まで音声合成の計算が行われます)  
この API は実験的機能であり、エンジン起動時に引数で`--enable_cancellable_synthesis`を指定しないと有効化されません。  
音声合成に必要なパラメータは`/synthesis`と同様です。

### HTTP リクエストで歌声合成するサンプルコード

```bash
echo -n '{
  "notes": [
    { "key": null, "frame_length": 15, "lyric": "" },
    { "key": 60, "frame_length": 45, "lyric": "ド" },
    { "key": 62, "frame_length": 45, "lyric": "レ" },
    { "key": 64, "frame_length": 45, "lyric": "ミ" },
    { "key": null, "frame_length": 15, "lyric": "" }
  ]
}' > score.json

curl -s \
    -H "Content-Type: application/json" \
    -X POST \
    -d @score.json \
    "127.0.0.1:50021/sing_frame_audio_query?speaker=6000" \
    > query.json

curl -s \
    -H "Content-Type: application/json" \
    -X POST \
    -d @query.json \
    "127.0.0.1:50021/frame_synthesis?speaker=3001" \
    > audio.wav
```

スコアの`key`は MIDI 番号です。  
`lyric`は歌詞で、任意の文字列を指定できますが、エンジンによってはひらがな・カタカナ１モーラ以外の文字列はエラーになることがあります。  
フレームレートはデフォルトが 93.75Hz で、エンジンマニフェストの`frame_rate`で取得できます。  
１つ目のノートは無音である必要があります。

`/sing_frame_audio_query`で指定できる`speaker`は、`/singers`で取得できるスタイルの内、種類が`sing`か`singing_teacher`なスタイルの`style_id`です。  
`/frame_synthesis`で指定できる`speaker`は、`/singers`で取得できるスタイルの内、種類が`frame_decode`の`style_id`です。  
引数が `speaker` という名前になっているのは、他の API と一貫性をもたせるためです。

`/sing_frame_audio_query`と`/frame_synthesis`に異なるスタイルを指定することも可能です。

### CORS 設定

VOICEVOX ではセキュリティ保護のため`localhost`・`127.0.0.1`・`app://`・Origin なし以外の Origin からリクエストを受け入れないようになっています。
そのため、一部のサードパーティアプリからのレスポンスを受け取れない可能性があります。  
これを回避する方法として、エンジンから設定できる UI を用意しています。

#### 設定方法

1. <http://127.0.0.1:50021/setting> にアクセスします。
2. 利用するアプリに合わせて設定を変更、追加してください。
3. 保存ボタンを押して、変更を確定してください。
4. 設定の適用にはエンジンの再起動が必要です。必要に応じて再起動をしてください。

### データを変更する API を無効化する

実行時引数`--disable_mutable_api`か環境変数`VV_DISABLE_MUTABLE_API=1`を指定することで、エンジンの設定や辞書などを変更する API を無効にできます。

### 文字コード

リクエスト・レスポンスの文字コードはすべて UTF-8 です。

### その他の引数

エンジン起動時に引数を指定できます。詳しいことは`-h`引数でヘルプを確認してください。

```bash
$ python run.py -h

usage: run.py [-h] [--host HOST] [--port PORT] [--use_gpu] [--voicevox_dir VOICEVOX_DIR] [--voicelib_dir VOICELIB_DIR] [--runtime_dir RUNTIME_DIR] [--enable_mock] [--enable_cancellable_synthesis]
              [--init_processes INIT_PROCESSES] [--load_all_models] [--cpu_num_threads CPU_NUM_THREADS] [--output_log_utf8] [--cors_policy_mode {CorsPolicyMode.all,CorsPolicyMode.localapps}]
              [--allow_origin [ALLOW_ORIGIN ...]] [--setting_file SETTING_FILE] [--preset_file PRESET_FILE] [--disable_mutable_api]

VOICEVOX のエンジンです。

options:
  -h, --help            show this help message and exit
  --host HOST           接続を受け付けるホストアドレスです。
  --port PORT           接続を受け付けるポート番号です。
  --use_gpu             GPUを使って音声合成するようになります。
  --voicevox_dir VOICEVOX_DIR
                        VOICEVOXのディレクトリパスです。
  --voicelib_dir VOICELIB_DIR
                        VOICEVOX COREのディレクトリパスです。
  --runtime_dir RUNTIME_DIR
                        VOICEVOX COREで使用するライブラリのディレクトリパスです。
  --enable_mock         VOICEVOX COREを使わずモックで音声合成を行います。
  --enable_cancellable_synthesis
                        音声合成を途中でキャンセルできるようになります。
  --init_processes INIT_PROCESSES
                        cancellable_synthesis機能の初期化時に生成するプロセス数です。
  --load_all_models     起動時に全ての音声合成モデルを読み込みます。
  --cpu_num_threads CPU_NUM_THREADS
                        音声合成を行うスレッド数です。指定しない場合、代わりに環境変数 VV_CPU_NUM_THREADS の値が使われます。VV_CPU_NUM_THREADS が空文字列でなく数値でもない場合はエラー終了します。
  --output_log_utf8     ログ出力をUTF-8でおこないます。指定しない場合、代わりに環境変数 VV_OUTPUT_LOG_UTF8 の値が使われます。VV_OUTPUT_LOG_UTF8 の値が1の場合はUTF-8で、0または空文字、値がない場合は環境によって自動的に決定されます。
  --cors_policy_mode {CorsPolicyMode.all,CorsPolicyMode.localapps}
                        CORSの許可モード。allまたはlocalappsが指定できます。allはすべてを許可します。localappsはオリジン間リソース共有ポリシーを、app://.とlocalhost関連に限定します。その他のオリジンはallow_originオプションで追加できます。デフォルトはlocalapps。このオプションは--
                        setting_fileで指定される設定ファイルよりも優先されます。
  --allow_origin [ALLOW_ORIGIN ...]
                        許可するオリジンを指定します。スペースで区切ることで複数指定できます。このオプションは--setting_fileで指定される設定ファイルよりも優先されます。
  --setting_file SETTING_FILE
                        設定ファイルを指定できます。
  --preset_file PRESET_FILE
                        プリセットファイルを指定できます。指定がない場合、環境変数 VV_PRESET_FILE、実行ファイルのディレクトリのpresets.yamlを順に探します。
  --disable_mutable_api
                        辞書登録や設定変更など、エンジンの静的なデータを変更するAPIを無効化します。指定しない場合、代わりに環境変数 VV_DISABLE_MUTABLE_API の値が使われます。VV_DISABLE_MUTABLE_API の値が1の場合は無効化で、0または空文字、値がない場合は無視されます。
```

### アップデート

エンジンディレクトリ内にあるファイルを全て消去し、新しいものに置き換えてください。

## 開発者ガイド

### 環境構築

`Python 3.11.3` を用いて開発されています。
インストールするには、各 OS ごとの C/C++ コンパイラ、CMake が必要になります。

```bash
# 実行環境のインストール
python -m pip install -r requirements.txt

# 開発環境・テスト環境・ビルド環境のインストール
python -m pip install -r requirements-dev.txt -r requirements-build.txt
```

### 実行

コマンドライン引数の詳細は以下のコマンドで確認してください。

```bash
python run.py --help
```

```bash
# 製品版 VOICEVOX でサーバーを起動
VOICEVOX_DIR="C:/path/to/voicevox" # 製品版 VOICEVOX ディレクトリのパス
python run.py --voicevox_dir=$VOICEVOX_DIR
```

<!-- 差し替え可能な音声ライブラリまたはその仕様が公開されたらコメントを外す
```bash
# 音声ライブラリを差し替える
VOICELIB_DIR="C:/path/to/your/tts-model"
python run.py --voicevox_dir=$VOICEVOX_DIR --voicelib_dir=$VOICELIB_DIR
```
-->

```bash
# モックでサーバー起動
python run.py --enable_mock
```

```bash
# ログをUTF8に変更
python run.py --output_log_utf8
# もしくは VV_OUTPUT_LOG_UTF8=1 python run.py
```

#### CPU スレッド数を指定する

CPU スレッド数が未指定の場合は、論理コア数の半分が使われます。（殆どの CPU で、これは全体の処理能力の半分です）  
もし IaaS 上で実行していたり、専用サーバーで実行している場合など、  
エンジンが使う処理能力を調節したい場合は、CPU スレッド数を指定することで実現できます。

- 実行時引数で指定する
  ```bash
  python run.py --voicevox_dir=$VOICEVOX_DIR --cpu_num_threads=4
  ```
- 環境変数で指定する
  ```bash
  export VV_CPU_NUM_THREADS=4
  python run.py --voicevox_dir=$VOICEVOX_DIR
  ```

#### 過去のバージョンのコアを使う

VOICEVOX Core 0.5.4 以降のコアを使用する事が可能です。  
Mac での libtorch 版コアのサポートはしていません。

##### 過去のバイナリを指定する

製品版 VOICEVOX もしくはコンパイル済みエンジンのディレクトリを`--voicevox_dir`引数で指定すると、そのバージョンのコアが使用されます。

```bash
python run.py --voicevox_dir="/path/to/voicevox"
```

Mac では、`DYLD_LIBRARY_PATH`の指定が必要です。

```bash
DYLD_LIBRARY_PATH="/path/to/voicevox" python run.py --voicevox_dir="/path/to/voicevox"
```

##### 音声ライブラリを直接指定する

[VOICEVOX Core の zip ファイル](https://github.com/VOICEVOX/voicevox_core/releases)を解凍したディレクトリを`--voicelib_dir`引数で指定します。  
また、コアのバージョンに合わせて、[libtorch](https://pytorch.org/)や[onnxruntime](https://github.com/microsoft/onnxruntime) (共有ライブラリ) のディレクトリを`--runtime_dir`引数で指定します。  
ただし、システムの探索パス上に libtorch、onnxruntime がある場合、`--runtime_dir`引数の指定は不要です。  
`--voicelib_dir`引数、`--runtime_dir`引数は複数回使用可能です。  
API エンドポイントでコアのバージョンを指定する場合は`core_version`引数を指定してください。（未指定の場合は最新のコアが使用されます）

```bash
python run.py --voicelib_dir="/path/to/voicevox_core" --runtime_dir="/path/to/libtorch_or_onnx"
```

Mac では、`--runtime_dir`引数の代わりに`DYLD_LIBRARY_PATH`の指定が必要です。

```bash
DYLD_LIBRARY_PATH="/path/to/onnx" python run.py --voicelib_dir="/path/to/voicevox_core"
```

##### ユーザーディレクトリに配置する

以下のディレクトリにある音声ライブラリは自動で読み込まれます。

- ビルド版: `<user_data_dir>/voicevox-engine/core_libraries/`
- Python 版: `<user_data_dir>/voicevox-engine-dev/core_libraries/`

`<user_data_dir>`は OS によって異なります。

- Windows: `C:\Users\<username>\AppData\Local\`
- macOS: `/Users/<username>/Library/Application\ Support/`
- Linux: `/home/<username>/.local/share/`

### ビルド

<<<<<<< HEAD
`pyinstaller` を用いたパッケージ化と Dockerfile を用いたコンテナ化によりローカルでビルドが可能です。  
手順の詳細は [貢献者ガイド#ビルド](./CONTRIBUTING.md#ビルド) を御覧ください。  
=======
この方法でビルドしたものは、リリースで公開されているものとは異なります。
また、GPU で利用するには cuDNN や CUDA、DirectML などのライブラリが追加で必要となります。

```bash
python -m pip install -r requirements-build.txt

OUTPUT_LICENSE_JSON_PATH=licenses.json \
bash tools/create_venv_and_generate_licenses.bash

# モックでビルドする場合
pyinstaller --noconfirm run.spec

# 製品版でビルドする場合
CORE_MODEL_DIR_PATH="/path/to/core_model" \
LIBCORE_PATH="/path/to/libcore" \
LIBONNXRUNTIME_PATH="/path/to/libonnxruntime" \
pyinstaller --noconfirm run.spec
```

TODO: Docker 版のビルド手順を GitHub Actions をベースに記述する

#### Github Actions でビルド
>>>>>>> f26d1241

GitHub を用いる場合、fork したリポジトリで GitHub Actions によるビルドが可能です。  
Actions を ON にし、workflow_dispatch で`build-engine-package.yml`を起動すればビルドできます。
成果物は Release にアップロードされます。
ビルドに必要な GitHub Actions の設定は [貢献者ガイド#GitHub Actions](./CONTRIBUTING.md#github-actions) を御覧ください。  

### テスト・静的解析

`pytest` を用いたテストと各種リンターを用いた静的解析が可能です。  
手順の詳細は [貢献者ガイド#テスト](./CONTRIBUTING.md#テスト), [貢献者ガイド#静的解析](./CONTRIBUTING.md#静的解析) を御覧ください。  

### 依存関係

依存関係は `poetry` で管理されています。また、導入可能な依存ライブラリにはライセンス上の制約があります。  
詳細は [貢献者ガイド#パッケージ](./CONTRIBUTING.md#パッケージ) を御覧ください。  

### マルチエンジン機能に関して

VOICEVOX エディターでは、複数のエンジンを同時に起動することができます。
この機能を利用することで、自作の音声合成エンジンや既存の音声合成エンジンを VOICEVOX エディター上で動かすことが可能です。

<img src="./docs/res/マルチエンジン概念図.svg" width="320">

<details>

#### マルチエンジン機能の仕組み

VOICEVOX API に準拠した複数のエンジンの Web API をポートを分けて起動し、統一的に扱うことでマルチエンジン機能を実現しています。
エディターがそれぞれのエンジンを実行バイナリ経由で起動し、EngineID と結びつけて設定や状態を個別管理します。

#### マルチエンジン機能への対応方法

VOICEVOX API 準拠エンジンを起動する実行バイナリを作ることで対応が可能です。
VOICEVOX ENGINE リポジトリを fork し、一部の機能を改造するのが簡単です。

改造すべき点はエンジン情報・キャラクター情報・音声合成の３点です。

エンジンの情報はルート直下のマニフェストファイル（`engine_manifest.json`）で管理されています。
この形式のマニフェストファイルはVOICEVOX API準拠エンジンに必須です。
マニフェストファイル内の情報を見て適宜変更してください。
音声合成手法によっては、例えばモーフィング機能など、VOICEVOX と同じ機能を持つことができない場合があります。
その場合はマニフェストファイル内の`supported_features`内の情報を適宜変更してください。

キャラクター情報は`resources/character_info`ディレクトリ内のファイルで管理されています。
ダミーのアイコンなどが用意されているので適宜変更してください。

音声合成は`voicevox_engine/tts_pipeline/tts_engine.py`で行われています。
VOICEVOX API での音声合成は、エンジン側で音声合成用のクエリ `AudioQuery` の初期値を作成してユーザーに返し、ユーザーが必要に応じてクエリを編集したあと、エンジンがクエリに従って音声合成することで実現しています。
クエリ作成は`/audio_query`エンドポイントで、音声合成は`/synthesis`エンドポイントで行っており、最低この２つに対応すれば VOICEVOX API に準拠したことになります。

#### マルチエンジン機能対応エンジンの配布方法

VVPP ファイルとして配布するのがおすすめです。
VVPP は「VOICEVOX プラグインパッケージ」の略で、中身はビルドしたエンジンなどを含んだディレクトリの Zip ファイルです。
拡張子を`.vvpp`にすると、ダブルクリックで VOICEVOX エディターにインストールできます。

エディター側は受け取った VVPP ファイルをローカルディスク上に Zip 展開したあと、ルートの直下にある`engine_manifest.json`に従ってファイルを探査します。
VOICEVOX エディターにうまく読み込ませられないときは、エディターのエラーログを参照してください。

また、`xxx.vvpp`は分割して連番を付けた`xxx.0.vvppp`ファイルとして配布することも可能です。
これはファイル容量が大きくて配布が困難な場合に有用です。

</details>

<<<<<<< HEAD
## 貢献者ガイド
VOICEVOX ENGINE は皆さんのコントリビューションをお待ちしています！  
詳細は [CONTRIBUTING.md](./CONTRIBUTING.md) をご覧ください。  
=======
### API ドキュメントの確認

[API ドキュメント](https://voicevox.github.io/voicevox_engine/api/)（実体は`docs/api/index.html`）は自動で更新されます。  
次のコマンドで API ドキュメントを手動で作成することができます。

```bash
PYTHONPATH=. python tools/make_docs.py
```

### GitHub Actions

#### Variables

| name               | description         |
| :----------------- | :------------------ |
| DOCKERHUB_USERNAME | Docker Hub ユーザ名 |

#### Secrets

| name            | description                                                             |
| :-------------- | :---------------------------------------------------------------------- |
| DOCKERHUB_TOKEN | [Docker Hub アクセストークン](https://hub.docker.com/settings/security) |
>>>>>>> f26d1241

## 事例紹介

**[voicevox-client](https://github.com/voicevox-client) [@voicevox-client](https://github.com/voicevox-client)** ･･･ VOICEVOX ENGINE の各言語向け API ラッパー

## ライセンス

LGPL v3 と、ソースコードの公開が不要な別ライセンスのデュアルライセンスです。
別ライセンスを取得したい場合は、ヒホに求めてください。  
X アカウント: [@hiho_karuta](https://x.com/hiho_karuta)<|MERGE_RESOLUTION|>--- conflicted
+++ resolved
@@ -566,33 +566,8 @@
 
 ### ビルド
 
-<<<<<<< HEAD
 `pyinstaller` を用いたパッケージ化と Dockerfile を用いたコンテナ化によりローカルでビルドが可能です。  
 手順の詳細は [貢献者ガイド#ビルド](./CONTRIBUTING.md#ビルド) を御覧ください。  
-=======
-この方法でビルドしたものは、リリースで公開されているものとは異なります。
-また、GPU で利用するには cuDNN や CUDA、DirectML などのライブラリが追加で必要となります。
-
-```bash
-python -m pip install -r requirements-build.txt
-
-OUTPUT_LICENSE_JSON_PATH=licenses.json \
-bash tools/create_venv_and_generate_licenses.bash
-
-# モックでビルドする場合
-pyinstaller --noconfirm run.spec
-
-# 製品版でビルドする場合
-CORE_MODEL_DIR_PATH="/path/to/core_model" \
-LIBCORE_PATH="/path/to/libcore" \
-LIBONNXRUNTIME_PATH="/path/to/libonnxruntime" \
-pyinstaller --noconfirm run.spec
-```
-
-TODO: Docker 版のビルド手順を GitHub Actions をベースに記述する
-
-#### Github Actions でビルド
->>>>>>> f26d1241
 
 GitHub を用いる場合、fork したリポジトリで GitHub Actions によるビルドが可能です。  
 Actions を ON にし、workflow_dispatch で`build-engine-package.yml`を起動すればビルドできます。
@@ -657,34 +632,9 @@
 
 </details>
 
-<<<<<<< HEAD
 ## 貢献者ガイド
 VOICEVOX ENGINE は皆さんのコントリビューションをお待ちしています！  
 詳細は [CONTRIBUTING.md](./CONTRIBUTING.md) をご覧ください。  
-=======
-### API ドキュメントの確認
-
-[API ドキュメント](https://voicevox.github.io/voicevox_engine/api/)（実体は`docs/api/index.html`）は自動で更新されます。  
-次のコマンドで API ドキュメントを手動で作成することができます。
-
-```bash
-PYTHONPATH=. python tools/make_docs.py
-```
-
-### GitHub Actions
-
-#### Variables
-
-| name               | description         |
-| :----------------- | :------------------ |
-| DOCKERHUB_USERNAME | Docker Hub ユーザ名 |
-
-#### Secrets
-
-| name            | description                                                             |
-| :-------------- | :---------------------------------------------------------------------- |
-| DOCKERHUB_TOKEN | [Docker Hub アクセストークン](https://hub.docker.com/settings/security) |
->>>>>>> f26d1241
 
 ## 事例紹介
 
