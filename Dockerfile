# syntax=docker/dockerfile:1.4

# TODO: build-arg と target のドキュメントをこのファイルに書く

ARG BASE_IMAGE=ubuntu:20.04
ARG BASE_RUNTIME_IMAGE=$BASE_IMAGE

# Download VOICEVOX Core shared object
FROM ${BASE_IMAGE} AS download-core-env
ARG DEBIAN_FRONTEND=noninteractive

WORKDIR /work

RUN <<EOF
    set -eux

    apt-get update
    apt-get install -y \
        wget \
        unzip
    apt-get clean
    rm -rf /var/lib/apt/lists/*
EOF

# assert VOICEVOX_CORE_VERSION >= 0.11.0 (ONNX)
ARG TARGETPLATFORM
ARG USE_GPU=false
ARG VOICEVOX_CORE_VERSION=0.15.4

RUN <<EOF
    set -eux

    # Processing Switch
    if [ "${USE_GPU}" = "true" ]; then
        VOICEVOX_CORE_ASSET_ASSET_PROCESSING="gpu"
    else
        VOICEVOX_CORE_ASSET_ASSET_PROCESSING="cpu"
    fi

    # TARGETARCH Switch
    if [ "${TARGETPLATFORM}" = "linux/amd64" ]; then
        VOICEVOX_CORE_ASSET_TARGETARCH="x64"
    else
        VOICEVOX_CORE_ASSET_TARGETARCH="arm64"
    fi

    VOICEVOX_CORE_ASSET_PREFIX="voicevox_core-linux-${VOICEVOX_CORE_ASSET_TARGETARCH}-${VOICEVOX_CORE_ASSET_ASSET_PROCESSING}"

    # Download Core
    VOICEVOX_CORE_ASSET_NAME=${VOICEVOX_CORE_ASSET_PREFIX}-${VOICEVOX_CORE_VERSION}
    wget -nv --show-progress -c -O "./${VOICEVOX_CORE_ASSET_NAME}.zip" "https://github.com/VOICEVOX/voicevox_core/releases/download/${VOICEVOX_CORE_VERSION}/${VOICEVOX_CORE_ASSET_NAME}.zip"
    unzip "./${VOICEVOX_CORE_ASSET_NAME}.zip"
    mkdir -p core
    mv "${VOICEVOX_CORE_ASSET_NAME}"/* core
    rm -rf $VOICEVOX_CORE_ASSET_NAME
    rm "./${VOICEVOX_CORE_ASSET_NAME}.zip"

    # Move Core to /opt/voicevox_core/
    mkdir /opt/voicevox_core
    mv ./core/* /opt/voicevox_core/

    # Add /opt/voicevox_core to dynamic library search path
    echo "/opt/voicevox_core" > /etc/ld.so.conf.d/voicevox_core.conf

    # Update dynamic library search cache
    ldconfig
EOF


# Download ONNX Runtime
FROM ${BASE_IMAGE} AS download-onnxruntime-env
ARG DEBIAN_FRONTEND=noninteractive

WORKDIR /work

RUN <<EOF
    set -eux

    apt-get update
    apt-get install -y \
        wget \
        tar
    apt-get clean
    rm -rf /var/lib/apt/lists/*
EOF

ARG TARGETPLATFORM
ARG USE_GPU=false
ARG ONNXRUNTIME_VERSION=1.13.1
RUN <<EOF
    set -eux

    # Processing Switch
    if [ "${USE_GPU}" = "true" ]; then
        ONNXRUNTIME_PROCESSING="gpu-"
    else
        ONNXRUNTIME_PROCESSING=""
    fi

    # TARGETARCH Switch
    if [ "${TARGETPLATFORM}" = "linux/amd64" ]; then
        ONNXRUNTIME_TARGETARCH=x64
    else
        ONNXRUNTIME_TARGETARCH=aarch64
    fi
    
    ONNXRUNTIME_URL="https://github.com/microsoft/onnxruntime/releases/download/v${ONNXRUNTIME_VERSION}/onnxruntime-linux-${ONNXRUNTIME_TARGETARCH}-${ONNXRUNTIME_PROCESSING}${ONNXRUNTIME_VERSION}.tgz"

    # Download ONNX Runtime
    wget -nv --show-progress -c -O "./onnxruntime.tgz" "${ONNXRUNTIME_URL}"

    # Extract ONNX Runtime to /opt/onnxruntime
    mkdir -p /opt/onnxruntime
    tar xf "./onnxruntime.tgz" -C "/opt/onnxruntime" --strip-components 1
    rm ./onnxruntime.tgz

    # Add /opt/onnxruntime/lib to dynamic library search path
    echo "/opt/onnxruntime/lib" > /etc/ld.so.conf.d/onnxruntime.conf

    # Update dynamic library search cache
    ldconfig
EOF


# Compile Python (version locked)
FROM ${BASE_IMAGE} AS compile-python-env

ARG DEBIAN_FRONTEND=noninteractive

RUN <<EOF
    set -eux
    apt-get update
    apt-get install -y \
        build-essential \
        libssl-dev \
        zlib1g-dev \
        libbz2-dev \
        libreadline-dev \
        libsqlite3-dev \
        curl \
        libncursesw5-dev \
        xz-utils \
        tk-dev \
        libxml2-dev \
        libxmlsec1-dev \
        libffi-dev \
        liblzma-dev \
        git
    apt-get clean
    rm -rf /var/lib/apt/lists/*
EOF

ARG PYTHON_VERSION=3.11.3
ARG PYENV_VERSION=v2.3.17
ARG PYENV_ROOT=/tmp/.pyenv
ARG PYBUILD_ROOT=/tmp/python-build
RUN <<EOF
    set -eux

    git clone -b "${PYENV_VERSION}" https://github.com/pyenv/pyenv.git "$PYENV_ROOT"
    PREFIX="$PYBUILD_ROOT" "$PYENV_ROOT"/plugins/python-build/install.sh
    "$PYBUILD_ROOT/bin/python-build" -v "$PYTHON_VERSION" /opt/python

    rm -rf "$PYBUILD_ROOT" "$PYENV_ROOT"
EOF

# FIXME: add /opt/python to PATH
# not working: /etc/profile read only on login shell
# not working: /etc/environment is the same
# not suitable: `ENV` is ignored by docker-compose
# RUN <<EOF
#     set -eux
#     echo "export PATH=/opt/python/bin:\$PATH" > /etc/profile.d/python-path.sh
#     echo "export LD_LIBRARY_PATH=/opt/python/lib:\$LD_LIBRARY_PATH" >> /etc/profile.d/python-path.sh
#     echo "export C_INCLUDE_PATH=/opt/python/include:\$C_INCLUDE_PATH" >> /etc/profile.d/python-path.sh
#
#     rm -f /etc/ld.so.cache
#     ldconfig
# EOF


# Runtime
FROM ${BASE_RUNTIME_IMAGE} AS runtime-env
ARG DEBIAN_FRONTEND=noninteractive

WORKDIR /opt/voicevox_engine

# ca-certificates: pyopenjtalk dictionary download
# build-essential: pyopenjtalk local build
# libsndfile1: soundfile shared object for arm64
# ref: https://github.com/VOICEVOX/voicevox_engine/issues/770
RUN <<EOF
    set -eux

    apt-get update
    apt-get install -y \
        git \
        wget \
        cmake \
        ca-certificates \
        build-essential \
        gosu \
        libsndfile1
    apt-get clean
    rm -rf /var/lib/apt/lists/*

    # Create a general user
    useradd --create-home user
EOF

# Copy python env
COPY --from=compile-python-env /opt/python /opt/python

# Install Python dependencies
ADD ./requirements.txt /tmp/
RUN <<EOF
    # Install requirements
    gosu user /opt/python/bin/pip3 install -r /tmp/requirements.txt
EOF

# Copy VOICEVOX Core release
# COPY --from=download-core-env /etc/ld.so.conf.d/voicevox_core.conf /etc/ld.so.conf.d/voicevox_core.conf
COPY --from=download-core-env /opt/voicevox_core /opt/voicevox_core

# Copy ONNX Runtime
# COPY --from=download-onnxruntime-env /etc/ld.so.conf.d/onnxruntime.conf /etc/ld.so.conf.d/onnxruntime.conf
COPY --from=download-onnxruntime-env /opt/onnxruntime /opt/onnxruntime

# Add local files
ADD ./voicevox_engine /opt/voicevox_engine/voicevox_engine
ADD ./docs /opt/voicevox_engine/docs
ADD ./run.py ./presets.yaml ./engine_manifest.json /opt/voicevox_engine/
ADD ./resources /opt/voicevox_engine/resources
ADD ./scripts/generate_licenses.py /opt/voicevox_engine/scripts/
ADD ./scripts/licenses /opt/voicevox_engine/scripts/licenses

# Replace version
ARG VOICEVOX_ENGINE_VERSION=latest
RUN sed -i "s/__version__ = \"latest\"/__version__ = \"${VOICEVOX_ENGINE_VERSION}\"/" /opt/voicevox_engine/voicevox_engine/__init__.py
RUN sed -i "s/\"version\": \"999\\.999\\.999\"/\"version\": \"${VOICEVOX_ENGINE_VERSION}\"/" /opt/voicevox_engine/engine_manifest.json

# Generate licenses.json
ADD ./requirements.txt /tmp/
ADD ./requirements-dev.txt /tmp/
RUN <<EOF
    set -eux

    cd /opt/voicevox_engine

    # Define temporary env vars
    # /home/user/.local/bin is required to use the commands installed by pip
    export PATH="/home/user/.local/bin:${PATH:-}"

<<<<<<< HEAD
    gosu user /opt/python/bin/pip3 install -r /tmp/requirements-license.txt
    gosu user /opt/python/bin/python3 scripts/generate_licenses.py > /opt/voicevox_engine/resources/engine_manifest_assets/dependency_licenses.json
=======
    gosu user /opt/python/bin/pip3 install -r /tmp/requirements.txt
    # requirements-dev.txt でバージョン指定されている pip-licenses をインストールする
    gosu user /opt/python/bin/pip3 install "$(grep pip-licenses /tmp/requirements-dev.txt | cut -f 1 -d ';')"
    gosu user /opt/python/bin/python3 build_util/generate_licenses.py > /opt/voicevox_engine/resources/engine_manifest_assets/dependency_licenses.json
>>>>>>> c88b3ad8
    cp /opt/voicevox_engine/resources/engine_manifest_assets/dependency_licenses.json /opt/voicevox_engine/licenses.json
EOF

# Keep this layer separated to use layer cache on download failed in local build
RUN <<EOF
    set -eux

    # Download openjtalk dictionary
    # try 5 times, sleep 5 seconds before retry
    for i in $(seq 5); do
        EXIT_CODE=0
        gosu user /opt/python/bin/python3 -c "import pyopenjtalk; pyopenjtalk._lazy_init()" || EXIT_CODE=$?
        if [ "$EXIT_CODE" = "0" ]; then
            break
        fi
        sleep 5
    done

    if [ "$EXIT_CODE" != "0" ]; then
        exit "$EXIT_CODE"
    fi
EOF

# Download Resource
ARG VOICEVOX_RESOURCE_VERSION=0.19.1
RUN <<EOF
    set -eux

    # README
    wget -nv --show-progress -c -O "/opt/voicevox_engine/README.md" "https://raw.githubusercontent.com/VOICEVOX/voicevox_resource/${VOICEVOX_RESOURCE_VERSION}/engine/README.md"
EOF

# Create container start shell
COPY --chmod=775 <<EOF /entrypoint.sh
#!/bin/bash
set -eux

# Display README for engine
cat /opt/voicevox_engine/README.md > /dev/stderr

exec "\$@"
EOF

ENTRYPOINT [ "/entrypoint.sh"  ]
CMD [ "gosu", "user", "/opt/python/bin/python3", "./run.py", "--voicelib_dir", "/opt/voicevox_core/", "--runtime_dir", "/opt/onnxruntime/lib", "--host", "0.0.0.0" ]

# Enable use_gpu
FROM runtime-env AS runtime-nvidia-env
CMD [ "gosu", "user", "/opt/python/bin/python3", "./run.py", "--use_gpu", "--voicelib_dir", "/opt/voicevox_core/", "--runtime_dir", "/opt/onnxruntime/lib", "--host", "0.0.0.0" ]<|MERGE_RESOLUTION|>--- conflicted
+++ resolved
@@ -251,15 +251,10 @@
     # /home/user/.local/bin is required to use the commands installed by pip
     export PATH="/home/user/.local/bin:${PATH:-}"
 
-<<<<<<< HEAD
-    gosu user /opt/python/bin/pip3 install -r /tmp/requirements-license.txt
-    gosu user /opt/python/bin/python3 scripts/generate_licenses.py > /opt/voicevox_engine/resources/engine_manifest_assets/dependency_licenses.json
-=======
     gosu user /opt/python/bin/pip3 install -r /tmp/requirements.txt
     # requirements-dev.txt でバージョン指定されている pip-licenses をインストールする
     gosu user /opt/python/bin/pip3 install "$(grep pip-licenses /tmp/requirements-dev.txt | cut -f 1 -d ';')"
-    gosu user /opt/python/bin/python3 build_util/generate_licenses.py > /opt/voicevox_engine/resources/engine_manifest_assets/dependency_licenses.json
->>>>>>> c88b3ad8
+    gosu user /opt/python/bin/python3 scripts/generate_licenses.py > /opt/voicevox_engine/resources/engine_manifest_assets/dependency_licenses.json
     cp /opt/voicevox_engine/resources/engine_manifest_assets/dependency_licenses.json /opt/voicevox_engine/licenses.json
 EOF
 
