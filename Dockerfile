# syntax=docker/dockerfile:1.3-labs

ARG BASE_IMAGE=ubuntu:focal
ARG BASE_RUNTIME_IMAGE=$BASE_IMAGE

# Download VOICEVOX Core shared object
FROM ${BASE_IMAGE} AS download-core-env
ARG DEBIAN_FRONTEND=noninteractive

WORKDIR /work

RUN <<EOF
    set -eux

    apt-get update
    apt-get install -y \
        wget \
        unzip
    apt-get clean
    rm -rf /var/lib/apt/lists/*
EOF

# assert VOICEVOX_CORE_VERSION >= 0.10.preview.0 (ONNX)
ARG VOICEVOX_CORE_VERSION=0.10.preview.0
ARG VOICEVOX_CORE_LIBRARY_NAME=libcore_cpu_x64.so
RUN <<EOF
    set -eux

    # Download Core
    wget -nv --show-progress -c -O "./core.zip" "https://github.com/VOICEVOX/voicevox_core/releases/download/${VOICEVOX_CORE_VERSION}/core.zip"
    unzip "./core.zip"
    rm ./core.zip

    # Move Core Library to /opt/voicevox_core/
    mkdir /opt/voicevox_core
    mv "./core/${VOICEVOX_CORE_LIBRARY_NAME}" /opt/voicevox_core/

    if [ "${VOICEVOX_CORE_LIBRARY_NAME}" != "libcore.so" ]; then
        # Create relative symbilic link
        cd /opt/voicevox_core
        ln -sf "${VOICEVOX_CORE_LIBRARY_NAME}" libcore.so
        cd -
    fi

    # Move Voice Library to /opt/voicevox_core/
    mv ./core/*.bin ./core/core.h ./core/metas.json /opt/voicevox_core/

    # Move documents to /opt/voicevox_core/
    mv ./core/README.txt ./core/VERSION /opt/voicevox_core/

    rm -rf ./core

    # Add /opt/voicevox_core to dynamic library search path
    echo "/opt/voicevox_core" > /etc/ld.so.conf.d/voicevox_core.conf

    # Update dynamic library search cache
    ldconfig
EOF


# Download ONNX Runtime
FROM ${BASE_IMAGE} AS download-onnxruntime-env
ARG DEBIAN_FRONTEND=noninteractive

WORKDIR /work

RUN <<EOF
    set -eux

    apt-get update
    apt-get install -y \
        wget \
        tar
    apt-get clean
    rm -rf /var/lib/apt/lists/*
EOF

ARG ONNXRUNTIME_URL=https://github.com/microsoft/onnxruntime/releases/download/v1.9.0/onnxruntime-linux-x64-1.9.0.tgz
RUN <<EOF
    set -eux

    # Download ONNX Runtime
    wget -nv --show-progress -c -O "./onnxruntime.tgz" "${ONNXRUNTIME_URL}"

    # Extract ONNX Runtime to /opt/onnxruntime
    mkdir -p /opt/onnxruntime
    tar xf "./onnxruntime.tgz" -C "/opt/onnxruntime" --strip-components 1
    rm ./onnxruntime.tgz

    # Add /opt/onnxruntime/lib to dynamic library search path
    echo "/opt/onnxruntime/lib" > /etc/ld.so.conf.d/onnxruntime.conf

    # Update dynamic library search cache
    ldconfig
EOF


# Compile Python (version locked)
FROM ${BASE_IMAGE} AS compile-python-env

ARG DEBIAN_FRONTEND=noninteractive

RUN <<EOF
    set -eux
    apt-get update
    apt-get install -y \
        build-essential \
        libssl-dev \
        zlib1g-dev \
        libbz2-dev \
        libreadline-dev \
        libsqlite3-dev \
        wget \
        curl \
        llvm \
        libncurses5-dev \
        libncursesw5-dev \
        xz-utils \
        tk-dev \
        libffi-dev \
        liblzma-dev \
        python-openssl \
        git
    apt-get clean
    rm -rf /var/lib/apt/lists/*
EOF

ARG PYTHON_VERSION=3.8.10
# FIXME: Lock pyenv version with git tag
# 90d0d20508a91e7ea1e609e8aa9f9d1a28bb563e (including 3.7.12) not released yet (2021-09-12)
ARG PYENV_VERSION=master
ARG PYENV_ROOT=/tmp/.pyenv
ARG PYBUILD_ROOT=/tmp/python-build
RUN <<EOF
    set -eux

    git clone -b "${PYENV_VERSION}" https://github.com/pyenv/pyenv.git "$PYENV_ROOT"
    PREFIX="$PYBUILD_ROOT" "$PYENV_ROOT"/plugins/python-build/install.sh
    "$PYBUILD_ROOT/bin/python-build" -v "$PYTHON_VERSION" /opt/python

    rm -rf "$PYBUILD_ROOT" "$PYENV_ROOT"
EOF

# FIXME: add /opt/python to PATH
# not working: /etc/profile read only on login shell
# not working: /etc/environment is the same
# not suitable: `ENV` is ignored by docker-compose
# RUN <<EOF
#     set -eux
#     echo "export PATH=/opt/python/bin:\$PATH" > /etc/profile.d/python-path.sh
#     echo "export LD_LIBRARY_PATH=/opt/python/lib:\$LD_LIBRARY_PATH" >> /etc/profile.d/python-path.sh
#     echo "export C_INCLUDE_PATH=/opt/python/include:\$C_INCLUDE_PATH" >> /etc/profile.d/python-path.sh
#
#     rm -f /etc/ld.so.cache
#     ldconfig
# EOF


# Runtime
FROM ${BASE_RUNTIME_IMAGE} AS runtime-env
ARG DEBIAN_FRONTEND=noninteractive

WORKDIR /opt/voicevox_engine

# libsndfile1: soundfile shared object
# ca-certificates: pyopenjtalk dictionary download
# build-essential: pyopenjtalk local build
RUN <<EOF
    set -eux

    apt-get update
    apt-get install -y \
        git \
        cmake \
        libsndfile1 \
        ca-certificates \
        build-essential \
        gosu
    apt-get clean
    rm -rf /var/lib/apt/lists/*

    # Create a general user
    useradd --create-home user
EOF

# Copy python env
COPY --from=compile-python-env /opt/python /opt/python

# Install Python dependencies
ADD ./requirements.txt /tmp/
RUN <<EOF
    # Install requirements
    gosu user /opt/python/bin/python3 -m pip install --upgrade pip setuptools wheel
    gosu user /opt/python/bin/pip3 install -r /tmp/requirements.txt
EOF

# Copy VOICEVOX Core release
# COPY --from=download-core-env /etc/ld.so.conf.d/voicevox_core.conf /etc/ld.so.conf.d/voicevox_core.conf
COPY --from=download-core-env /opt/voicevox_core /opt/voicevox_core

# Copy ONNX Runtime
# COPY --from=download-onnxruntime-env /etc/ld.so.conf.d/onnxruntime.conf /etc/ld.so.conf.d/onnxruntime.conf
COPY --from=download-onnxruntime-env /opt/onnxruntime /opt/onnxruntime

# Install VOICEVOX Core Python module
ARG VOICEVOX_CORE_SOURCE_VERSION=0.10.preview.0
RUN <<EOF
    set -eux

    git clone -b "${VOICEVOX_CORE_SOURCE_VERSION}" --depth 1 https://github.com/VOICEVOX/voicevox_core.git /tmp/voicevox_core_source

    # Copy shared libraries to repo to be packed in core package
    # ONNX Runtime: included
    # CUDA/cuDNN: not included

    mkdir -p /tmp/voicevox_core_source/core/lib
    cp /opt/voicevox_core/libcore.so /tmp/voicevox_core_source/core/lib/

    # Copy versioned shared library only (setup.py copy will copy as real file)
    cd /opt/onnxruntime/lib
    find . -name 'libonnxruntime.so.*' -or -name 'libonnxruntime_*.so' | xargs -I% cp -v % /tmp/voicevox_core_source/core/lib/
    cd -

    # Duplicate core.h in repo
    cp /tmp/voicevox_core_source/core/src/core.h /tmp/voicevox_core_source/core/lib/

    # Install voicevox_core Python module
    # Files will be generated at build time, so chown for general user
    chown -R user:user /tmp/voicevox_core_source

    cd /tmp/voicevox_core_source

    gosu user /opt/python/bin/pip3 install .

    # remove cloned repository before layer end to reduce image size
    rm -rf /tmp/voicevox_core_source
EOF

# Add local files
ADD ./voicevox_engine /opt/voicevox_engine/voicevox_engine
ADD ./docs /opt/voicevox_engine/docs
ADD ./run.py ./generate_licenses.py ./check_tts.py ./presets.yaml ./VERSION.txt /opt/voicevox_engine/
ADD ./speaker_info /opt/voicevox_engine/speaker_info

# Generate licenses.json
RUN <<EOF
    set -eux

    cd /opt/voicevox_engine

    # Define temporary env vars
    # /home/user/.local/bin is required to use the commands installed by pip
    export PATH="/home/user/.local/bin:${PATH:-}"

    gosu user /opt/python/bin/pip3 install pip-licenses
    gosu user /opt/python/bin/python3 generate_licenses.py > /opt/voicevox_engine/licenses.json
EOF

# Keep this layer separated to use layer cache on download failed in local build
RUN <<EOF
    set -eux

    # Download openjtalk dictionary
    # try 5 times, sleep 5 seconds before retry
    for i in $(seq 5); do
        EXIT_CODE=0
        gosu user /opt/python/bin/python3 -c "import pyopenjtalk; pyopenjtalk._lazy_init()" || EXIT_CODE=$?
        if [ "$EXIT_CODE" = "0" ]; then
            break
        fi
        sleep 5
    done

    if [ "$EXIT_CODE" != "0" ]; then
        exit "$EXIT_CODE"
    fi
EOF

# Create container start shell
COPY --chmod=775 <<EOF /entrypoint.sh
#!/bin/bash
set -eux

cat /opt/voicevox_core/README.txt > /dev/stderr

exec "\$@"
EOF

ENTRYPOINT [ "/entrypoint.sh"  ]
CMD [ "gosu", "user", "/opt/python/bin/python3", "./run.py", "--voicelib_dir", "/opt/voicevox_core/", "--host", "0.0.0.0" ]

# Enable use_gpu
FROM runtime-env AS runtime-nvidia-env
CMD [ "gosu", "user", "/opt/python/bin/python3", "./run.py", "--use_gpu", "--voicelib_dir", "/opt/voicevox_core/", "--host", "0.0.0.0" ]

# Binary build environment (common to CPU, GPU)
FROM runtime-env AS build-env

# Install ccache for Nuitka cache
# chrpath: required for nuitka build; 'RPATH' settings in used shared
RUN <<EOF
    set -eux

    apt-get update
    apt-get install -y \
        ccache \
        chrpath \
        patchelf
    apt-get clean
    rm -rf /var/lib/apt/lists/*
EOF

# Install Python build dependencies
ADD ./requirements-dev.txt /tmp/
RUN <<EOF
    set -eux

    gosu user /opt/python/bin/pip3 install -r /tmp/requirements-dev.txt
EOF

# Create build script
RUN <<EOF
    set -eux

    cat <<EOD > /build.sh
        #!/bin/bash
        set -eux

        # chown general user c.z. mounted directory may be owned by root
        mkdir -p /opt/voicevox_engine_build
        chown -R user:user /opt/voicevox_engine_build

        mkdir -p /home/user/.cache/Nuitka
        chown -R user:user /home/user/.cache/Nuitka

        cd /opt/voicevox_engine_build

        LIBRARY_PATH="/opt/voicevox_core:\${LIBRARY_PATH:-}" \
            gosu user /opt/python/bin/python3 -m nuitka \
                --output-dir=/opt/voicevox_engine_build \
                --standalone \
                --plugin-enable=numpy \
                --follow-import-to=numpy \
                --follow-import-to=aiofiles \
                --include-package=uvicorn \
                --include-package=anyio \
                --include-package-data=pyopenjtalk \
                --include-package-data=scipy \
                --include-data-file=/opt/voicevox_engine/VERSION.txt=./ \
                --include-data-file=/opt/voicevox_engine/licenses.json=./ \
                --include-data-file=/opt/voicevox_engine/presets.yaml=./ \
                --include-data-file=/opt/voicevox_core/*.bin=./ \
                --include-data-file=/opt/voicevox_core/metas.json=./ \
                --include-data-dir=/opt/voicevox_engine/speaker_info=./speaker_info \
                --follow-imports \
                --no-prefer-source-code \
                /opt/voicevox_engine/run.py

<<<<<<< HEAD
=======
        # set relative path in libcore.so for searching onnxruntime
        # LIBCORE_SO=/opt/voicevox_engine_build/run.dist/libcore.so
        # patchelf --set-rpath \$(patchelf --print-rpath \${LIBCORE_SO} | sed -e 's%^/[^:]*%\$ORIGIN%') \${LIBCORE_SO}

        # FIXME: pack CUDA/cuDNN shared libraries

>>>>>>> 811610d7
        chmod +x /opt/voicevox_engine_build/run.dist/run
EOD
    chmod +x /build.sh
EOF

CMD [ "bash", "/build.sh" ]<|MERGE_RESOLUTION|>--- conflicted
+++ resolved
@@ -356,15 +356,12 @@
                 --no-prefer-source-code \
                 /opt/voicevox_engine/run.py
 
-<<<<<<< HEAD
-=======
         # set relative path in libcore.so for searching onnxruntime
         # LIBCORE_SO=/opt/voicevox_engine_build/run.dist/libcore.so
         # patchelf --set-rpath \$(patchelf --print-rpath \${LIBCORE_SO} | sed -e 's%^/[^:]*%\$ORIGIN%') \${LIBCORE_SO}
 
         # FIXME: pack CUDA/cuDNN shared libraries
 
->>>>>>> 811610d7
         chmod +x /opt/voicevox_engine_build/run.dist/run
 EOD
     chmod +x /build.sh
