--- conflicted
+++ resolved
@@ -249,16 +249,10 @@
     # /home/user/.local/bin is required to use the commands installed by pip
     export PATH="/home/user/.local/bin:${PATH:-}"
 
-<<<<<<< HEAD
     gosu user /opt/python/bin/pip3 install -r /tmp/requirements.txt
     gosu user /opt/python/bin/pip3 install "pip-licenses==4.4.0"
-    gosu user /opt/python/bin/python3 build_util/generate_licenses.py > /opt/voicevox_engine/engine_manifest_assets/dependency_licenses.json
-    cp /opt/voicevox_engine/engine_manifest_assets/dependency_licenses.json /opt/voicevox_engine/licenses.json
-=======
-    gosu user /opt/python/bin/pip3 install -r /tmp/requirements-license.txt
     gosu user /opt/python/bin/python3 build_util/generate_licenses.py > /opt/voicevox_engine/resources/engine_manifest_assets/dependency_licenses.json
     cp /opt/voicevox_engine/resources/engine_manifest_assets/dependency_licenses.json /opt/voicevox_engine/licenses.json
->>>>>>> 0cfb3366
 EOF
 
 # Keep this layer separated to use layer cache on download failed in local build
