# syntax=docker/dockerfile:1.3-labs

ARG BASE_IMAGE=ubuntu:focal
ARG BASE_RUNTIME_IMAGE=$BASE_IMAGE

# Download VOICEVOX Core shared object
FROM ${BASE_IMAGE} AS download-core-env
ARG DEBIAN_FRONTEND=noninteractive

WORKDIR /work

RUN <<EOF
    set -eux

    apt-get update
    apt-get install -y \
        wget \
        unzip
    apt-get clean
    rm -rf /var/lib/apt/lists/*
EOF

# assert VOICEVOX_CORE_VERSION >= 0.11.0 (ONNX)
<<<<<<< HEAD
ARG VOICEVOX_CORE_VERSION=0.11.1
=======
ARG VOICEVOX_CORE_VERSION=0.11.4
>>>>>>> d6685312
ARG VOICEVOX_CORE_LIBRARY_NAME=libcore_cpu_x64.so
RUN <<EOF
    set -eux

    # Download Core
    wget -nv --show-progress -c -O "./core.zip" "https://github.com/VOICEVOX/voicevox_core/releases/download/${VOICEVOX_CORE_VERSION}/core.zip"
    unzip "./core.zip"
    rm ./core.zip

    # Move Core Library to /opt/voicevox_core/
    mkdir /opt/voicevox_core
    mv "./core/${VOICEVOX_CORE_LIBRARY_NAME}" /opt/voicevox_core/

    # Move Voice Library to /opt/voicevox_core/
    mv ./core/*.bin ./core/metas.json /opt/voicevox_core/

    # Move documents to /opt/voicevox_core/
    mv ./core/README.txt ./core/VERSION /opt/voicevox_core/

    rm -rf ./core

    # Add /opt/voicevox_core to dynamic library search path
    echo "/opt/voicevox_core" > /etc/ld.so.conf.d/voicevox_core.conf

    # Update dynamic library search cache
    ldconfig
EOF


# Download ONNX Runtime
FROM ${BASE_IMAGE} AS download-onnxruntime-env
ARG DEBIAN_FRONTEND=noninteractive

WORKDIR /work

RUN <<EOF
    set -eux

    apt-get update
    apt-get install -y \
        wget \
        tar
    apt-get clean
    rm -rf /var/lib/apt/lists/*
EOF

ARG ONNXRUNTIME_URL=https://github.com/microsoft/onnxruntime/releases/download/v1.10.0/onnxruntime-linux-x64-1.10.0.tgz
RUN <<EOF
    set -eux

    # Download ONNX Runtime
    wget -nv --show-progress -c -O "./onnxruntime.tgz" "${ONNXRUNTIME_URL}"

    # Extract ONNX Runtime to /opt/onnxruntime
    mkdir -p /opt/onnxruntime
    tar xf "./onnxruntime.tgz" -C "/opt/onnxruntime" --strip-components 1
    rm ./onnxruntime.tgz

    # Add /opt/onnxruntime/lib to dynamic library search path
    echo "/opt/onnxruntime/lib" > /etc/ld.so.conf.d/onnxruntime.conf

    # Update dynamic library search cache
    ldconfig
EOF


# Compile Python (version locked)
FROM ${BASE_IMAGE} AS compile-python-env

ARG DEBIAN_FRONTEND=noninteractive

RUN <<EOF
    set -eux
    apt-get update
    apt-get install -y \
        build-essential \
        libssl-dev \
        zlib1g-dev \
        libbz2-dev \
        libreadline-dev \
        libsqlite3-dev \
        wget \
        curl \
        llvm \
        libncurses5-dev \
        libncursesw5-dev \
        xz-utils \
        tk-dev \
        libffi-dev \
        liblzma-dev \
        python-openssl \
        git
    apt-get clean
    rm -rf /var/lib/apt/lists/*
EOF

ARG PYTHON_VERSION=3.8.10
# FIXME: Lock pyenv version with git tag
# 90d0d20508a91e7ea1e609e8aa9f9d1a28bb563e (including 3.7.12) not released yet (2021-09-12)
ARG PYENV_VERSION=master
ARG PYENV_ROOT=/tmp/.pyenv
ARG PYBUILD_ROOT=/tmp/python-build
RUN <<EOF
    set -eux

    git clone -b "${PYENV_VERSION}" https://github.com/pyenv/pyenv.git "$PYENV_ROOT"
    PREFIX="$PYBUILD_ROOT" "$PYENV_ROOT"/plugins/python-build/install.sh
    "$PYBUILD_ROOT/bin/python-build" -v "$PYTHON_VERSION" /opt/python

    rm -rf "$PYBUILD_ROOT" "$PYENV_ROOT"
EOF

# FIXME: add /opt/python to PATH
# not working: /etc/profile read only on login shell
# not working: /etc/environment is the same
# not suitable: `ENV` is ignored by docker-compose
# RUN <<EOF
#     set -eux
#     echo "export PATH=/opt/python/bin:\$PATH" > /etc/profile.d/python-path.sh
#     echo "export LD_LIBRARY_PATH=/opt/python/lib:\$LD_LIBRARY_PATH" >> /etc/profile.d/python-path.sh
#     echo "export C_INCLUDE_PATH=/opt/python/include:\$C_INCLUDE_PATH" >> /etc/profile.d/python-path.sh
#
#     rm -f /etc/ld.so.cache
#     ldconfig
# EOF


# Runtime
FROM ${BASE_RUNTIME_IMAGE} AS runtime-env
ARG DEBIAN_FRONTEND=noninteractive

WORKDIR /opt/voicevox_engine

# libsndfile1: soundfile shared object
# ca-certificates: pyopenjtalk dictionary download
# build-essential: pyopenjtalk local build
RUN <<EOF
    set -eux

    apt-get update
    apt-get install -y \
        git \
        cmake \
        libsndfile1 \
        ca-certificates \
        build-essential \
        gosu
    apt-get clean
    rm -rf /var/lib/apt/lists/*

    # Create a general user
    useradd --create-home user
EOF

# Copy python env
COPY --from=compile-python-env /opt/python /opt/python

# Install Python dependencies
ADD ./requirements.txt /tmp/
RUN <<EOF
    # Install requirements
    # FIXME: Nuitka cannot build with setuptools>=60.7.0
    # https://github.com/Nuitka/Nuitka/issues/1406
    gosu user /opt/python/bin/python3 -m pip install --upgrade pip setuptools==60.6.0 wheel
    gosu user /opt/python/bin/pip3 install -r /tmp/requirements.txt
EOF

# Copy VOICEVOX Core release
# COPY --from=download-core-env /etc/ld.so.conf.d/voicevox_core.conf /etc/ld.so.conf.d/voicevox_core.conf
COPY --from=download-core-env /opt/voicevox_core /opt/voicevox_core

# Copy ONNX Runtime
# COPY --from=download-onnxruntime-env /etc/ld.so.conf.d/onnxruntime.conf /etc/ld.so.conf.d/onnxruntime.conf
COPY --from=download-onnxruntime-env /opt/onnxruntime /opt/onnxruntime

# Add local files
ADD ./voicevox_engine /opt/voicevox_engine/voicevox_engine
ADD ./docs /opt/voicevox_engine/docs
ADD ./run.py ./generate_licenses.py ./presets.yaml ./default.csv /opt/voicevox_engine/
ADD ./speaker_info /opt/voicevox_engine/speaker_info

# Replace version
ARG VOICEVOX_ENGINE_VERSION=latest
RUN sed -i "s/__version__ = \"latest\"/__version__ = \"${VOICEVOX_ENGINE_VERSION}\"/" /opt/voicevox_engine/voicevox_engine/__init__.py

# Generate licenses.json
RUN <<EOF
    set -eux

    cd /opt/voicevox_engine

    # Define temporary env vars
    # /home/user/.local/bin is required to use the commands installed by pip
    export PATH="/home/user/.local/bin:${PATH:-}"

    gosu user /opt/python/bin/pip3 install pip-licenses
    gosu user /opt/python/bin/python3 generate_licenses.py > /opt/voicevox_engine/licenses.json
EOF

# Keep this layer separated to use layer cache on download failed in local build
RUN <<EOF
    set -eux

    # Download openjtalk dictionary
    # try 5 times, sleep 5 seconds before retry
    for i in $(seq 5); do
        EXIT_CODE=0
        gosu user /opt/python/bin/python3 -c "import pyopenjtalk; pyopenjtalk._lazy_init()" || EXIT_CODE=$?
        if [ "$EXIT_CODE" = "0" ]; then
            break
        fi
        sleep 5
    done

    if [ "$EXIT_CODE" != "0" ]; then
        exit "$EXIT_CODE"
    fi
EOF

# Create container start shell
COPY --chmod=775 <<EOF /entrypoint.sh
#!/bin/bash
set -eux

cat /opt/voicevox_core/README.txt > /dev/stderr

exec "\$@"
EOF

ENTRYPOINT [ "/entrypoint.sh"  ]
CMD [ "gosu", "user", "/opt/python/bin/python3", "./run.py", "--voicelib_dir", "/opt/voicevox_core/", "--runtime_dir", "/opt/onnxruntime/lib", "--host", "0.0.0.0" ]

# Enable use_gpu
FROM runtime-env AS runtime-nvidia-env
CMD [ "gosu", "user", "/opt/python/bin/python3", "./run.py", "--use_gpu", "--voicelib_dir", "/opt/voicevox_core/", "--runtime_dir", "/opt/onnxruntime/lib", "--host", "0.0.0.0" ]

# Binary build environment (common to CPU, GPU)
FROM runtime-env AS build-env

# Install ccache for Nuitka cache
# chrpath: required for nuitka build; 'RPATH' settings in used shared
RUN <<EOF
    set -eux

    apt-get update
    apt-get install -y \
        ccache \
        chrpath \
        patchelf
    apt-get clean
    rm -rf /var/lib/apt/lists/*
EOF

# Install Python build dependencies
ADD ./requirements-dev.txt /tmp/
RUN <<EOF
    set -eux

    gosu user /opt/python/bin/pip3 install -r /tmp/requirements-dev.txt
EOF

# Generate licenses.json with build dependencies
RUN <<EOF
    set -eux

    cd /opt/voicevox_engine

    # Define temporary env vars
    # /home/user/.local/bin is required to use the commands installed by pip
    export PATH="/home/user/.local/bin:${PATH:-}"

    gosu user /opt/python/bin/pip3 install pip-licenses
    gosu user /opt/python/bin/python3 generate_licenses.py > /opt/voicevox_engine/licenses.json
EOF

# Create build script
RUN <<EOF
    set -eux

    cat <<EOD > /build.sh
        #!/bin/bash
        set -eux

        # chown general user c.z. mounted directory may be owned by root
        mkdir -p /opt/voicevox_engine_build
        chown -R user:user /opt/voicevox_engine_build

        mkdir -p /home/user/.cache/Nuitka
        chown -R user:user /home/user/.cache/Nuitka

        cd /opt/voicevox_engine_build

        gosu user /opt/python/bin/python3 -m nuitka \
            --output-dir=/opt/voicevox_engine_build \
            --standalone \
            --plugin-enable=numpy \
            --plugin-enable=multiprocessing \
            --follow-import-to=numpy \
            --follow-import-to=aiofiles \
            --include-package=uvicorn \
            --include-package=anyio \
            --include-package-data=pyopenjtalk \
            --include-package-data=scipy \
            --include-data-file=/opt/voicevox_engine/licenses.json=./ \
            --include-data-file=/opt/voicevox_engine/presets.yaml=./ \
            --include-data-file=/opt/voicevox_engine/default.csv=./ \
            --include-data-file=/opt/voicevox_core/*.bin=./ \
            --include-data-file=/opt/voicevox_core/metas.json=./ \
            --include-data-file=/opt/voicevox_core/*.so=./ \
            --include-data-file=/opt/onnxruntime/lib/libonnxruntime.so=./ \
            --include-data-dir=/opt/voicevox_engine/speaker_info=./speaker_info \
            --follow-imports \
            --no-prefer-source-code \
            /opt/voicevox_engine/run.py

        # Copy libonnxruntime_providers_cuda.so and dependencies (CUDA/cuDNN)
        if [ -f "/opt/onnxruntime/lib/libonnxruntime_providers_cuda.so" ]; then
            mkdir -p /tmp/coredeps

            # Copy provider libraries (libonnxruntime.so.{version} is copied by Nuitka)
            cd /opt/onnxruntime/lib
            cp libonnxruntime_*.so /tmp/coredeps/
            cd -

            # assert nvidia/cuda base image
            cd /usr/local/cuda/lib64
            cp libcublas.so.* libcublasLt.so.* libcudart.so.* libcufft.so.* libcurand.so.* /tmp/coredeps/
            cd -

            # remove unneed full version libraries
            cd /tmp/coredeps
            rm -f libcublas.so.*.* libcublasLt.so.*.* libcufft.so.*.* libcurand.so.*.*
            rm -f libcudart.so.*.*.*
            cd -

            # assert nvidia/cuda base image
            cd /usr/lib/x86_64-linux-gnu
            cp libcudnn.so.* libcudnn_*_infer.so.* /tmp/coredeps/
            cd -

            # remove unneed full version libraries
            cd /tmp/coredeps
            rm -f libcudnn.so.*.* libcudnn_*_infer.so.*.*
            cd -

            mv /tmp/coredeps/* /opt/voicevox_engine_build/run.dist/
            rm -rf /tmp/coredeps
        fi

        chmod +x /opt/voicevox_engine_build/run.dist/run
EOD
    chmod +x /build.sh
EOF

CMD [ "bash", "/build.sh" ]<|MERGE_RESOLUTION|>--- conflicted
+++ resolved
@@ -21,11 +21,7 @@
 EOF
 
 # assert VOICEVOX_CORE_VERSION >= 0.11.0 (ONNX)
-<<<<<<< HEAD
-ARG VOICEVOX_CORE_VERSION=0.11.1
-=======
 ARG VOICEVOX_CORE_VERSION=0.11.4
->>>>>>> d6685312
 ARG VOICEVOX_CORE_LIBRARY_NAME=libcore_cpu_x64.so
 RUN <<EOF
     set -eux
