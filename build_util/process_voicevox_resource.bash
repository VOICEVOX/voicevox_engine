set -eux

if [ ! -v DOWNLOAD_RESOURCE_PATH ]; then
    echo "DOWNLOAD_RESOURCE_PATHが未定義です"
    exit 1
fi

# ダミーのキャラクター情報を、環境引数で指定されたディレクトリ下のキャラクター情報で置き換える
rm -r speaker_info
cp -r "${DOWNLOAD_RESOURCE_PATH}/character_info" speaker_info

# キャラクター情報を前処理する
python "${DOWNLOAD_RESOURCE_PATH}/scripts/clean_character_info.py" \
    --character_info_dir speaker_info/

# エンジンマニフェストに含まれるダミーの情報を、環境引数で指定されたディレクトリ下の情報で上書きする
jq -s '.[0] * .[1]' engine_manifest.json "${DOWNLOAD_RESOURCE_PATH}/engine/engine_manifest.json" \
    > engine_manifest.json.tmp
mv engine_manifest.json.tmp engine_manifest.json

# エンジンとリソースの更新情報を統合する
python build_util/merge_update_infos.py \
    engine_manifest_assets/update_infos.json \
    "${DOWNLOAD_RESOURCE_PATH}/engine/engine_manifest_assets/update_infos.json" \
    engine_manifest_assets/update_infos.json

<<<<<<< HEAD
# エンジンのディレクトリへリソースのマニフェストアセットを複製する
for f in $(ls "${DOWNLOAD_RESOURCE_PATH}"/engine/engine_manifest_assets/* | grep -v update_infos.json); do
    cp "${f}" ./engine_manifest_assets/
=======
for f in "${DOWNLOAD_RESOURCE_PATH}"/engine/engine_manifest_assets/*; do
    if [ "$(basename "${f}")" != "update_infos.json" ]; then
        cp "${f}" ./engine_manifest_assets/
    fi
>>>>>>> 01fcc6da
done<|MERGE_RESOLUTION|>--- conflicted
+++ resolved
@@ -24,14 +24,9 @@
     "${DOWNLOAD_RESOURCE_PATH}/engine/engine_manifest_assets/update_infos.json" \
     engine_manifest_assets/update_infos.json
 
-<<<<<<< HEAD
 # エンジンのディレクトリへリソースのマニフェストアセットを複製する
-for f in $(ls "${DOWNLOAD_RESOURCE_PATH}"/engine/engine_manifest_assets/* | grep -v update_infos.json); do
-    cp "${f}" ./engine_manifest_assets/
-=======
 for f in "${DOWNLOAD_RESOURCE_PATH}"/engine/engine_manifest_assets/*; do
     if [ "$(basename "${f}")" != "update_infos.json" ]; then
         cp "${f}" ./engine_manifest_assets/
     fi
->>>>>>> 01fcc6da
 done