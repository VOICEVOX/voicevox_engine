--- conflicted
+++ resolved
@@ -8,10 +8,7 @@
 from voicevox_engine.dev.tts_engine.mock import MockTTSEngine
 from voicevox_engine.preset.PresetManager import PresetManager
 from voicevox_engine.setting.SettingLoader import USER_SETTING_PATH, SettingHandler
-<<<<<<< HEAD
-=======
-from voicevox_engine.tts_pipeline.tts_engine import CoreAdapter, TTSEngineManager
->>>>>>> f2811909
+from voicevox_engine.tts_pipeline.tts_engine import TTSEngineManager
 from voicevox_engine.user_dict.user_dict import UserDictionary
 from voicevox_engine.utility.path_utility import engine_root
 
@@ -40,22 +37,14 @@
 
 
 if __name__ == "__main__":
-<<<<<<< HEAD
     core_manager = CoreManager()
     core_manager.register_core(CoreAdapter(MockCoreWrapper()), "mock")
-    # FastAPI の機能を用いて OpenAPI schema を生成する
-    app = generate_app(
-        tts_engines={"mock": MockTTSEngine()},
-        core_manager=core_manager,
-=======
-    mock_core = MockCoreWrapper()
     tts_engines = TTSEngineManager()
     tts_engines.register_engine(MockTTSEngine(), "mock")
     # FastAPI の機能を用いて OpenAPI schema を生成する
     app = generate_app(
         tts_engines=tts_engines,
-        cores={"mock": CoreAdapter(mock_core)},
->>>>>>> f2811909
+        core_manager=core_manager,
         latest_core_version="mock",
         setting_loader=SettingHandler(USER_SETTING_PATH),
         preset_manager=PresetManager(  # FIXME: impl MockPresetManager
