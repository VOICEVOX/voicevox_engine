import json
from pathlib import Path

from voicevox_engine.dev.core import MockCoreWrapper
from voicevox_engine.dev.tts_engine.mock import MockTTSEngine
from voicevox_engine.preset import PresetManager
from voicevox_engine.setting import USER_SETTING_PATH, SettingLoader
from voicevox_engine.tts_pipeline.tts_engine import CoreAdapter
from voicevox_engine.utility import engine_root


def generate_api_docs_html(schema: str) -> str:
    """OpenAPI schema から API ドキュメント HTML を生成する"""

    return (
        """<!DOCTYPE html>
<html lang="ja">
<head>
    <title>voicevox_engine API Document</title>
    <meta charset="utf-8">
    <link rel="shortcut icon" href="https://voicevox.hiroshiba.jp/favicon-32x32.png">
</head>
<body>
    <div id="redoc-container"></div>
    <script src="https://cdn.jsdelivr.net/npm/redoc/bundles/redoc.standalone.js"></script>
    <script>
        Redoc.init(%s, {"hideHostname": true}, document.getElementById("redoc-container"));
    </script>
</body>
</html>"""
        % schema
    )


if __name__ == "__main__":

    import run

    mock_core = MockCoreWrapper()
    # FastAPI の機能を用いて OpenAPI schema を生成する
    app = run.generate_app(
<<<<<<< HEAD
        tts_engines={"mock": MockTTSEngine(mock_core)},
=======
        synthesis_engines={"mock": MockTTSEngine()},
>>>>>>> ec963625
        cores={"mock": CoreAdapter(mock_core)},
        latest_core_version="mock",
        setting_loader=SettingLoader(USER_SETTING_PATH),
        preset_manager=PresetManager(  # FIXME: impl MockPresetManager
            preset_path=engine_root() / "presets.yaml",
        ),
    )
    api_schema = json.dumps(app.openapi())

    # API ドキュメント HTML を生成する
    api_docs_html = generate_api_docs_html(api_schema)

    # HTML ファイルとして保存する
    api_docs_root = Path("docs/api")  # 'upload-docs' workflow の対象
    output_path = api_docs_root / "index.html"
    output_path.parent.mkdir(parents=True, exist_ok=True)
    output_path.write_text(api_docs_html)<|MERGE_RESOLUTION|>--- conflicted
+++ resolved
@@ -33,17 +33,12 @@
 
 
 if __name__ == "__main__":
-
     import run
 
     mock_core = MockCoreWrapper()
     # FastAPI の機能を用いて OpenAPI schema を生成する
     app = run.generate_app(
-<<<<<<< HEAD
-        tts_engines={"mock": MockTTSEngine(mock_core)},
-=======
-        synthesis_engines={"mock": MockTTSEngine()},
->>>>>>> ec963625
+        tts_engines={"mock": MockTTSEngine()},
         cores={"mock": CoreAdapter(mock_core)},
         latest_core_version="mock",
         setting_loader=SettingLoader(USER_SETTING_PATH),
