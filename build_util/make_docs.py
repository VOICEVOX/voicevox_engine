import json
from pathlib import Path

from voicevox_engine.app.application import generate_app
from voicevox_engine.core.core_adapter import CoreAdapter
from voicevox_engine.core.core_initializer import CoreManager
from voicevox_engine.dev.core.mock import MockCoreWrapper
from voicevox_engine.dev.tts_engine.mock import MockTTSEngine
from voicevox_engine.engine_manifest import load_manifest
from voicevox_engine.library_manager import LibraryManager
from voicevox_engine.preset.PresetManager import PresetManager
from voicevox_engine.setting.Setting import USER_SETTING_PATH, SettingHandler
from voicevox_engine.tts_pipeline.tts_engine import TTSEngineManager
from voicevox_engine.user_dict.user_dict import UserDictionary
<<<<<<< HEAD
from voicevox_engine.utility.path_utility import engine_root, get_save_dir
=======
from voicevox_engine.utility.path_utility import engine_manifest_path, engine_root
>>>>>>> 86df79c6


def generate_api_docs_html(schema: str) -> str:
    """OpenAPI schema から API ドキュメント HTML を生成する"""

    return (
        """<!DOCTYPE html>
<html lang="ja">
<head>
    <title>voicevox_engine API Document</title>
    <meta charset="utf-8">
    <link rel="shortcut icon" href="https://voicevox.hiroshiba.jp/favicon-32x32.png">
</head>
<body>
    <div id="redoc-container"></div>
    <script src="https://cdn.jsdelivr.net/npm/redoc/bundles/redoc.standalone.js"></script>
    <script>
        Redoc.init(%s, {"hideHostname": true}, document.getElementById("redoc-container"));
    </script>
</body>
</html>"""
        % schema
    )


if __name__ == "__main__":
    core_manager = CoreManager()
    core_manager.register_core(CoreAdapter(MockCoreWrapper()), "mock")
    tts_engines = TTSEngineManager()
    tts_engines.register_engine(MockTTSEngine(), "mock")
    engine_manifest = load_manifest(engine_root() / "engine_manifest.json")
    library_manager = LibraryManager(
        get_save_dir() / "installed_libraries",
        engine_manifest.supported_vvlib_manifest_version,
        engine_manifest.brand_name,
        engine_manifest.name,
        engine_manifest.uuid,
    )

    # FastAPI の機能を用いて OpenAPI schema を生成する
    app = generate_app(
        tts_engines=tts_engines,
        core_manager=core_manager,
        latest_core_version="mock",
        setting_loader=SettingHandler(USER_SETTING_PATH),
        preset_manager=PresetManager(  # FIXME: impl MockPresetManager
            preset_path=engine_root() / "presets.yaml",
        ),
        user_dict=UserDictionary(),
<<<<<<< HEAD
        engine_manifest=engine_manifest,
        library_manager=library_manager,
=======
        engine_manifest=load_manifest(engine_manifest_path()),
>>>>>>> 86df79c6
    )
    api_schema = json.dumps(app.openapi())

    # API ドキュメント HTML を生成する
    api_docs_html = generate_api_docs_html(api_schema)

    # HTML ファイルとして保存する
    api_docs_root = Path("docs/api")  # 'upload-docs' workflow の対象
    output_path = api_docs_root / "index.html"
    output_path.parent.mkdir(parents=True, exist_ok=True)
    output_path.write_text(api_docs_html)<|MERGE_RESOLUTION|>--- conflicted
+++ resolved
@@ -12,11 +12,11 @@
 from voicevox_engine.setting.Setting import USER_SETTING_PATH, SettingHandler
 from voicevox_engine.tts_pipeline.tts_engine import TTSEngineManager
 from voicevox_engine.user_dict.user_dict import UserDictionary
-<<<<<<< HEAD
-from voicevox_engine.utility.path_utility import engine_root, get_save_dir
-=======
-from voicevox_engine.utility.path_utility import engine_manifest_path, engine_root
->>>>>>> 86df79c6
+from voicevox_engine.utility.path_utility import (
+    engine_manifest_path,
+    engine_root,
+    get_save_dir,
+)
 
 
 def generate_api_docs_html(schema: str) -> str:
@@ -47,7 +47,7 @@
     core_manager.register_core(CoreAdapter(MockCoreWrapper()), "mock")
     tts_engines = TTSEngineManager()
     tts_engines.register_engine(MockTTSEngine(), "mock")
-    engine_manifest = load_manifest(engine_root() / "engine_manifest.json")
+    engine_manifest = load_manifest(engine_manifest_path())
     library_manager = LibraryManager(
         get_save_dir() / "installed_libraries",
         engine_manifest.supported_vvlib_manifest_version,
@@ -66,12 +66,8 @@
             preset_path=engine_root() / "presets.yaml",
         ),
         user_dict=UserDictionary(),
-<<<<<<< HEAD
         engine_manifest=engine_manifest,
         library_manager=library_manager,
-=======
-        engine_manifest=load_manifest(engine_manifest_path()),
->>>>>>> 86df79c6
     )
     api_schema = json.dumps(app.openapi())
 
