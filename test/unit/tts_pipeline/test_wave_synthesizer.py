--- conflicted
+++ resolved
@@ -277,23 +277,13 @@
         true_phoneme[frame_idx, phoneme_idx] = 1.0
     # Pitch
     #                   paw ko  N pau hi hO paw
-<<<<<<< HEAD
     # frame_per_vowel = [2, 3,  2, 2, 3, 3, 6]
-    #           pau  pau   ko     ko     ko      N      N
-    true1_f0 = [0.0, 0.0, 250.0, 250.0, 250.0, 250.0, 250.0]
-    #           pau  pau   hi     hi     hi
-    true2_f0 = [0.0, 0.0, 400.0, 400.0, 400.0]
+    #           pau  pau   ko    ko    ko    N     N
+    true1_f0 = [0.0, 0.0, 22.0, 22.0, 22.0, 22.0, 22.0]
+    #           pau  pau   hi    hi    hi
+    true2_f0 = [0.0, 0.0, 28.0, 28.0, 28.0]
     #           hO   hO   hO   paw  paw  paw  paw  paw  paw
     true3_f0 = [0.0, 0.0, 0.0, 0.0, 0.0, 0.0, 0.0, 0.0, 0.0]
-=======
-    # frame_per_vowel = [1, 3,  2, 1, 3, 3, 3]
-    #           pau   ko    ko    ko     N     N
-    true1_f0 = [0.0, 22.0, 22.0, 22.0, 22.0, 22.0]
-    #           pau  pau  hi    hi    hi
-    true2_f0 = [0.0, 0.0, 28.0, 28.0, 28.0]
-    #           hO   hO   hO   paw  paw  paw
-    true3_f0 = [0.0, 0.0, 0.0, 0.0, 0.0, 0.0]
->>>>>>> 4965657f
     true_f0 = np.array(true1_f0 + true2_f0 + true3_f0, dtype=np.float32)
 
     # Outputs
