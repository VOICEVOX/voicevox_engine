--- conflicted
+++ resolved
@@ -281,44 +281,26 @@
     # Expects
     # frame_per_phoneme
     #                        Pre k  o  N pau h  i  h  O Pst
-<<<<<<< HEAD
-    true_frame_per_phoneme = [2, 1, 2, 2, 1, 1, 2, 2, 1, 6]
+    true_frame_per_phoneme = [2, 1, 2, 2, 2, 1, 2, 2, 1, 6]
     n_frame = sum(true_frame_per_phoneme)
     # phoneme
-    #                     Pr Pr  k   o   o  N  N pau]
-    frame_phoneme_idxs = [0, 0, 23, 30, 30, 4, 4, 0]
+    #                     Pr Pr  k   o   o  N  N pau pau]
+    frame_phoneme_idxs = [0, 0, 23, 30, 30, 4, 4, 0, 0]
     #                       h   i   i   h   h  O Pt Pt Pt Pt Pt Pt
     frame_phoneme_idxs += [19, 21, 21, 19, 19, 5, 0, 0, 0, 0, 0, 0]
 
-=======
-    true_frame_per_phoneme = [1, 1, 2, 2, 2, 1, 2, 2, 1, 3]
-    n_frame = sum(true_frame_per_phoneme)
-    # phoneme
-    #                     Pr  k   o   o  N  N pau pau h   i   i   h   h  O Pt Pt Pt
-    frame_phoneme_idxs = [0, 23, 30, 30, 4, 4, 0, 0, 19, 21, 21, 19, 19, 5, 0, 0, 0]
->>>>>>> 3cd83de8
     true_phoneme = np.zeros([n_frame, TRUE_NUM_PHONEME], dtype=np.float32)
     for frame_idx, phoneme_idx in enumerate(frame_phoneme_idxs):
         true_phoneme[frame_idx, phoneme_idx] = 1.0
     # Pitch
     #                   paw ko  N pau hi hO paw
-<<<<<<< HEAD
-    # frame_per_vowel = [2, 3,  2, 1, 3, 3, 6]
+    # frame_per_vowel = [2, 3,  2, 2, 3, 3, 6]
     #           pau  pau   ko     ko     ko      N      N
     true1_f0 = [0.0, 0.0, 250.0, 250.0, 250.0, 250.0, 250.0]
-    #           pau   hi     hi     hi
-    true2_f0 = [0.0, 400.0, 400.0, 400.0]
+    #           pau  pau   hi     hi     hi
+    true2_f0 = [0.0, 0.0, 400.0, 400.0, 400.0]
     #           hO   hO   hO   paw  paw  paw  paw  paw  paw
     true3_f0 = [0.0, 0.0, 0.0, 0.0, 0.0, 0.0, 0.0, 0.0, 0.0]
-=======
-    # frame_per_vowel = [1, 3,  2, 1, 3, 3, 3]
-    #           pau   ko     ko     ko      N      N
-    true1_f0 = [0.0, 250.0, 250.0, 250.0, 250.0, 250.0]
-    #           pau  pau   hi     hi     hi
-    true2_f0 = [0.0, 0.0, 400.0, 400.0, 400.0]
-    #           hO   hO   hO   paw  paw  paw
-    true3_f0 = [0.0, 0.0, 0.0, 0.0, 0.0, 0.0]
->>>>>>> 3cd83de8
     true_f0 = np.array(true1_f0 + true2_f0 + true3_f0, dtype=np.float32)
 
     # Outputs
