"""テキスト分析の単体テスト。"""

import pytest

from voicevox_engine.tts_pipeline.model import AccentPhrase, Mora
from voicevox_engine.tts_pipeline.text_analyzer import (
    AccentPhraseLabel,
    BreathGroupLabel,
    MoraLabel,
    NonOjtPhonemeError,
    OjtUnknownPhonemeError,
    UtteranceLabel,
    _Label,
    full_context_labels_to_accent_phrases,
    mora_to_text,
)


def contexts_to_feature(contexts: dict[str, str]) -> str:
    """ラベルの contexts を feature へ変換する"""
    return (
        "{p1}^{p2}-{p3}+{p4}={p5}"
        "/A:{a1}+{a2}+{a3}"
        "/B:{b1}-{b2}_{b3}"
        "/C:{c1}_{c2}+{c3}"
        "/D:{d1}+{d2}_{d3}"
        "/E:{e1}_{e2}!{e3}_{e4}-{e5}"
        "/F:{f1}_{f2}#{f3}_{f4}@{f5}_{f6}|{f7}_{f8}"
        "/G:{g1}_{g2}%{g3}_{g4}_{g5}"
        "/H:{h1}_{h2}"
        "/I:{i1}-{i2}@{i3}+{i4}&{i5}-{i6}|{i7}+{i8}"
        "/J:{j1}_{j2}"
        "/K:{k1}+{k2}-{k3}"
    ).format(**contexts)


# OpenJTalk コンテナクラス
OjtContainer = MoraLabel | AccentPhraseLabel | BreathGroupLabel | UtteranceLabel


<<<<<<< HEAD
# pyopenjtalk.extract_fullcontext("こんにちは、ヒホです。")の結果
# 出来る限りテスト内で他のライブラリに依存しないため、
# またテスト内容を透明化するために、テストケースを生成している
test_case_hello_hiho = [
    # sil (無音)
    "xx^xx-sil+k=o/A:xx+xx+xx/B:xx-xx_xx/C:xx_xx+xx/D:09+xx_xx/E:xx_xx!xx_xx-xx"
    + "/F:xx_xx#xx_xx@xx_xx|xx_xx/G:5_5%0_xx_xx/H:xx_xx/I:xx-xx"
    + "@xx+xx&xx-xx|xx+xx/J:1_5/K:2+2-9",
    # k
    "xx^sil-k+o=N/A:-4+1+5/B:xx-xx_xx/C:09_xx+xx/D:09+xx_xx/E:xx_xx!xx_xx-xx"
    + "/F:5_5#0_xx@1_1|1_5/G:4_1%0_xx_0/H:xx_xx/I:1-5"
    + "@1+2&1-2|1+9/J:1_4/K:2+2-9",
    # o
    "sil^k-o+N=n/A:-4+1+5/B:xx-xx_xx/C:09_xx+xx/D:09+xx_xx/E:xx_xx!xx_xx-xx"
    + "/F:5_5#0_xx@1_1|1_5/G:4_1%0_xx_0/H:xx_xx/I:1-5"
    + "@1+2&1-2|1+9/J:1_4/K:2+2-9",
    # N (ん)
    "k^o-N+n=i/A:-3+2+4/B:xx-xx_xx/C:09_xx+xx/D:09+xx_xx/E:xx_xx!xx_xx-xx"
    + "/F:5_5#0_xx@1_1|1_5/G:4_1%0_xx_0/H:xx_xx/I:1-5"
    + "@1+2&1-2|1+9/J:1_4/K:2+2-9",
    # n
    "o^N-n+i=ch/A:-2+3+3/B:xx-xx_xx/C:09_xx+xx/D:09+xx_xx/E:xx_xx!xx_xx-xx"
    + "/F:5_5#0_xx@1_1|1_5/G:4_1%0_xx_0/H:xx_xx/I:1-5"
    + "@1+2&1-2|1+9/J:1_4/K:2+2-9",
    # i
    "N^n-i+ch=i/A:-2+3+3/B:xx-xx_xx/C:09_xx+xx/D:09+xx_xx/E:xx_xx!xx_xx-xx"
    + "/F:5_5#0_xx@1_1|1_5/G:4_1%0_xx_0/H:xx_xx/I:1-5"
    + "@1+2&1-2|1+9/J:1_4/K:2+2-9",
    # ch
    "n^i-ch+i=w/A:-1+4+2/B:xx-xx_xx/C:09_xx+xx/D:09+xx_xx/E:xx_xx!xx_xx-xx"
    + "/F:5_5#0_xx@1_1|1_5/G:4_1%0_xx_0/H:xx_xx/I:1-5"
    + "@1+2&1-2|1+9/J:1_4/K:2+2-9",
    # i
    "i^ch-i+w=a/A:-1+4+2/B:xx-xx_xx/C:09_xx+xx/D:09+xx_xx/E:xx_xx!xx_xx-xx"
    + "/F:5_5#0_xx@1_1|1_5/G:4_1%0_xx_0/H:xx_xx/I:1-5"
    + "@1+2&1-2|1+9/J:1_4/K:2+2-9",
    # w
    "ch^i-w+a=pau/A:0+5+1/B:xx-xx_xx/C:09_xx+xx/D:09+xx_xx/E:xx_xx!xx_xx-xx"
    + "/F:5_5#0_xx@1_1|1_5/G:4_1%0_xx_0/H:xx_xx/I:1-5"
    + "@1+2&1-2|1+9/J:1_4/K:2+2-9",
    # a
    "i^w-a+pau=h/A:0+5+1/B:xx-xx_xx/C:09_xx+xx/D:09+xx_xx/E:xx_xx!xx_xx-xx"
    + "/F:5_5#0_xx@1_1|1_5/G:4_1%0_xx_0/H:xx_xx/I:1-5"
    + "@1+2&1-2|1+9/J:1_4/K:2+2-9",
    # pau (読点)
    "w^a-pau+h=i/A:xx+xx+xx/B:09-xx_xx/C:xx_xx+xx/D:09+xx_xx/E:5_5!0_xx-xx"
    + "/F:xx_xx#xx_xx@xx_xx|xx_xx/G:4_1%0_xx_xx/H:1_5/I:xx-xx"
    + "@xx+xx&xx-xx|xx+xx/J:1_4/K:2+2-9",
    # h
    "a^pau-h+i=h/A:0+1+4/B:09-xx_xx/C:09_xx+xx/D:22+xx_xx/E:5_5!0_xx-0"
    + "/F:4_1#0_xx@1_1|1_4/G:xx_xx%xx_xx_xx/H:1_5/I:1-4"
    + "@2+1&2-1|6+4/J:xx_xx/K:2+2-9",
    # i
    "pau^h-i+h=o/A:0+1+4/B:09-xx_xx/C:09_xx+xx/D:22+xx_xx/E:5_5!0_xx-0"
    + "/F:4_1#0_xx@1_1|1_4/G:xx_xx%xx_xx_xx/H:1_5/I:1-4"
    + "@2+1&2-1|6+4/J:xx_xx/K:2+2-9",
    # h
    "h^i-h+o=d/A:1+2+3/B:09-xx_xx/C:22_xx+xx/D:10+7_2/E:5_5!0_xx-0"
    + "/F:4_1#0_xx@1_1|1_4/G:xx_xx%xx_xx_xx/H:1_5/I:1-4"
    + "@2+1&2-1|6+4/J:xx_xx/K:2+2-9",
    # o
    "i^h-o+d=e/A:1+2+3/B:09-xx_xx/C:22_xx+xx/D:10+7_2/E:5_5!0_xx-0"
    + "/F:4_1#0_xx@1_1|1_4/G:xx_xx%xx_xx_xx/H:1_5/I:1-4"
    + "@2+1&2-1|6+4/J:xx_xx/K:2+2-9",
    # d
    "h^o-d+e=s/A:2+3+2/B:22-xx_xx/C:10_7+2/D:xx+xx_xx/E:5_5!0_xx-0"
    + "/F:4_1#0_xx@1_1|1_4/G:xx_xx%xx_xx_xx/H:1_5/I:1-4"
    + "@2+1&2-1|6+4/J:xx_xx/K:2+2-9",
    # e
    "o^d-e+s=U/A:2+3+2/B:22-xx_xx/C:10_7+2/D:xx+xx_xx/E:5_5!0_xx-0"
    + "/F:4_1#0_xx@1_1|1_4/G:xx_xx%xx_xx_xx/H:1_5/I:1-4"
    + "@2+1&2-1|6+4/J:xx_xx/K:2+2-9",
    # s
    "d^e-s+U=sil/A:3+4+1/B:22-xx_xx/C:10_7+2/D:xx+xx_xx/E:5_5!0_xx-0"
    + "/F:4_1#0_xx@1_1|1_4/G:xx_xx%xx_xx_xx/H:1_5/I:1-4"
    + "@2+1&2-1|6+4/J:xx_xx/K:2+2-9",
    # U (無声母音)
    "e^s-U+sil=xx/A:3+4+1/B:22-xx_xx/C:10_7+2/D:xx+xx_xx/E:5_5!0_xx-0"
    + "/F:4_1#0_xx@1_1|1_4/G:xx_xx%xx_xx_xx/H:1_5/I:1-4"
    + "@2+1&2-1|6+4/J:xx_xx/K:2+2-9",
    # sil (無音)
    "s^U-sil+xx=xx/A:xx+xx+xx/B:10-7_2/C:xx_xx+xx/D:xx+xx_xx/E:4_1!0_xx-xx"
    + "/F:xx_xx#xx_xx@xx_xx|xx_xx/G:xx_xx%xx_xx_xx/H:1_4/I:xx-xx"
    + "@xx+xx&xx-xx|xx+xx/J:xx_xx/K:2+2-9",
]
labels_hello_hiho = [_Label.from_feature(feature) for feature in test_case_hello_hiho]
=======
def features(ojt_container: OjtContainer) -> list[str]:
    """コンテナインスタンスに直接的・間接的に含まれる全ての feature を返す"""
    return [contexts_to_feature(p.contexts) for p in ojt_container.labels]


@pytest.fixture
def test_case_hello_hiho() -> list[str]:
    """「こんにちは、ヒホです。」のフルコンテキストラベル。"""
    # NOTE: `pyopenjtalk.extract_fullcontext("こんにちは、ヒホです。")` の出力をハードコードしたものである。
    return [
        # sil (無音)
        "xx^xx-sil+k=o/A:xx+xx+xx/B:xx-xx_xx/C:xx_xx+xx/D:09+xx_xx/E:xx_xx!xx_xx-xx"
        + "/F:xx_xx#xx_xx@xx_xx|xx_xx/G:5_5%0_xx_xx/H:xx_xx/I:xx-xx"
        + "@xx+xx&xx-xx|xx+xx/J:1_5/K:2+2-9",
        # k
        "xx^sil-k+o=N/A:-4+1+5/B:xx-xx_xx/C:09_xx+xx/D:09+xx_xx/E:xx_xx!xx_xx-xx"
        + "/F:5_5#0_xx@1_1|1_5/G:4_1%0_xx_0/H:xx_xx/I:1-5"
        + "@1+2&1-2|1+9/J:1_4/K:2+2-9",
        # o
        "sil^k-o+N=n/A:-4+1+5/B:xx-xx_xx/C:09_xx+xx/D:09+xx_xx/E:xx_xx!xx_xx-xx"
        + "/F:5_5#0_xx@1_1|1_5/G:4_1%0_xx_0/H:xx_xx/I:1-5"
        + "@1+2&1-2|1+9/J:1_4/K:2+2-9",
        # N (ん)
        "k^o-N+n=i/A:-3+2+4/B:xx-xx_xx/C:09_xx+xx/D:09+xx_xx/E:xx_xx!xx_xx-xx"
        + "/F:5_5#0_xx@1_1|1_5/G:4_1%0_xx_0/H:xx_xx/I:1-5"
        + "@1+2&1-2|1+9/J:1_4/K:2+2-9",
        # n
        "o^N-n+i=ch/A:-2+3+3/B:xx-xx_xx/C:09_xx+xx/D:09+xx_xx/E:xx_xx!xx_xx-xx"
        + "/F:5_5#0_xx@1_1|1_5/G:4_1%0_xx_0/H:xx_xx/I:1-5"
        + "@1+2&1-2|1+9/J:1_4/K:2+2-9",
        # i
        "N^n-i+ch=i/A:-2+3+3/B:xx-xx_xx/C:09_xx+xx/D:09+xx_xx/E:xx_xx!xx_xx-xx"
        + "/F:5_5#0_xx@1_1|1_5/G:4_1%0_xx_0/H:xx_xx/I:1-5"
        + "@1+2&1-2|1+9/J:1_4/K:2+2-9",
        # ch
        "n^i-ch+i=w/A:-1+4+2/B:xx-xx_xx/C:09_xx+xx/D:09+xx_xx/E:xx_xx!xx_xx-xx"
        + "/F:5_5#0_xx@1_1|1_5/G:4_1%0_xx_0/H:xx_xx/I:1-5"
        + "@1+2&1-2|1+9/J:1_4/K:2+2-9",
        # i
        "i^ch-i+w=a/A:-1+4+2/B:xx-xx_xx/C:09_xx+xx/D:09+xx_xx/E:xx_xx!xx_xx-xx"
        + "/F:5_5#0_xx@1_1|1_5/G:4_1%0_xx_0/H:xx_xx/I:1-5"
        + "@1+2&1-2|1+9/J:1_4/K:2+2-9",
        # w
        "ch^i-w+a=pau/A:0+5+1/B:xx-xx_xx/C:09_xx+xx/D:09+xx_xx/E:xx_xx!xx_xx-xx"
        + "/F:5_5#0_xx@1_1|1_5/G:4_1%0_xx_0/H:xx_xx/I:1-5"
        + "@1+2&1-2|1+9/J:1_4/K:2+2-9",
        # a
        "i^w-a+pau=h/A:0+5+1/B:xx-xx_xx/C:09_xx+xx/D:09+xx_xx/E:xx_xx!xx_xx-xx"
        + "/F:5_5#0_xx@1_1|1_5/G:4_1%0_xx_0/H:xx_xx/I:1-5"
        + "@1+2&1-2|1+9/J:1_4/K:2+2-9",
        # pau (読点)
        "w^a-pau+h=i/A:xx+xx+xx/B:09-xx_xx/C:xx_xx+xx/D:09+xx_xx/E:5_5!0_xx-xx"
        + "/F:xx_xx#xx_xx@xx_xx|xx_xx/G:4_1%0_xx_xx/H:1_5/I:xx-xx"
        + "@xx+xx&xx-xx|xx+xx/J:1_4/K:2+2-9",
        # h
        "a^pau-h+i=h/A:0+1+4/B:09-xx_xx/C:09_xx+xx/D:22+xx_xx/E:5_5!0_xx-0"
        + "/F:4_1#0_xx@1_1|1_4/G:xx_xx%xx_xx_xx/H:1_5/I:1-4"
        + "@2+1&2-1|6+4/J:xx_xx/K:2+2-9",
        # i
        "pau^h-i+h=o/A:0+1+4/B:09-xx_xx/C:09_xx+xx/D:22+xx_xx/E:5_5!0_xx-0"
        + "/F:4_1#0_xx@1_1|1_4/G:xx_xx%xx_xx_xx/H:1_5/I:1-4"
        + "@2+1&2-1|6+4/J:xx_xx/K:2+2-9",
        # h
        "h^i-h+o=d/A:1+2+3/B:09-xx_xx/C:22_xx+xx/D:10+7_2/E:5_5!0_xx-0"
        + "/F:4_1#0_xx@1_1|1_4/G:xx_xx%xx_xx_xx/H:1_5/I:1-4"
        + "@2+1&2-1|6+4/J:xx_xx/K:2+2-9",
        # o
        "i^h-o+d=e/A:1+2+3/B:09-xx_xx/C:22_xx+xx/D:10+7_2/E:5_5!0_xx-0"
        + "/F:4_1#0_xx@1_1|1_4/G:xx_xx%xx_xx_xx/H:1_5/I:1-4"
        + "@2+1&2-1|6+4/J:xx_xx/K:2+2-9",
        # d
        "h^o-d+e=s/A:2+3+2/B:22-xx_xx/C:10_7+2/D:xx+xx_xx/E:5_5!0_xx-0"
        + "/F:4_1#0_xx@1_1|1_4/G:xx_xx%xx_xx_xx/H:1_5/I:1-4"
        + "@2+1&2-1|6+4/J:xx_xx/K:2+2-9",
        # e
        "o^d-e+s=U/A:2+3+2/B:22-xx_xx/C:10_7+2/D:xx+xx_xx/E:5_5!0_xx-0"
        + "/F:4_1#0_xx@1_1|1_4/G:xx_xx%xx_xx_xx/H:1_5/I:1-4"
        + "@2+1&2-1|6+4/J:xx_xx/K:2+2-9",
        # s
        "d^e-s+U=sil/A:3+4+1/B:22-xx_xx/C:10_7+2/D:xx+xx_xx/E:5_5!0_xx-0"
        + "/F:4_1#0_xx@1_1|1_4/G:xx_xx%xx_xx_xx/H:1_5/I:1-4"
        + "@2+1&2-1|6+4/J:xx_xx/K:2+2-9",
        # U (無声母音)
        "e^s-U+sil=xx/A:3+4+1/B:22-xx_xx/C:10_7+2/D:xx+xx_xx/E:5_5!0_xx-0"
        + "/F:4_1#0_xx@1_1|1_4/G:xx_xx%xx_xx_xx/H:1_5/I:1-4"
        + "@2+1&2-1|6+4/J:xx_xx/K:2+2-9",
        # sil (無音)
        "s^U-sil+xx=xx/A:xx+xx+xx/B:10-7_2/C:xx_xx+xx/D:xx+xx_xx/E:4_1!0_xx-xx"
        + "/F:xx_xx#xx_xx@xx_xx|xx_xx/G:xx_xx%xx_xx_xx/H:1_4/I:xx-xx"
        + "@xx+xx&xx-xx|xx+xx/J:xx_xx/K:2+2-9",
    ]


@pytest.fixture
def labels_hello_hiho(test_case_hello_hiho: list[str]) -> list[Label]:
    return list(map(Label.from_feature, test_case_hello_hiho))
>>>>>>> 46d62a6b


def jointed_phonemes(ojt_container: OjtContainer) -> str:
    """コンテナインスタンスに直接的・間接的に含まれる全ラベルの音素文字を結合してを返す"""
    return "".join([label.phoneme for label in ojt_container.labels])


def space_jointed_phonemes(ojt_container: OjtContainer) -> str:
    """コンテナインスタンスに直接的・間接的に含まれる全ラベルの音素文字を ` ` 挟みながら結合してを返す"""
    return " ".join([label.phoneme for label in ojt_container.labels])


<<<<<<< HEAD
def test_label_phoneme() -> None:
    """_Label に含まれる音素をテスト"""
=======
def test_label_phoneme(labels_hello_hiho: list[Label]) -> None:
    """Label に含まれる音素をテスト"""
>>>>>>> 46d62a6b
    assert (
        " ".join([label.phoneme for label in labels_hello_hiho])
        == "sil k o N n i ch i w a pau h i h o d e s U sil"
    )


<<<<<<< HEAD
def test_label_is_pause() -> None:
    """_Label のポーズ判定をテスト"""
    assert [label.is_pause for label in labels_hello_hiho] == [
=======
def test_label_is_pause(labels_hello_hiho: list[Label]) -> None:
    """Label のポーズ判定をテスト"""
    assert [label.is_pause() for label in labels_hello_hiho] == [
>>>>>>> 46d62a6b
        True,  # sil
        False,  # k
        False,  # o
        False,  # N
        False,  # n
        False,  # i
        False,  # ch
        False,  # i
        False,  # w
        False,  # a
        True,  # pau
        False,  # h
        False,  # i
        False,  # h
        False,  # o
        False,  # d
        False,  # e
        False,  # s
        False,  # u
        True,  # sil
    ]


<<<<<<< HEAD
# contexts["a2"] == "1" ko
mora_hello_1 = MoraLabel(consonant=labels_hello_hiho[1], vowel=labels_hello_hiho[2])
# contexts["a2"] == "2" N
mora_hello_2 = MoraLabel(consonant=None, vowel=labels_hello_hiho[3])
# contexts["a2"] == "3" ni
mora_hello_3 = MoraLabel(consonant=labels_hello_hiho[4], vowel=labels_hello_hiho[5])
# contexts["a2"] == "4" chi
mora_hello_4 = MoraLabel(consonant=labels_hello_hiho[6], vowel=labels_hello_hiho[7])
# contexts["a2"] == "5" wa
mora_hello_5 = MoraLabel(consonant=labels_hello_hiho[8], vowel=labels_hello_hiho[9])
# contexts["a2"] == "1" hi
mora_hiho_1 = MoraLabel(consonant=labels_hello_hiho[11], vowel=labels_hello_hiho[12])
# contexts["a2"] == "2" ho
mora_hiho_2 = MoraLabel(consonant=labels_hello_hiho[13], vowel=labels_hello_hiho[14])
# contexts["a2"] == "3" de
mora_hiho_3 = MoraLabel(consonant=labels_hello_hiho[15], vowel=labels_hello_hiho[16])
# contexts["a2"] == "1" sU
mora_hiho_4 = MoraLabel(consonant=labels_hello_hiho[17], vowel=labels_hello_hiho[18])


def test_mora_label_phonemes() -> None:
    """MoraLabel に含まれる音素系列をテスト"""
=======
def test_label_feature(
    test_case_hello_hiho: list[str], labels_hello_hiho: list[Label]
) -> None:
    """Label に含まれる features をテスト"""
    assert [
        contexts_to_feature(label.contexts) for label in labels_hello_hiho
    ] == test_case_hello_hiho


def test_mora_label(
    test_case_hello_hiho: list[str], labels_hello_hiho: list[Label]
) -> None:
    # outputs
    # contexts["a2"] == "1" ko
    mora_hello_1 = MoraLabel(consonant=labels_hello_hiho[1], vowel=labels_hello_hiho[2])
    # contexts["a2"] == "2" N
    mora_hello_2 = MoraLabel(consonant=None, vowel=labels_hello_hiho[3])
    # contexts["a2"] == "3" ni
    mora_hello_3 = MoraLabel(consonant=labels_hello_hiho[4], vowel=labels_hello_hiho[5])
    # contexts["a2"] == "4" chi
    mora_hello_4 = MoraLabel(consonant=labels_hello_hiho[6], vowel=labels_hello_hiho[7])
    # contexts["a2"] == "5" wa
    mora_hello_5 = MoraLabel(consonant=labels_hello_hiho[8], vowel=labels_hello_hiho[9])
    # contexts["a2"] == "1" hi
    mora_hiho_1 = MoraLabel(
        consonant=labels_hello_hiho[11], vowel=labels_hello_hiho[12]
    )
    # contexts["a2"] == "2" ho
    mora_hiho_2 = MoraLabel(
        consonant=labels_hello_hiho[13], vowel=labels_hello_hiho[14]
    )
    # contexts["a2"] == "3" de
    mora_hiho_3 = MoraLabel(
        consonant=labels_hello_hiho[15], vowel=labels_hello_hiho[16]
    )
    # contexts["a2"] == "1" sU
    mora_hiho_4 = MoraLabel(
        consonant=labels_hello_hiho[17], vowel=labels_hello_hiho[18]
    )

    # expects
    expects = test_case_hello_hiho

    # test
    # 音素系列
>>>>>>> 46d62a6b
    assert jointed_phonemes(mora_hello_1) == "ko"
    assert jointed_phonemes(mora_hello_2) == "N"
    assert jointed_phonemes(mora_hello_3) == "ni"
    assert jointed_phonemes(mora_hello_4) == "chi"
    assert jointed_phonemes(mora_hello_5) == "wa"
    assert jointed_phonemes(mora_hiho_1) == "hi"
    assert jointed_phonemes(mora_hiho_2) == "ho"
    assert jointed_phonemes(mora_hiho_3) == "de"
    assert jointed_phonemes(mora_hiho_4) == "sU"
<<<<<<< HEAD
=======
    # features
    assert features(mora_hello_1) == expects[1:3]
    assert features(mora_hello_2) == expects[3:4]
    assert features(mora_hello_3) == expects[4:6]
    assert features(mora_hello_4) == expects[6:8]
    assert features(mora_hello_5) == expects[8:10]
    assert features(mora_hiho_1) == expects[11:13]
    assert features(mora_hiho_2) == expects[13:15]
    assert features(mora_hiho_3) == expects[15:17]
    assert features(mora_hiho_4) == expects[17:19]
>>>>>>> 46d62a6b


# TODO: ValueErrorを吐く作為的ではない自然な例の模索
# 存在しないなら放置でよい
@pytest.fixture
def accent_phrase_hello(labels_hello_hiho: list[Label]) -> AccentPhraseLabel:
    return AccentPhraseLabel.from_labels(labels_hello_hiho[1:10])


@pytest.fixture
def accent_phrase_hiho(labels_hello_hiho: list[Label]) -> AccentPhraseLabel:
    return AccentPhraseLabel.from_labels(labels_hello_hiho[11:19])


def test_accent_phrase_accent(
    accent_phrase_hello: AccentPhraseLabel, accent_phrase_hiho: AccentPhraseLabel
) -> None:
    """AccentPhraseLabel に含まれるアクセント位置をテスト"""
    assert accent_phrase_hello.accent == 5
    assert accent_phrase_hiho.accent == 1


def test_accent_phrase_phonemes(
    accent_phrase_hello: AccentPhraseLabel, accent_phrase_hiho: AccentPhraseLabel
) -> None:
    """AccentPhraseLabel に含まれる音素系列をテスト"""
    outputs_hello = space_jointed_phonemes(accent_phrase_hello)
    outputs_hiho = space_jointed_phonemes(accent_phrase_hiho)
    assert outputs_hello == "k o N n i ch i w a"
    assert outputs_hiho == "h i h o d e s U"


<<<<<<< HEAD
breath_group_hello = BreathGroupLabel.from_labels(labels_hello_hiho[1:10])
breath_group_hiho = BreathGroupLabel.from_labels(labels_hello_hiho[11:19])
=======
def test_accent_phrase_features(
    test_case_hello_hiho: list[str],
    accent_phrase_hello: AccentPhraseLabel,
    accent_phrase_hiho: AccentPhraseLabel,
) -> None:
    """AccentPhraseLabel に含まれる features をテスト"""
    expects = test_case_hello_hiho
    assert features(accent_phrase_hello) == expects[1:10]
    assert features(accent_phrase_hiho) == expects[11:19]


@pytest.fixture
def breath_group_hello(labels_hello_hiho: list[Label]) -> BreathGroupLabel:
    return BreathGroupLabel.from_labels(labels_hello_hiho[1:10])

>>>>>>> 46d62a6b

@pytest.fixture
def breath_group_hiho(labels_hello_hiho: list[Label]) -> BreathGroupLabel:
    return BreathGroupLabel.from_labels(labels_hello_hiho[11:19])


def test_breath_group_phonemes(
    breath_group_hello: BreathGroupLabel, breath_group_hiho: BreathGroupLabel
) -> None:
    """BreathGroupLabel に含まれる音素系列をテスト"""
    outputs_hello = space_jointed_phonemes(breath_group_hello)
    outputs_hiho = space_jointed_phonemes(breath_group_hiho)
    assert outputs_hello == "k o N n i ch i w a"
    assert outputs_hiho == "h i h o d e s U"


<<<<<<< HEAD
utterance_hello_hiho = UtteranceLabel.from_labels(labels_hello_hiho)
=======
def test_breath_group_features(
    test_case_hello_hiho: list[str],
    breath_group_hello: BreathGroupLabel,
    breath_group_hiho: BreathGroupLabel,
) -> None:
    """BreathGroupLabel に含まれる features をテスト"""
    expects = test_case_hello_hiho
    assert features(breath_group_hello) == expects[1:10]
    assert features(breath_group_hiho) == expects[11:19]


@pytest.fixture
def utterance_hello_hiho(labels_hello_hiho: list[Label]) -> UtteranceLabel:
    return UtteranceLabel.from_labels(labels_hello_hiho)
>>>>>>> 46d62a6b


def test_utterance_phonemes(utterance_hello_hiho: UtteranceLabel) -> None:
    """UtteranceLabel に含まれる音素系列をテスト"""
    outputs_hello_hiho = space_jointed_phonemes(utterance_hello_hiho)
    expects_hello_hiho = "sil k o N n i ch i w a pau h i h o d e s U sil"
    assert outputs_hello_hiho == expects_hello_hiho


<<<<<<< HEAD
=======
def test_utterance_features(
    test_case_hello_hiho: list[str], utterance_hello_hiho: UtteranceLabel
) -> None:
    """UtteranceLabel に含まれる features をテスト"""
    assert features(utterance_hello_hiho) == test_case_hello_hiho


>>>>>>> 46d62a6b
def test_voice() -> None:
    assert mora_to_text("a") == "ア"
    assert mora_to_text("i") == "イ"
    assert mora_to_text("ka") == "カ"
    assert mora_to_text("N") == "ン"
    assert mora_to_text("cl") == "ッ"
    assert mora_to_text("gye") == "ギェ"
    assert mora_to_text("ye") == "イェ"
    assert mora_to_text("wo") == "ウォ"


def test_unvoice() -> None:
    assert mora_to_text("A") == "ア"
    assert mora_to_text("I") == "イ"
    assert mora_to_text("kA") == "カ"
    assert mora_to_text("gyE") == "ギェ"
    assert mora_to_text("yE") == "イェ"
    assert mora_to_text("wO") == "ウォ"


def test_invalid_mora() -> None:
    """変なモーラが来ても例外を投げない"""
    assert mora_to_text("x") == "x"
    assert mora_to_text("") == ""


def _gen_mora(text: str, consonant: str | None, vowel: str) -> Mora:
    return Mora(
        text=text,
        consonant=consonant,
        consonant_length=0 if consonant else None,
        vowel=vowel,
        vowel_length=0,
        pitch=0,
    )


def test_full_context_labels_to_accent_phrases_normal(
    test_case_hello_hiho: list[str],
) -> None:
    """`full_context_labels_to_accent_phrases` は正常な日本語文のフルコンテキストラベルをパースする"""
    # Expects
    true_accent_phrases = [
        AccentPhrase(
            moras=[
                _gen_mora("コ", "k", "o"),
                _gen_mora("ン", None, "N"),
                _gen_mora("ニ", "n", "i"),
                _gen_mora("チ", "ch", "i"),
                _gen_mora("ワ", "w", "a"),
            ],
            accent=5,
            pause_mora=_gen_mora("、", None, "pau"),
        ),
        AccentPhrase(
            moras=[
                _gen_mora("ヒ", "h", "i"),
                _gen_mora("ホ", "h", "o"),
                _gen_mora("デ", "d", "e"),
                _gen_mora("ス", "s", "U"),
            ],
            accent=1,
            pause_mora=None,
        ),
    ]
    # Outputs
    accent_phrases = full_context_labels_to_accent_phrases(test_case_hello_hiho)
    # Tests
    assert accent_phrases == true_accent_phrases


@pytest.fixture
def test_case_koxx() -> list[str]:
    return [
        ".^.-sil+.=./A:.+xx+./B:.-._./C:._.+./D:.+._./E:._.!._.-./F:xx_xx#xx_.@xx_.|._./G:._.%._._./H:._./I:.-.@xx+.&.-.|.+./J:._./K:.+.-.",
        ".^.-k+.=./A:.+1+./B:.-._./C:._.+./D:.+._./E:._.!._.-./F:2_1#0_.@1_.|._./G:._.%._._./H:._./I:.-.@1+.&.-.|.+./J:._./K:.+.-.",
        ".^.-o+.=./A:.+1+./B:.-._./C:._.+./D:.+._./E:._.!._.-./F:2_1#0_.@1_.|._./G:._.%._._./H:._./I:.-.@1+.&.-.|.+./J:._./K:.+.-.",
        ".^.-xx+.=./A:.+2+./B:.-._./C:._.+./D:.+._./E:._.!._.-./F:2_1#0_.@1_.|._./G:._.%._._./H:._./I:.-.@1+.&.-.|.+./J:._./K:.+.-.",
        ".^.-sil+.=./A:.+xx+./B:.-._./C:._.+./D:.+._./E:._.!._.-./F:xx_xx#xx_.@xx_.|._./G:._.%._._./H:._./I:.-.@xx+.&.-.|.+./J:._./K:.+.-.",
    ]


def test_label_non_ojt_phoneme() -> None:
    """`_Label` は OpenJTalk で想定されない音素を受け入れない。"""
    non_ojt_phoneme = "G"
    non_ojt_feature = f".^.-{non_ojt_phoneme}+.=./A:.+2+./B:.-._./C:._.+./D:.+._./E:._.!._.-./F:2_1#0_.@1_.|._./G:._.%._._./H:._./I:.-.@1+.&.-.|.+./J:._./K:.+.-."
    with pytest.raises(NonOjtPhonemeError):
        _Label.from_feature(non_ojt_feature)


<<<<<<< HEAD
def test_label_unknown_phoneme() -> None:
    """`_Label` は unknown 音素 `xx` を受け入れない。"""
=======
def test_label_unknown_phoneme(test_case_koxx: list[str]) -> None:
    """`Label` は unknown 音素 `xx` をパース失敗する"""
>>>>>>> 46d62a6b
    unknown_feature = test_case_koxx[3]
    with pytest.raises(OjtUnknownPhonemeError):
        _Label.from_feature(unknown_feature)


def test_full_context_labels_to_accent_phrases_unknown(
    test_case_koxx: list[str],
) -> None:
    """`full_context_labels_to_accent_phrases` は unknown 音素を含む features をパース失敗する"""
    with pytest.raises(OjtUnknownPhonemeError):
        full_context_labels_to_accent_phrases(test_case_koxx)<|MERGE_RESOLUTION|>--- conflicted
+++ resolved
@@ -38,99 +38,6 @@
 OjtContainer = MoraLabel | AccentPhraseLabel | BreathGroupLabel | UtteranceLabel
 
 
-<<<<<<< HEAD
-# pyopenjtalk.extract_fullcontext("こんにちは、ヒホです。")の結果
-# 出来る限りテスト内で他のライブラリに依存しないため、
-# またテスト内容を透明化するために、テストケースを生成している
-test_case_hello_hiho = [
-    # sil (無音)
-    "xx^xx-sil+k=o/A:xx+xx+xx/B:xx-xx_xx/C:xx_xx+xx/D:09+xx_xx/E:xx_xx!xx_xx-xx"
-    + "/F:xx_xx#xx_xx@xx_xx|xx_xx/G:5_5%0_xx_xx/H:xx_xx/I:xx-xx"
-    + "@xx+xx&xx-xx|xx+xx/J:1_5/K:2+2-9",
-    # k
-    "xx^sil-k+o=N/A:-4+1+5/B:xx-xx_xx/C:09_xx+xx/D:09+xx_xx/E:xx_xx!xx_xx-xx"
-    + "/F:5_5#0_xx@1_1|1_5/G:4_1%0_xx_0/H:xx_xx/I:1-5"
-    + "@1+2&1-2|1+9/J:1_4/K:2+2-9",
-    # o
-    "sil^k-o+N=n/A:-4+1+5/B:xx-xx_xx/C:09_xx+xx/D:09+xx_xx/E:xx_xx!xx_xx-xx"
-    + "/F:5_5#0_xx@1_1|1_5/G:4_1%0_xx_0/H:xx_xx/I:1-5"
-    + "@1+2&1-2|1+9/J:1_4/K:2+2-9",
-    # N (ん)
-    "k^o-N+n=i/A:-3+2+4/B:xx-xx_xx/C:09_xx+xx/D:09+xx_xx/E:xx_xx!xx_xx-xx"
-    + "/F:5_5#0_xx@1_1|1_5/G:4_1%0_xx_0/H:xx_xx/I:1-5"
-    + "@1+2&1-2|1+9/J:1_4/K:2+2-9",
-    # n
-    "o^N-n+i=ch/A:-2+3+3/B:xx-xx_xx/C:09_xx+xx/D:09+xx_xx/E:xx_xx!xx_xx-xx"
-    + "/F:5_5#0_xx@1_1|1_5/G:4_1%0_xx_0/H:xx_xx/I:1-5"
-    + "@1+2&1-2|1+9/J:1_4/K:2+2-9",
-    # i
-    "N^n-i+ch=i/A:-2+3+3/B:xx-xx_xx/C:09_xx+xx/D:09+xx_xx/E:xx_xx!xx_xx-xx"
-    + "/F:5_5#0_xx@1_1|1_5/G:4_1%0_xx_0/H:xx_xx/I:1-5"
-    + "@1+2&1-2|1+9/J:1_4/K:2+2-9",
-    # ch
-    "n^i-ch+i=w/A:-1+4+2/B:xx-xx_xx/C:09_xx+xx/D:09+xx_xx/E:xx_xx!xx_xx-xx"
-    + "/F:5_5#0_xx@1_1|1_5/G:4_1%0_xx_0/H:xx_xx/I:1-5"
-    + "@1+2&1-2|1+9/J:1_4/K:2+2-9",
-    # i
-    "i^ch-i+w=a/A:-1+4+2/B:xx-xx_xx/C:09_xx+xx/D:09+xx_xx/E:xx_xx!xx_xx-xx"
-    + "/F:5_5#0_xx@1_1|1_5/G:4_1%0_xx_0/H:xx_xx/I:1-5"
-    + "@1+2&1-2|1+9/J:1_4/K:2+2-9",
-    # w
-    "ch^i-w+a=pau/A:0+5+1/B:xx-xx_xx/C:09_xx+xx/D:09+xx_xx/E:xx_xx!xx_xx-xx"
-    + "/F:5_5#0_xx@1_1|1_5/G:4_1%0_xx_0/H:xx_xx/I:1-5"
-    + "@1+2&1-2|1+9/J:1_4/K:2+2-9",
-    # a
-    "i^w-a+pau=h/A:0+5+1/B:xx-xx_xx/C:09_xx+xx/D:09+xx_xx/E:xx_xx!xx_xx-xx"
-    + "/F:5_5#0_xx@1_1|1_5/G:4_1%0_xx_0/H:xx_xx/I:1-5"
-    + "@1+2&1-2|1+9/J:1_4/K:2+2-9",
-    # pau (読点)
-    "w^a-pau+h=i/A:xx+xx+xx/B:09-xx_xx/C:xx_xx+xx/D:09+xx_xx/E:5_5!0_xx-xx"
-    + "/F:xx_xx#xx_xx@xx_xx|xx_xx/G:4_1%0_xx_xx/H:1_5/I:xx-xx"
-    + "@xx+xx&xx-xx|xx+xx/J:1_4/K:2+2-9",
-    # h
-    "a^pau-h+i=h/A:0+1+4/B:09-xx_xx/C:09_xx+xx/D:22+xx_xx/E:5_5!0_xx-0"
-    + "/F:4_1#0_xx@1_1|1_4/G:xx_xx%xx_xx_xx/H:1_5/I:1-4"
-    + "@2+1&2-1|6+4/J:xx_xx/K:2+2-9",
-    # i
-    "pau^h-i+h=o/A:0+1+4/B:09-xx_xx/C:09_xx+xx/D:22+xx_xx/E:5_5!0_xx-0"
-    + "/F:4_1#0_xx@1_1|1_4/G:xx_xx%xx_xx_xx/H:1_5/I:1-4"
-    + "@2+1&2-1|6+4/J:xx_xx/K:2+2-9",
-    # h
-    "h^i-h+o=d/A:1+2+3/B:09-xx_xx/C:22_xx+xx/D:10+7_2/E:5_5!0_xx-0"
-    + "/F:4_1#0_xx@1_1|1_4/G:xx_xx%xx_xx_xx/H:1_5/I:1-4"
-    + "@2+1&2-1|6+4/J:xx_xx/K:2+2-9",
-    # o
-    "i^h-o+d=e/A:1+2+3/B:09-xx_xx/C:22_xx+xx/D:10+7_2/E:5_5!0_xx-0"
-    + "/F:4_1#0_xx@1_1|1_4/G:xx_xx%xx_xx_xx/H:1_5/I:1-4"
-    + "@2+1&2-1|6+4/J:xx_xx/K:2+2-9",
-    # d
-    "h^o-d+e=s/A:2+3+2/B:22-xx_xx/C:10_7+2/D:xx+xx_xx/E:5_5!0_xx-0"
-    + "/F:4_1#0_xx@1_1|1_4/G:xx_xx%xx_xx_xx/H:1_5/I:1-4"
-    + "@2+1&2-1|6+4/J:xx_xx/K:2+2-9",
-    # e
-    "o^d-e+s=U/A:2+3+2/B:22-xx_xx/C:10_7+2/D:xx+xx_xx/E:5_5!0_xx-0"
-    + "/F:4_1#0_xx@1_1|1_4/G:xx_xx%xx_xx_xx/H:1_5/I:1-4"
-    + "@2+1&2-1|6+4/J:xx_xx/K:2+2-9",
-    # s
-    "d^e-s+U=sil/A:3+4+1/B:22-xx_xx/C:10_7+2/D:xx+xx_xx/E:5_5!0_xx-0"
-    + "/F:4_1#0_xx@1_1|1_4/G:xx_xx%xx_xx_xx/H:1_5/I:1-4"
-    + "@2+1&2-1|6+4/J:xx_xx/K:2+2-9",
-    # U (無声母音)
-    "e^s-U+sil=xx/A:3+4+1/B:22-xx_xx/C:10_7+2/D:xx+xx_xx/E:5_5!0_xx-0"
-    + "/F:4_1#0_xx@1_1|1_4/G:xx_xx%xx_xx_xx/H:1_5/I:1-4"
-    + "@2+1&2-1|6+4/J:xx_xx/K:2+2-9",
-    # sil (無音)
-    "s^U-sil+xx=xx/A:xx+xx+xx/B:10-7_2/C:xx_xx+xx/D:xx+xx_xx/E:4_1!0_xx-xx"
-    + "/F:xx_xx#xx_xx@xx_xx|xx_xx/G:xx_xx%xx_xx_xx/H:1_4/I:xx-xx"
-    + "@xx+xx&xx-xx|xx+xx/J:xx_xx/K:2+2-9",
-]
-labels_hello_hiho = [_Label.from_feature(feature) for feature in test_case_hello_hiho]
-=======
-def features(ojt_container: OjtContainer) -> list[str]:
-    """コンテナインスタンスに直接的・間接的に含まれる全ての feature を返す"""
-    return [contexts_to_feature(p.contexts) for p in ojt_container.labels]
-
-
 @pytest.fixture
 def test_case_hello_hiho() -> list[str]:
     """「こんにちは、ヒホです。」のフルコンテキストラベル。"""
@@ -220,9 +127,8 @@
 
 
 @pytest.fixture
-def labels_hello_hiho(test_case_hello_hiho: list[str]) -> list[Label]:
-    return list(map(Label.from_feature, test_case_hello_hiho))
->>>>>>> 46d62a6b
+def labels_hello_hiho(test_case_hello_hiho: list[str]) -> list[_Label]:
+    return list(map(_Label.from_feature, test_case_hello_hiho))
 
 
 def jointed_phonemes(ojt_container: OjtContainer) -> str:
@@ -235,28 +141,17 @@
     return " ".join([label.phoneme for label in ojt_container.labels])
 
 
-<<<<<<< HEAD
-def test_label_phoneme() -> None:
-    """_Label に含まれる音素をテスト"""
-=======
-def test_label_phoneme(labels_hello_hiho: list[Label]) -> None:
-    """Label に含まれる音素をテスト"""
->>>>>>> 46d62a6b
+def test_label_phoneme(labels_hello_hiho: list[_Label]) -> None:
+    """_Label に含まれる音素をテスト。"""
     assert (
         " ".join([label.phoneme for label in labels_hello_hiho])
         == "sil k o N n i ch i w a pau h i h o d e s U sil"
     )
 
 
-<<<<<<< HEAD
-def test_label_is_pause() -> None:
-    """_Label のポーズ判定をテスト"""
+def test_label_is_pause(labels_hello_hiho: list[_Label]) -> None:
+    """_Label のポーズ判定をテスト。"""
     assert [label.is_pause for label in labels_hello_hiho] == [
-=======
-def test_label_is_pause(labels_hello_hiho: list[Label]) -> None:
-    """Label のポーズ判定をテスト"""
-    assert [label.is_pause() for label in labels_hello_hiho] == [
->>>>>>> 46d62a6b
         True,  # sil
         False,  # k
         False,  # o
@@ -280,42 +175,7 @@
     ]
 
 
-<<<<<<< HEAD
-# contexts["a2"] == "1" ko
-mora_hello_1 = MoraLabel(consonant=labels_hello_hiho[1], vowel=labels_hello_hiho[2])
-# contexts["a2"] == "2" N
-mora_hello_2 = MoraLabel(consonant=None, vowel=labels_hello_hiho[3])
-# contexts["a2"] == "3" ni
-mora_hello_3 = MoraLabel(consonant=labels_hello_hiho[4], vowel=labels_hello_hiho[5])
-# contexts["a2"] == "4" chi
-mora_hello_4 = MoraLabel(consonant=labels_hello_hiho[6], vowel=labels_hello_hiho[7])
-# contexts["a2"] == "5" wa
-mora_hello_5 = MoraLabel(consonant=labels_hello_hiho[8], vowel=labels_hello_hiho[9])
-# contexts["a2"] == "1" hi
-mora_hiho_1 = MoraLabel(consonant=labels_hello_hiho[11], vowel=labels_hello_hiho[12])
-# contexts["a2"] == "2" ho
-mora_hiho_2 = MoraLabel(consonant=labels_hello_hiho[13], vowel=labels_hello_hiho[14])
-# contexts["a2"] == "3" de
-mora_hiho_3 = MoraLabel(consonant=labels_hello_hiho[15], vowel=labels_hello_hiho[16])
-# contexts["a2"] == "1" sU
-mora_hiho_4 = MoraLabel(consonant=labels_hello_hiho[17], vowel=labels_hello_hiho[18])
-
-
-def test_mora_label_phonemes() -> None:
-    """MoraLabel に含まれる音素系列をテスト"""
-=======
-def test_label_feature(
-    test_case_hello_hiho: list[str], labels_hello_hiho: list[Label]
-) -> None:
-    """Label に含まれる features をテスト"""
-    assert [
-        contexts_to_feature(label.contexts) for label in labels_hello_hiho
-    ] == test_case_hello_hiho
-
-
-def test_mora_label(
-    test_case_hello_hiho: list[str], labels_hello_hiho: list[Label]
-) -> None:
+def test_mora_label(labels_hello_hiho: list[_Label]) -> None:
     # outputs
     # contexts["a2"] == "1" ko
     mora_hello_1 = MoraLabel(consonant=labels_hello_hiho[1], vowel=labels_hello_hiho[2])
@@ -344,12 +204,8 @@
         consonant=labels_hello_hiho[17], vowel=labels_hello_hiho[18]
     )
 
-    # expects
-    expects = test_case_hello_hiho
-
     # test
     # 音素系列
->>>>>>> 46d62a6b
     assert jointed_phonemes(mora_hello_1) == "ko"
     assert jointed_phonemes(mora_hello_2) == "N"
     assert jointed_phonemes(mora_hello_3) == "ni"
@@ -359,30 +215,17 @@
     assert jointed_phonemes(mora_hiho_2) == "ho"
     assert jointed_phonemes(mora_hiho_3) == "de"
     assert jointed_phonemes(mora_hiho_4) == "sU"
-<<<<<<< HEAD
-=======
-    # features
-    assert features(mora_hello_1) == expects[1:3]
-    assert features(mora_hello_2) == expects[3:4]
-    assert features(mora_hello_3) == expects[4:6]
-    assert features(mora_hello_4) == expects[6:8]
-    assert features(mora_hello_5) == expects[8:10]
-    assert features(mora_hiho_1) == expects[11:13]
-    assert features(mora_hiho_2) == expects[13:15]
-    assert features(mora_hiho_3) == expects[15:17]
-    assert features(mora_hiho_4) == expects[17:19]
->>>>>>> 46d62a6b
 
 
 # TODO: ValueErrorを吐く作為的ではない自然な例の模索
 # 存在しないなら放置でよい
 @pytest.fixture
-def accent_phrase_hello(labels_hello_hiho: list[Label]) -> AccentPhraseLabel:
+def accent_phrase_hello(labels_hello_hiho: list[_Label]) -> AccentPhraseLabel:
     return AccentPhraseLabel.from_labels(labels_hello_hiho[1:10])
 
 
 @pytest.fixture
-def accent_phrase_hiho(labels_hello_hiho: list[Label]) -> AccentPhraseLabel:
+def accent_phrase_hiho(labels_hello_hiho: list[_Label]) -> AccentPhraseLabel:
     return AccentPhraseLabel.from_labels(labels_hello_hiho[11:19])
 
 
@@ -404,29 +247,13 @@
     assert outputs_hiho == "h i h o d e s U"
 
 
-<<<<<<< HEAD
-breath_group_hello = BreathGroupLabel.from_labels(labels_hello_hiho[1:10])
-breath_group_hiho = BreathGroupLabel.from_labels(labels_hello_hiho[11:19])
-=======
-def test_accent_phrase_features(
-    test_case_hello_hiho: list[str],
-    accent_phrase_hello: AccentPhraseLabel,
-    accent_phrase_hiho: AccentPhraseLabel,
-) -> None:
-    """AccentPhraseLabel に含まれる features をテスト"""
-    expects = test_case_hello_hiho
-    assert features(accent_phrase_hello) == expects[1:10]
-    assert features(accent_phrase_hiho) == expects[11:19]
-
-
-@pytest.fixture
-def breath_group_hello(labels_hello_hiho: list[Label]) -> BreathGroupLabel:
+@pytest.fixture
+def breath_group_hello(labels_hello_hiho: list[_Label]) -> BreathGroupLabel:
     return BreathGroupLabel.from_labels(labels_hello_hiho[1:10])
 
->>>>>>> 46d62a6b
-
-@pytest.fixture
-def breath_group_hiho(labels_hello_hiho: list[Label]) -> BreathGroupLabel:
+
+@pytest.fixture
+def breath_group_hiho(labels_hello_hiho: list[_Label]) -> BreathGroupLabel:
     return BreathGroupLabel.from_labels(labels_hello_hiho[11:19])
 
 
@@ -440,24 +267,9 @@
     assert outputs_hiho == "h i h o d e s U"
 
 
-<<<<<<< HEAD
-utterance_hello_hiho = UtteranceLabel.from_labels(labels_hello_hiho)
-=======
-def test_breath_group_features(
-    test_case_hello_hiho: list[str],
-    breath_group_hello: BreathGroupLabel,
-    breath_group_hiho: BreathGroupLabel,
-) -> None:
-    """BreathGroupLabel に含まれる features をテスト"""
-    expects = test_case_hello_hiho
-    assert features(breath_group_hello) == expects[1:10]
-    assert features(breath_group_hiho) == expects[11:19]
-
-
-@pytest.fixture
-def utterance_hello_hiho(labels_hello_hiho: list[Label]) -> UtteranceLabel:
+@pytest.fixture
+def utterance_hello_hiho(labels_hello_hiho: list[_Label]) -> UtteranceLabel:
     return UtteranceLabel.from_labels(labels_hello_hiho)
->>>>>>> 46d62a6b
 
 
 def test_utterance_phonemes(utterance_hello_hiho: UtteranceLabel) -> None:
@@ -467,16 +279,6 @@
     assert outputs_hello_hiho == expects_hello_hiho
 
 
-<<<<<<< HEAD
-=======
-def test_utterance_features(
-    test_case_hello_hiho: list[str], utterance_hello_hiho: UtteranceLabel
-) -> None:
-    """UtteranceLabel に含まれる features をテスト"""
-    assert features(utterance_hello_hiho) == test_case_hello_hiho
-
-
->>>>>>> 46d62a6b
 def test_voice() -> None:
     assert mora_to_text("a") == "ア"
     assert mora_to_text("i") == "イ"
@@ -567,13 +369,8 @@
         _Label.from_feature(non_ojt_feature)
 
 
-<<<<<<< HEAD
-def test_label_unknown_phoneme() -> None:
+def test_label_unknown_phoneme(test_case_koxx: list[str]) -> None:
     """`_Label` は unknown 音素 `xx` を受け入れない。"""
-=======
-def test_label_unknown_phoneme(test_case_koxx: list[str]) -> None:
-    """`Label` は unknown 音素 `xx` をパース失敗する"""
->>>>>>> 46d62a6b
     unknown_feature = test_case_koxx[3]
     with pytest.raises(OjtUnknownPhonemeError):
         _Label.from_feature(unknown_feature)
