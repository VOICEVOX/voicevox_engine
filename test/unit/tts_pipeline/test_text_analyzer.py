"""テキスト分析の単体テスト。"""

import pytest

from voicevox_engine.tts_pipeline.model import AccentPhrase, Mora
from voicevox_engine.tts_pipeline.text_analyzer import (
    NonOjtPhonemeError,
    OjtUnknownPhonemeError,
    full_context_labels_to_accent_phrases,
    mora_to_text,
)


@pytest.fixture
def test_case_hello_hiho() -> list[str]:
    """「こんにちは、ヒホです。」のフルコンテキストラベル。"""
    # NOTE: `pyopenjtalk.extract_fullcontext("こんにちは、ヒホです。")` の出力をハードコードしたものである。
    return [
        # sil (無音)
        "xx^xx-sil+k=o/A:xx+xx+xx/B:xx-xx_xx/C:xx_xx+xx/D:09+xx_xx/E:xx_xx!xx_xx-xx"
        + "/F:xx_xx#xx_xx@xx_xx|xx_xx/G:5_5%0_xx_xx/H:xx_xx/I:xx-xx"
        + "@xx+xx&xx-xx|xx+xx/J:1_5/K:2+2-9",
        # k
        "xx^sil-k+o=N/A:-4+1+5/B:xx-xx_xx/C:09_xx+xx/D:09+xx_xx/E:xx_xx!xx_xx-xx"
        + "/F:5_5#0_xx@1_1|1_5/G:4_1%0_xx_0/H:xx_xx/I:1-5"
        + "@1+2&1-2|1+9/J:1_4/K:2+2-9",
        # o
        "sil^k-o+N=n/A:-4+1+5/B:xx-xx_xx/C:09_xx+xx/D:09+xx_xx/E:xx_xx!xx_xx-xx"
        + "/F:5_5#0_xx@1_1|1_5/G:4_1%0_xx_0/H:xx_xx/I:1-5"
        + "@1+2&1-2|1+9/J:1_4/K:2+2-9",
        # N (ん)
        "k^o-N+n=i/A:-3+2+4/B:xx-xx_xx/C:09_xx+xx/D:09+xx_xx/E:xx_xx!xx_xx-xx"
        + "/F:5_5#0_xx@1_1|1_5/G:4_1%0_xx_0/H:xx_xx/I:1-5"
        + "@1+2&1-2|1+9/J:1_4/K:2+2-9",
        # n
        "o^N-n+i=ch/A:-2+3+3/B:xx-xx_xx/C:09_xx+xx/D:09+xx_xx/E:xx_xx!xx_xx-xx"
        + "/F:5_5#0_xx@1_1|1_5/G:4_1%0_xx_0/H:xx_xx/I:1-5"
        + "@1+2&1-2|1+9/J:1_4/K:2+2-9",
        # i
        "N^n-i+ch=i/A:-2+3+3/B:xx-xx_xx/C:09_xx+xx/D:09+xx_xx/E:xx_xx!xx_xx-xx"
        + "/F:5_5#0_xx@1_1|1_5/G:4_1%0_xx_0/H:xx_xx/I:1-5"
        + "@1+2&1-2|1+9/J:1_4/K:2+2-9",
        # ch
        "n^i-ch+i=w/A:-1+4+2/B:xx-xx_xx/C:09_xx+xx/D:09+xx_xx/E:xx_xx!xx_xx-xx"
        + "/F:5_5#0_xx@1_1|1_5/G:4_1%0_xx_0/H:xx_xx/I:1-5"
        + "@1+2&1-2|1+9/J:1_4/K:2+2-9",
        # i
        "i^ch-i+w=a/A:-1+4+2/B:xx-xx_xx/C:09_xx+xx/D:09+xx_xx/E:xx_xx!xx_xx-xx"
        + "/F:5_5#0_xx@1_1|1_5/G:4_1%0_xx_0/H:xx_xx/I:1-5"
        + "@1+2&1-2|1+9/J:1_4/K:2+2-9",
        # w
        "ch^i-w+a=pau/A:0+5+1/B:xx-xx_xx/C:09_xx+xx/D:09+xx_xx/E:xx_xx!xx_xx-xx"
        + "/F:5_5#0_xx@1_1|1_5/G:4_1%0_xx_0/H:xx_xx/I:1-5"
        + "@1+2&1-2|1+9/J:1_4/K:2+2-9",
        # a
        "i^w-a+pau=h/A:0+5+1/B:xx-xx_xx/C:09_xx+xx/D:09+xx_xx/E:xx_xx!xx_xx-xx"
        + "/F:5_5#0_xx@1_1|1_5/G:4_1%0_xx_0/H:xx_xx/I:1-5"
        + "@1+2&1-2|1+9/J:1_4/K:2+2-9",
        # pau (読点)
        "w^a-pau+h=i/A:xx+xx+xx/B:09-xx_xx/C:xx_xx+xx/D:09+xx_xx/E:5_5!0_xx-xx"
        + "/F:xx_xx#xx_xx@xx_xx|xx_xx/G:4_1%0_xx_xx/H:1_5/I:xx-xx"
        + "@xx+xx&xx-xx|xx+xx/J:1_4/K:2+2-9",
        # h
        "a^pau-h+i=h/A:0+1+4/B:09-xx_xx/C:09_xx+xx/D:22+xx_xx/E:5_5!0_xx-0"
        + "/F:4_1#0_xx@1_1|1_4/G:xx_xx%xx_xx_xx/H:1_5/I:1-4"
        + "@2+1&2-1|6+4/J:xx_xx/K:2+2-9",
        # i
        "pau^h-i+h=o/A:0+1+4/B:09-xx_xx/C:09_xx+xx/D:22+xx_xx/E:5_5!0_xx-0"
        + "/F:4_1#0_xx@1_1|1_4/G:xx_xx%xx_xx_xx/H:1_5/I:1-4"
        + "@2+1&2-1|6+4/J:xx_xx/K:2+2-9",
        # h
        "h^i-h+o=d/A:1+2+3/B:09-xx_xx/C:22_xx+xx/D:10+7_2/E:5_5!0_xx-0"
        + "/F:4_1#0_xx@1_1|1_4/G:xx_xx%xx_xx_xx/H:1_5/I:1-4"
        + "@2+1&2-1|6+4/J:xx_xx/K:2+2-9",
        # o
        "i^h-o+d=e/A:1+2+3/B:09-xx_xx/C:22_xx+xx/D:10+7_2/E:5_5!0_xx-0"
        + "/F:4_1#0_xx@1_1|1_4/G:xx_xx%xx_xx_xx/H:1_5/I:1-4"
        + "@2+1&2-1|6+4/J:xx_xx/K:2+2-9",
        # d
        "h^o-d+e=s/A:2+3+2/B:22-xx_xx/C:10_7+2/D:xx+xx_xx/E:5_5!0_xx-0"
        + "/F:4_1#0_xx@1_1|1_4/G:xx_xx%xx_xx_xx/H:1_5/I:1-4"
        + "@2+1&2-1|6+4/J:xx_xx/K:2+2-9",
        # e
        "o^d-e+s=U/A:2+3+2/B:22-xx_xx/C:10_7+2/D:xx+xx_xx/E:5_5!0_xx-0"
        + "/F:4_1#0_xx@1_1|1_4/G:xx_xx%xx_xx_xx/H:1_5/I:1-4"
        + "@2+1&2-1|6+4/J:xx_xx/K:2+2-9",
        # s
        "d^e-s+U=sil/A:3+4+1/B:22-xx_xx/C:10_7+2/D:xx+xx_xx/E:5_5!0_xx-0"
        + "/F:4_1#0_xx@1_1|1_4/G:xx_xx%xx_xx_xx/H:1_5/I:1-4"
        + "@2+1&2-1|6+4/J:xx_xx/K:2+2-9",
        # U (無声母音)
        "e^s-U+sil=xx/A:3+4+1/B:22-xx_xx/C:10_7+2/D:xx+xx_xx/E:5_5!0_xx-0"
        + "/F:4_1#0_xx@1_1|1_4/G:xx_xx%xx_xx_xx/H:1_5/I:1-4"
        + "@2+1&2-1|6+4/J:xx_xx/K:2+2-9",
        # sil (無音)
        "s^U-sil+xx=xx/A:xx+xx+xx/B:10-7_2/C:xx_xx+xx/D:xx+xx_xx/E:4_1!0_xx-xx"
        + "/F:xx_xx#xx_xx@xx_xx|xx_xx/G:xx_xx%xx_xx_xx/H:1_4/I:xx-xx"
        + "@xx+xx&xx-xx|xx+xx/J:xx_xx/K:2+2-9",
    ]


@pytest.fixture
def sil_pau_sil() -> list[str]:
    """無音のみで構成されたフルコンテキストラベル。"""
    return [
        # sil (無音)
        "xx^xx-sil+pau=sil/A:xx+xx+xx/B:xx-xx_xx/C:xx_xx+xx/D:09+xx_xx/E:xx_xx!xx_xx-xx"
        + "/F:xx_xx#xx_xx@xx_xx|xx_xx/G:5_5%0_xx_xx/H:xx_xx/I:xx-xx"
        + "@xx+xx&xx-xx|xx+xx/J:1_5/K:2+2-9",
        # pau (読点)
        "xx^sil-pau+sil=xx/A:xx+xx+xx/B:09-xx_xx/C:xx_xx+xx/D:09+xx_xx/E:5_5!0_xx-xx"
        + "/F:xx_xx#xx_xx@xx_xx|xx_xx/G:4_1%0_xx_xx/H:1_5/I:xx-xx"
        + "@xx+xx&xx-xx|xx+xx/J:1_4/K:2+2-9",
        # sil (無音)
        "sil^pau-sil+xx=xx/A:xx+xx+xx/B:10-7_2/C:xx_xx+xx/D:xx+xx_xx/E:4_1!0_xx-xx"
        + "/F:xx_xx#xx_xx@xx_xx|xx_xx/G:xx_xx%xx_xx_xx/H:1_4/I:xx-xx"
        + "@xx+xx&xx-xx|xx+xx/J:xx_xx/K:2+2-9",
    ]


def test_voice() -> None:
    assert mora_to_text("a") == "ア"
    assert mora_to_text("i") == "イ"
    assert mora_to_text("ka") == "カ"
    assert mora_to_text("N") == "ン"
    assert mora_to_text("cl") == "ッ"
    assert mora_to_text("gye") == "ギェ"
    assert mora_to_text("ye") == "イェ"
    assert mora_to_text("wo") == "ウォ"


def test_unvoice() -> None:
    assert mora_to_text("A") == "ア"
    assert mora_to_text("I") == "イ"
    assert mora_to_text("kA") == "カ"
    assert mora_to_text("gyE") == "ギェ"
    assert mora_to_text("yE") == "イェ"
    assert mora_to_text("wO") == "ウォ"


def test_invalid_mora() -> None:
    """変なモーラが来ても例外を投げない"""
    assert mora_to_text("x") == "x"
    assert mora_to_text("") == ""


def _gen_mora(text: str, consonant: str | None, vowel: str) -> Mora:
    return Mora(
        text=text,
        consonant=consonant,
        consonant_length=0 if consonant else None,
        vowel=vowel,
        vowel_length=0,
        pitch=0,
    )


def test_full_context_labels_to_accent_phrases_normal(
    test_case_hello_hiho: list[str],
) -> None:
    """`full_context_labels_to_accent_phrases()` は正常な日本語文のフルコンテキストラベルをパースする。"""
    # Expects
    true_accent_phrases = [
        AccentPhrase(
            moras=[
                _gen_mora("コ", "k", "o"),
                _gen_mora("ン", None, "N"),
                _gen_mora("ニ", "n", "i"),
                _gen_mora("チ", "ch", "i"),
                _gen_mora("ワ", "w", "a"),
            ],
            accent=5,
            pause_mora=_gen_mora("、", None, "pau"),
        ),
        AccentPhrase(
            moras=[
                _gen_mora("ヒ", "h", "i"),
                _gen_mora("ホ", "h", "o"),
                _gen_mora("デ", "d", "e"),
                _gen_mora("ス", "s", "U"),
            ],
            accent=1,
            pause_mora=None,
        ),
    ]
    # Outputs
    accent_phrases = full_context_labels_to_accent_phrases(test_case_hello_hiho)
    # Tests
    assert accent_phrases == true_accent_phrases


<<<<<<< HEAD
def test_full_context_labels_to_accent_phrases_normal_silence(
    sil_pau_sil: list[str],
) -> None:
    """`full_context_labels_to_accent_phrases()` は正常な無音のフルコンテキストラベルをパースする。"""
    # Expects
    true_accent_phrases: list[AccentPhrase] = []
    # Outputs
    accent_phrases = full_context_labels_to_accent_phrases(sil_pau_sil)
=======
def test_full_context_labels_to_accent_phrases_normal_no_label() -> None:
    """`full_context_labels_to_accent_phrases()` は空のフルコンテキストラベル系列をパースする。"""
    # Expects
    true_accent_phrases: list[AccentPhrase] = []
    # Outputs
    accent_phrases = full_context_labels_to_accent_phrases([])
>>>>>>> b453b3ff
    # Tests
    assert accent_phrases == true_accent_phrases


@pytest.fixture
def test_case_kog() -> list[str]:
    """OpenJTalk で想定されない音素を含むフルコンテキストラベル。"""
    p = "G"
    return [
        ".^.-sil+.=./A:.+xx+./B:.-._./C:._.+./D:.+._./E:._.!._.-./F:xx_xx#xx_.@xx_.|._./G:._.%._._./H:._./I:.-.@xx+.&.-.|.+./J:._./K:.+.-.",
        ".^.-k+.=./A:.+1+./B:.-._./C:._.+./D:.+._./E:._.!._.-./F:2_1#0_.@1_.|._./G:._.%._._./H:._./I:.-.@1+.&.-.|.+./J:._./K:.+.-.",
        ".^.-o+.=./A:.+1+./B:.-._./C:._.+./D:.+._./E:._.!._.-./F:2_1#0_.@1_.|._./G:._.%._._./H:._./I:.-.@1+.&.-.|.+./J:._./K:.+.-.",
        f".^.-{p}+.=./A:.+2+./B:.-._./C:._.+./D:.+._./E:._.!._.-./F:2_1#0_.@1_.|._./G:._.%._._./H:._./I:.-.@1+.&.-.|.+./J:._./K:.+.-.",
        ".^.-sil+.=./A:.+xx+./B:.-._./C:._.+./D:.+._./E:._.!._.-./F:xx_xx#xx_.@xx_.|._./G:._.%._._./H:._./I:.-.@xx+.&.-.|.+./J:._./K:.+.-.",
    ]


@pytest.fixture
def test_case_koxx() -> list[str]:
    """unknown 音素を含むフルコンテキストラベル。"""
    return [
        ".^.-sil+.=./A:.+xx+./B:.-._./C:._.+./D:.+._./E:._.!._.-./F:xx_xx#xx_.@xx_.|._./G:._.%._._./H:._./I:.-.@xx+.&.-.|.+./J:._./K:.+.-.",
        ".^.-k+.=./A:.+1+./B:.-._./C:._.+./D:.+._./E:._.!._.-./F:2_1#0_.@1_.|._./G:._.%._._./H:._./I:.-.@1+.&.-.|.+./J:._./K:.+.-.",
        ".^.-o+.=./A:.+1+./B:.-._./C:._.+./D:.+._./E:._.!._.-./F:2_1#0_.@1_.|._./G:._.%._._./H:._./I:.-.@1+.&.-.|.+./J:._./K:.+.-.",
        ".^.-xx+.=./A:.+2+./B:.-._./C:._.+./D:.+._./E:._.!._.-./F:2_1#0_.@1_.|._./G:._.%._._./H:._./I:.-.@1+.&.-.|.+./J:._./K:.+.-.",
        ".^.-sil+.=./A:.+xx+./B:.-._./C:._.+./D:.+._./E:._.!._.-./F:xx_xx#xx_.@xx_.|._./G:._.%._._./H:._./I:.-.@xx+.&.-.|.+./J:._./K:.+.-.",
    ]


def test_full_context_labels_to_accent_phrases_non_ojt_phoneme(
    test_case_kog: list[str],
) -> None:
    """`full_context_labels_to_accent_phrases()` は OpenJTalk で想定されない音素を受け入れない。"""
    with pytest.raises(NonOjtPhonemeError):
        full_context_labels_to_accent_phrases(test_case_kog)


def test_full_context_labels_to_accent_phrases_unknown_phoneme(
    test_case_koxx: list[str],
) -> None:
    """`full_context_labels_to_accent_phrases()` は unknown 音素を含むフルコンテキストラベルを受け入れない。"""
    with pytest.raises(OjtUnknownPhonemeError):
        full_context_labels_to_accent_phrases(test_case_koxx)<|MERGE_RESOLUTION|>--- conflicted
+++ resolved
@@ -189,7 +189,6 @@
     assert accent_phrases == true_accent_phrases
 
 
-<<<<<<< HEAD
 def test_full_context_labels_to_accent_phrases_normal_silence(
     sil_pau_sil: list[str],
 ) -> None:
@@ -198,14 +197,16 @@
     true_accent_phrases: list[AccentPhrase] = []
     # Outputs
     accent_phrases = full_context_labels_to_accent_phrases(sil_pau_sil)
-=======
+    # Tests
+    assert accent_phrases == true_accent_phrases
+
+
 def test_full_context_labels_to_accent_phrases_normal_no_label() -> None:
     """`full_context_labels_to_accent_phrases()` は空のフルコンテキストラベル系列をパースする。"""
     # Expects
     true_accent_phrases: list[AccentPhrase] = []
     # Outputs
     accent_phrases = full_context_labels_to_accent_phrases([])
->>>>>>> b453b3ff
     # Tests
     assert accent_phrases == true_accent_phrases
 
