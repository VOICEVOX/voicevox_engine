"""テキスト分析の単体テスト。"""

import pytest

from voicevox_engine.tts_pipeline.model import AccentPhrase, Mora
from voicevox_engine.tts_pipeline.text_analyzer import (
    AccentPhraseLabel,
    BreathGroupLabel,
    MoraLabel,
    NonOjtPhonemeError,
    OjtUnknownPhonemeError,
    UtteranceLabel,
    _Label,
    full_context_labels_to_accent_phrases,
    mora_to_text,
)


def contexts_to_feature(contexts: dict[str, str]) -> str:
    """ラベルの contexts を feature へ変換する"""
    return (
        "{p1}^{p2}-{p3}+{p4}={p5}"
        "/A:{a1}+{a2}+{a3}"
        "/B:{b1}-{b2}_{b3}"
        "/C:{c1}_{c2}+{c3}"
        "/D:{d1}+{d2}_{d3}"
        "/E:{e1}_{e2}!{e3}_{e4}-{e5}"
        "/F:{f1}_{f2}#{f3}_{f4}@{f5}_{f6}|{f7}_{f8}"
        "/G:{g1}_{g2}%{g3}_{g4}_{g5}"
        "/H:{h1}_{h2}"
        "/I:{i1}-{i2}@{i3}+{i4}&{i5}-{i6}|{i7}+{i8}"
        "/J:{j1}_{j2}"
        "/K:{k1}+{k2}-{k3}"
    ).format(**contexts)


# OpenJTalk コンテナクラス
OjtContainer = MoraLabel | AccentPhraseLabel | BreathGroupLabel | UtteranceLabel


@pytest.fixture
def test_case_hello_hiho() -> list[str]:
    """「こんにちは、ヒホです。」のフルコンテキストラベル。"""
    # NOTE: `pyopenjtalk.extract_fullcontext("こんにちは、ヒホです。")` の出力をハードコードしたものである。
    return [
        # sil (無音)
        "xx^xx-sil+k=o/A:xx+xx+xx/B:xx-xx_xx/C:xx_xx+xx/D:09+xx_xx/E:xx_xx!xx_xx-xx"
        + "/F:xx_xx#xx_xx@xx_xx|xx_xx/G:5_5%0_xx_xx/H:xx_xx/I:xx-xx"
        + "@xx+xx&xx-xx|xx+xx/J:1_5/K:2+2-9",
        # k
        "xx^sil-k+o=N/A:-4+1+5/B:xx-xx_xx/C:09_xx+xx/D:09+xx_xx/E:xx_xx!xx_xx-xx"
        + "/F:5_5#0_xx@1_1|1_5/G:4_1%0_xx_0/H:xx_xx/I:1-5"
        + "@1+2&1-2|1+9/J:1_4/K:2+2-9",
        # o
        "sil^k-o+N=n/A:-4+1+5/B:xx-xx_xx/C:09_xx+xx/D:09+xx_xx/E:xx_xx!xx_xx-xx"
        + "/F:5_5#0_xx@1_1|1_5/G:4_1%0_xx_0/H:xx_xx/I:1-5"
        + "@1+2&1-2|1+9/J:1_4/K:2+2-9",
        # N (ん)
        "k^o-N+n=i/A:-3+2+4/B:xx-xx_xx/C:09_xx+xx/D:09+xx_xx/E:xx_xx!xx_xx-xx"
        + "/F:5_5#0_xx@1_1|1_5/G:4_1%0_xx_0/H:xx_xx/I:1-5"
        + "@1+2&1-2|1+9/J:1_4/K:2+2-9",
        # n
        "o^N-n+i=ch/A:-2+3+3/B:xx-xx_xx/C:09_xx+xx/D:09+xx_xx/E:xx_xx!xx_xx-xx"
        + "/F:5_5#0_xx@1_1|1_5/G:4_1%0_xx_0/H:xx_xx/I:1-5"
        + "@1+2&1-2|1+9/J:1_4/K:2+2-9",
        # i
        "N^n-i+ch=i/A:-2+3+3/B:xx-xx_xx/C:09_xx+xx/D:09+xx_xx/E:xx_xx!xx_xx-xx"
        + "/F:5_5#0_xx@1_1|1_5/G:4_1%0_xx_0/H:xx_xx/I:1-5"
        + "@1+2&1-2|1+9/J:1_4/K:2+2-9",
        # ch
        "n^i-ch+i=w/A:-1+4+2/B:xx-xx_xx/C:09_xx+xx/D:09+xx_xx/E:xx_xx!xx_xx-xx"
        + "/F:5_5#0_xx@1_1|1_5/G:4_1%0_xx_0/H:xx_xx/I:1-5"
        + "@1+2&1-2|1+9/J:1_4/K:2+2-9",
        # i
        "i^ch-i+w=a/A:-1+4+2/B:xx-xx_xx/C:09_xx+xx/D:09+xx_xx/E:xx_xx!xx_xx-xx"
        + "/F:5_5#0_xx@1_1|1_5/G:4_1%0_xx_0/H:xx_xx/I:1-5"
        + "@1+2&1-2|1+9/J:1_4/K:2+2-9",
        # w
        "ch^i-w+a=pau/A:0+5+1/B:xx-xx_xx/C:09_xx+xx/D:09+xx_xx/E:xx_xx!xx_xx-xx"
        + "/F:5_5#0_xx@1_1|1_5/G:4_1%0_xx_0/H:xx_xx/I:1-5"
        + "@1+2&1-2|1+9/J:1_4/K:2+2-9",
        # a
        "i^w-a+pau=h/A:0+5+1/B:xx-xx_xx/C:09_xx+xx/D:09+xx_xx/E:xx_xx!xx_xx-xx"
        + "/F:5_5#0_xx@1_1|1_5/G:4_1%0_xx_0/H:xx_xx/I:1-5"
        + "@1+2&1-2|1+9/J:1_4/K:2+2-9",
        # pau (読点)
        "w^a-pau+h=i/A:xx+xx+xx/B:09-xx_xx/C:xx_xx+xx/D:09+xx_xx/E:5_5!0_xx-xx"
        + "/F:xx_xx#xx_xx@xx_xx|xx_xx/G:4_1%0_xx_xx/H:1_5/I:xx-xx"
        + "@xx+xx&xx-xx|xx+xx/J:1_4/K:2+2-9",
        # h
        "a^pau-h+i=h/A:0+1+4/B:09-xx_xx/C:09_xx+xx/D:22+xx_xx/E:5_5!0_xx-0"
        + "/F:4_1#0_xx@1_1|1_4/G:xx_xx%xx_xx_xx/H:1_5/I:1-4"
        + "@2+1&2-1|6+4/J:xx_xx/K:2+2-9",
        # i
        "pau^h-i+h=o/A:0+1+4/B:09-xx_xx/C:09_xx+xx/D:22+xx_xx/E:5_5!0_xx-0"
        + "/F:4_1#0_xx@1_1|1_4/G:xx_xx%xx_xx_xx/H:1_5/I:1-4"
        + "@2+1&2-1|6+4/J:xx_xx/K:2+2-9",
        # h
        "h^i-h+o=d/A:1+2+3/B:09-xx_xx/C:22_xx+xx/D:10+7_2/E:5_5!0_xx-0"
        + "/F:4_1#0_xx@1_1|1_4/G:xx_xx%xx_xx_xx/H:1_5/I:1-4"
        + "@2+1&2-1|6+4/J:xx_xx/K:2+2-9",
        # o
        "i^h-o+d=e/A:1+2+3/B:09-xx_xx/C:22_xx+xx/D:10+7_2/E:5_5!0_xx-0"
        + "/F:4_1#0_xx@1_1|1_4/G:xx_xx%xx_xx_xx/H:1_5/I:1-4"
        + "@2+1&2-1|6+4/J:xx_xx/K:2+2-9",
        # d
        "h^o-d+e=s/A:2+3+2/B:22-xx_xx/C:10_7+2/D:xx+xx_xx/E:5_5!0_xx-0"
        + "/F:4_1#0_xx@1_1|1_4/G:xx_xx%xx_xx_xx/H:1_5/I:1-4"
        + "@2+1&2-1|6+4/J:xx_xx/K:2+2-9",
        # e
        "o^d-e+s=U/A:2+3+2/B:22-xx_xx/C:10_7+2/D:xx+xx_xx/E:5_5!0_xx-0"
        + "/F:4_1#0_xx@1_1|1_4/G:xx_xx%xx_xx_xx/H:1_5/I:1-4"
        + "@2+1&2-1|6+4/J:xx_xx/K:2+2-9",
        # s
        "d^e-s+U=sil/A:3+4+1/B:22-xx_xx/C:10_7+2/D:xx+xx_xx/E:5_5!0_xx-0"
        + "/F:4_1#0_xx@1_1|1_4/G:xx_xx%xx_xx_xx/H:1_5/I:1-4"
        + "@2+1&2-1|6+4/J:xx_xx/K:2+2-9",
        # U (無声母音)
        "e^s-U+sil=xx/A:3+4+1/B:22-xx_xx/C:10_7+2/D:xx+xx_xx/E:5_5!0_xx-0"
        + "/F:4_1#0_xx@1_1|1_4/G:xx_xx%xx_xx_xx/H:1_5/I:1-4"
        + "@2+1&2-1|6+4/J:xx_xx/K:2+2-9",
        # sil (無音)
        "s^U-sil+xx=xx/A:xx+xx+xx/B:10-7_2/C:xx_xx+xx/D:xx+xx_xx/E:4_1!0_xx-xx"
        + "/F:xx_xx#xx_xx@xx_xx|xx_xx/G:xx_xx%xx_xx_xx/H:1_4/I:xx-xx"
        + "@xx+xx&xx-xx|xx+xx/J:xx_xx/K:2+2-9",
    ]


@pytest.fixture
def labels_hello_hiho(test_case_hello_hiho: list[str]) -> list[_Label]:
    return list(map(_Label.from_feature, test_case_hello_hiho))


def jointed_phonemes(ojt_container: OjtContainer) -> str:
    """コンテナインスタンスに直接的・間接的に含まれる全ラベルの音素文字を結合してを返す"""
    return "".join([label.phoneme for label in ojt_container.labels])


def space_jointed_phonemes(ojt_container: OjtContainer) -> str:
    """コンテナインスタンスに直接的・間接的に含まれる全ラベルの音素文字を ` ` 挟みながら結合してを返す"""
    return " ".join([label.phoneme for label in ojt_container.labels])


def test_label_phoneme(labels_hello_hiho: list[_Label]) -> None:
    """_Label に含まれる音素をテスト。"""
    assert (
        " ".join([label.phoneme for label in labels_hello_hiho])
        == "sil k o N n i ch i w a pau h i h o d e s U sil"
    )


def test_label_is_pause(labels_hello_hiho: list[_Label]) -> None:
    """_Label のポーズ判定をテスト。"""
    assert [label.is_pause for label in labels_hello_hiho] == [
        True,  # sil
        False,  # k
        False,  # o
        False,  # N
        False,  # n
        False,  # i
        False,  # ch
        False,  # i
        False,  # w
        False,  # a
        True,  # pau
        False,  # h
        False,  # i
        False,  # h
        False,  # o
        False,  # d
        False,  # e
        False,  # s
        False,  # u
        True,  # sil
    ]


def test_mora_label(labels_hello_hiho: list[_Label]) -> None:
    # outputs
    # contexts["a2"] == "1" ko
    mora_hello_1 = MoraLabel(consonant=labels_hello_hiho[1], vowel=labels_hello_hiho[2])
    # contexts["a2"] == "2" N
    mora_hello_2 = MoraLabel(consonant=None, vowel=labels_hello_hiho[3])
    # contexts["a2"] == "3" ni
    mora_hello_3 = MoraLabel(consonant=labels_hello_hiho[4], vowel=labels_hello_hiho[5])
    # contexts["a2"] == "4" chi
    mora_hello_4 = MoraLabel(consonant=labels_hello_hiho[6], vowel=labels_hello_hiho[7])
    # contexts["a2"] == "5" wa
    mora_hello_5 = MoraLabel(consonant=labels_hello_hiho[8], vowel=labels_hello_hiho[9])
    # contexts["a2"] == "1" hi
    mora_hiho_1 = MoraLabel(
        consonant=labels_hello_hiho[11], vowel=labels_hello_hiho[12]
    )
    # contexts["a2"] == "2" ho
    mora_hiho_2 = MoraLabel(
        consonant=labels_hello_hiho[13], vowel=labels_hello_hiho[14]
    )
    # contexts["a2"] == "3" de
    mora_hiho_3 = MoraLabel(
        consonant=labels_hello_hiho[15], vowel=labels_hello_hiho[16]
    )
    # contexts["a2"] == "1" sU
    mora_hiho_4 = MoraLabel(
        consonant=labels_hello_hiho[17], vowel=labels_hello_hiho[18]
    )

    # test
    # 音素系列
    assert jointed_phonemes(mora_hello_1) == "ko"
    assert jointed_phonemes(mora_hello_2) == "N"
    assert jointed_phonemes(mora_hello_3) == "ni"
    assert jointed_phonemes(mora_hello_4) == "chi"
    assert jointed_phonemes(mora_hello_5) == "wa"
    assert jointed_phonemes(mora_hiho_1) == "hi"
    assert jointed_phonemes(mora_hiho_2) == "ho"
    assert jointed_phonemes(mora_hiho_3) == "de"
    assert jointed_phonemes(mora_hiho_4) == "sU"


# TODO: ValueErrorを吐く作為的ではない自然な例の模索
# 存在しないなら放置でよい
@pytest.fixture
def accent_phrase_hello(labels_hello_hiho: list[_Label]) -> AccentPhraseLabel:
    return AccentPhraseLabel.from_labels(labels_hello_hiho[1:10])


@pytest.fixture
def accent_phrase_hiho(labels_hello_hiho: list[_Label]) -> AccentPhraseLabel:
    return AccentPhraseLabel.from_labels(labels_hello_hiho[11:19])


def test_accent_phrase_accent(
    accent_phrase_hello: AccentPhraseLabel, accent_phrase_hiho: AccentPhraseLabel
) -> None:
    """AccentPhraseLabel に含まれるアクセント位置をテスト"""
    assert accent_phrase_hello.accent == 5
    assert accent_phrase_hiho.accent == 1


def test_accent_phrase_phonemes(
    accent_phrase_hello: AccentPhraseLabel, accent_phrase_hiho: AccentPhraseLabel
) -> None:
    """AccentPhraseLabel に含まれる音素系列をテスト"""
    outputs_hello = space_jointed_phonemes(accent_phrase_hello)
    outputs_hiho = space_jointed_phonemes(accent_phrase_hiho)
    assert outputs_hello == "k o N n i ch i w a"
    assert outputs_hiho == "h i h o d e s U"


@pytest.fixture
def breath_group_hello(labels_hello_hiho: list[_Label]) -> BreathGroupLabel:
    return BreathGroupLabel.from_labels(labels_hello_hiho[1:10])


@pytest.fixture
def breath_group_hiho(labels_hello_hiho: list[_Label]) -> BreathGroupLabel:
    return BreathGroupLabel.from_labels(labels_hello_hiho[11:19])


def test_breath_group_phonemes(
    breath_group_hello: BreathGroupLabel, breath_group_hiho: BreathGroupLabel
) -> None:
    """BreathGroupLabel に含まれる音素系列をテスト"""
    outputs_hello = space_jointed_phonemes(breath_group_hello)
    outputs_hiho = space_jointed_phonemes(breath_group_hiho)
    assert outputs_hello == "k o N n i ch i w a"
    assert outputs_hiho == "h i h o d e s U"


@pytest.fixture
def utterance_hello_hiho(labels_hello_hiho: list[_Label]) -> UtteranceLabel:
    return UtteranceLabel.from_labels(labels_hello_hiho)


def test_utterance_phonemes(utterance_hello_hiho: UtteranceLabel) -> None:
    """UtteranceLabel に含まれる音素系列をテスト"""
    # NOTE: sil と pau はラベルの区切りに使われ、ラベルとして残らず、音素として取り出されない。
    outputs_hello_hiho = space_jointed_phonemes(utterance_hello_hiho)
    expects_hello_hiho = "k o N n i ch i w a h i h o d e s U"
    assert outputs_hello_hiho == expects_hello_hiho


<<<<<<< HEAD
def test_utterance_features() -> None:
    """UtteranceLabel に含まれる features をテスト"""
    # NOTE: sil と pau はラベルの区切りに使われ、ラベルとして残らず、feature として取り出されない。
    outputs_features = features(utterance_hello_hiho)
    expects_features = test_case_hello_hiho[1:10] + test_case_hello_hiho[11:19]
    assert outputs_features == expects_features


=======
>>>>>>> 3fdae3b0
def test_voice() -> None:
    assert mora_to_text("a") == "ア"
    assert mora_to_text("i") == "イ"
    assert mora_to_text("ka") == "カ"
    assert mora_to_text("N") == "ン"
    assert mora_to_text("cl") == "ッ"
    assert mora_to_text("gye") == "ギェ"
    assert mora_to_text("ye") == "イェ"
    assert mora_to_text("wo") == "ウォ"


def test_unvoice() -> None:
    assert mora_to_text("A") == "ア"
    assert mora_to_text("I") == "イ"
    assert mora_to_text("kA") == "カ"
    assert mora_to_text("gyE") == "ギェ"
    assert mora_to_text("yE") == "イェ"
    assert mora_to_text("wO") == "ウォ"


def test_invalid_mora() -> None:
    """変なモーラが来ても例外を投げない"""
    assert mora_to_text("x") == "x"
    assert mora_to_text("") == ""


def _gen_mora(text: str, consonant: str | None, vowel: str) -> Mora:
    return Mora(
        text=text,
        consonant=consonant,
        consonant_length=0 if consonant else None,
        vowel=vowel,
        vowel_length=0,
        pitch=0,
    )


def test_full_context_labels_to_accent_phrases_normal(
    test_case_hello_hiho: list[str],
) -> None:
    """`full_context_labels_to_accent_phrases` は正常な日本語文のフルコンテキストラベルをパースする"""
    # Expects
    true_accent_phrases = [
        AccentPhrase(
            moras=[
                _gen_mora("コ", "k", "o"),
                _gen_mora("ン", None, "N"),
                _gen_mora("ニ", "n", "i"),
                _gen_mora("チ", "ch", "i"),
                _gen_mora("ワ", "w", "a"),
            ],
            accent=5,
            pause_mora=_gen_mora("、", None, "pau"),
        ),
        AccentPhrase(
            moras=[
                _gen_mora("ヒ", "h", "i"),
                _gen_mora("ホ", "h", "o"),
                _gen_mora("デ", "d", "e"),
                _gen_mora("ス", "s", "U"),
            ],
            accent=1,
            pause_mora=None,
        ),
    ]
    # Outputs
    accent_phrases = full_context_labels_to_accent_phrases(test_case_hello_hiho)
    # Tests
    assert accent_phrases == true_accent_phrases


@pytest.fixture
def test_case_koxx() -> list[str]:
    return [
        ".^.-sil+.=./A:.+xx+./B:.-._./C:._.+./D:.+._./E:._.!._.-./F:xx_xx#xx_.@xx_.|._./G:._.%._._./H:._./I:.-.@xx+.&.-.|.+./J:._./K:.+.-.",
        ".^.-k+.=./A:.+1+./B:.-._./C:._.+./D:.+._./E:._.!._.-./F:2_1#0_.@1_.|._./G:._.%._._./H:._./I:.-.@1+.&.-.|.+./J:._./K:.+.-.",
        ".^.-o+.=./A:.+1+./B:.-._./C:._.+./D:.+._./E:._.!._.-./F:2_1#0_.@1_.|._./G:._.%._._./H:._./I:.-.@1+.&.-.|.+./J:._./K:.+.-.",
        ".^.-xx+.=./A:.+2+./B:.-._./C:._.+./D:.+._./E:._.!._.-./F:2_1#0_.@1_.|._./G:._.%._._./H:._./I:.-.@1+.&.-.|.+./J:._./K:.+.-.",
        ".^.-sil+.=./A:.+xx+./B:.-._./C:._.+./D:.+._./E:._.!._.-./F:xx_xx#xx_.@xx_.|._./G:._.%._._./H:._./I:.-.@xx+.&.-.|.+./J:._./K:.+.-.",
    ]


def test_label_non_ojt_phoneme() -> None:
    """`_Label` は OpenJTalk で想定されない音素を受け入れない。"""
    non_ojt_phoneme = "G"
    non_ojt_feature = f".^.-{non_ojt_phoneme}+.=./A:.+2+./B:.-._./C:._.+./D:.+._./E:._.!._.-./F:2_1#0_.@1_.|._./G:._.%._._./H:._./I:.-.@1+.&.-.|.+./J:._./K:.+.-."
    with pytest.raises(NonOjtPhonemeError):
        _Label.from_feature(non_ojt_feature)


def test_label_unknown_phoneme(test_case_koxx: list[str]) -> None:
    """`_Label` は unknown 音素 `xx` を受け入れない。"""
    unknown_feature = test_case_koxx[3]
    with pytest.raises(OjtUnknownPhonemeError):
        _Label.from_feature(unknown_feature)


def test_full_context_labels_to_accent_phrases_unknown(
    test_case_koxx: list[str],
) -> None:
    """`full_context_labels_to_accent_phrases` は unknown 音素を含む features をパース失敗する"""
    with pytest.raises(OjtUnknownPhonemeError):
        full_context_labels_to_accent_phrases(test_case_koxx)<|MERGE_RESOLUTION|>--- conflicted
+++ resolved
@@ -280,17 +280,6 @@
     assert outputs_hello_hiho == expects_hello_hiho
 
 
-<<<<<<< HEAD
-def test_utterance_features() -> None:
-    """UtteranceLabel に含まれる features をテスト"""
-    # NOTE: sil と pau はラベルの区切りに使われ、ラベルとして残らず、feature として取り出されない。
-    outputs_features = features(utterance_hello_hiho)
-    expects_features = test_case_hello_hiho[1:10] + test_case_hello_hiho[11:19]
-    assert outputs_features == expects_features
-
-
-=======
->>>>>>> 3fdae3b0
 def test_voice() -> None:
     assert mora_to_text("a") == "ア"
     assert mora_to_text("i") == "イ"
