"""テキスト分析の単体テスト。"""

import pytest

from voicevox_engine.tts_pipeline.model import AccentPhrase, Mora
from voicevox_engine.tts_pipeline.text_analyzer import (
    NonOjtPhonemeError,
    OjtUnknownPhonemeError,
    full_context_labels_to_accent_phrases,
    mora_to_text,
)


@pytest.fixture
def test_case_hello_hiho() -> list[str]:
    """「こんにちは、ヒホです。」のフルコンテキストラベル。"""
    # NOTE: `pyopenjtalk.extract_fullcontext("こんにちは、ヒホです。")` の出力をハードコードしたものである。
    return [
        # sil (無音)
        "xx^xx-sil+k=o/A:xx+xx+xx/B:xx-xx_xx/C:xx_xx+xx/D:09+xx_xx/E:xx_xx!xx_xx-xx"
        + "/F:xx_xx#xx_xx@xx_xx|xx_xx/G:5_5%0_xx_xx/H:xx_xx/I:xx-xx"
        + "@xx+xx&xx-xx|xx+xx/J:1_5/K:2+2-9",
        # k
        "xx^sil-k+o=N/A:-4+1+5/B:xx-xx_xx/C:09_xx+xx/D:09+xx_xx/E:xx_xx!xx_xx-xx"
        + "/F:5_5#0_xx@1_1|1_5/G:4_1%0_xx_0/H:xx_xx/I:1-5"
        + "@1+2&1-2|1+9/J:1_4/K:2+2-9",
        # o
        "sil^k-o+N=n/A:-4+1+5/B:xx-xx_xx/C:09_xx+xx/D:09+xx_xx/E:xx_xx!xx_xx-xx"
        + "/F:5_5#0_xx@1_1|1_5/G:4_1%0_xx_0/H:xx_xx/I:1-5"
        + "@1+2&1-2|1+9/J:1_4/K:2+2-9",
        # N (ん)
        "k^o-N+n=i/A:-3+2+4/B:xx-xx_xx/C:09_xx+xx/D:09+xx_xx/E:xx_xx!xx_xx-xx"
        + "/F:5_5#0_xx@1_1|1_5/G:4_1%0_xx_0/H:xx_xx/I:1-5"
        + "@1+2&1-2|1+9/J:1_4/K:2+2-9",
        # n
        "o^N-n+i=ch/A:-2+3+3/B:xx-xx_xx/C:09_xx+xx/D:09+xx_xx/E:xx_xx!xx_xx-xx"
        + "/F:5_5#0_xx@1_1|1_5/G:4_1%0_xx_0/H:xx_xx/I:1-5"
        + "@1+2&1-2|1+9/J:1_4/K:2+2-9",
        # i
        "N^n-i+ch=i/A:-2+3+3/B:xx-xx_xx/C:09_xx+xx/D:09+xx_xx/E:xx_xx!xx_xx-xx"
        + "/F:5_5#0_xx@1_1|1_5/G:4_1%0_xx_0/H:xx_xx/I:1-5"
        + "@1+2&1-2|1+9/J:1_4/K:2+2-9",
        # ch
        "n^i-ch+i=w/A:-1+4+2/B:xx-xx_xx/C:09_xx+xx/D:09+xx_xx/E:xx_xx!xx_xx-xx"
        + "/F:5_5#0_xx@1_1|1_5/G:4_1%0_xx_0/H:xx_xx/I:1-5"
        + "@1+2&1-2|1+9/J:1_4/K:2+2-9",
        # i
        "i^ch-i+w=a/A:-1+4+2/B:xx-xx_xx/C:09_xx+xx/D:09+xx_xx/E:xx_xx!xx_xx-xx"
        + "/F:5_5#0_xx@1_1|1_5/G:4_1%0_xx_0/H:xx_xx/I:1-5"
        + "@1+2&1-2|1+9/J:1_4/K:2+2-9",
        # w
        "ch^i-w+a=pau/A:0+5+1/B:xx-xx_xx/C:09_xx+xx/D:09+xx_xx/E:xx_xx!xx_xx-xx"
        + "/F:5_5#0_xx@1_1|1_5/G:4_1%0_xx_0/H:xx_xx/I:1-5"
        + "@1+2&1-2|1+9/J:1_4/K:2+2-9",
        # a
        "i^w-a+pau=h/A:0+5+1/B:xx-xx_xx/C:09_xx+xx/D:09+xx_xx/E:xx_xx!xx_xx-xx"
        + "/F:5_5#0_xx@1_1|1_5/G:4_1%0_xx_0/H:xx_xx/I:1-5"
        + "@1+2&1-2|1+9/J:1_4/K:2+2-9",
        # pau (読点)
        "w^a-pau+h=i/A:xx+xx+xx/B:09-xx_xx/C:xx_xx+xx/D:09+xx_xx/E:5_5!0_xx-xx"
        + "/F:xx_xx#xx_xx@xx_xx|xx_xx/G:4_1%0_xx_xx/H:1_5/I:xx-xx"
        + "@xx+xx&xx-xx|xx+xx/J:1_4/K:2+2-9",
        # h
        "a^pau-h+i=h/A:0+1+4/B:09-xx_xx/C:09_xx+xx/D:22+xx_xx/E:5_5!0_xx-0"
        + "/F:4_1#0_xx@1_1|1_4/G:xx_xx%xx_xx_xx/H:1_5/I:1-4"
        + "@2+1&2-1|6+4/J:xx_xx/K:2+2-9",
        # i
        "pau^h-i+h=o/A:0+1+4/B:09-xx_xx/C:09_xx+xx/D:22+xx_xx/E:5_5!0_xx-0"
        + "/F:4_1#0_xx@1_1|1_4/G:xx_xx%xx_xx_xx/H:1_5/I:1-4"
        + "@2+1&2-1|6+4/J:xx_xx/K:2+2-9",
        # h
        "h^i-h+o=d/A:1+2+3/B:09-xx_xx/C:22_xx+xx/D:10+7_2/E:5_5!0_xx-0"
        + "/F:4_1#0_xx@1_1|1_4/G:xx_xx%xx_xx_xx/H:1_5/I:1-4"
        + "@2+1&2-1|6+4/J:xx_xx/K:2+2-9",
        # o
        "i^h-o+d=e/A:1+2+3/B:09-xx_xx/C:22_xx+xx/D:10+7_2/E:5_5!0_xx-0"
        + "/F:4_1#0_xx@1_1|1_4/G:xx_xx%xx_xx_xx/H:1_5/I:1-4"
        + "@2+1&2-1|6+4/J:xx_xx/K:2+2-9",
        # d
        "h^o-d+e=s/A:2+3+2/B:22-xx_xx/C:10_7+2/D:xx+xx_xx/E:5_5!0_xx-0"
        + "/F:4_1#0_xx@1_1|1_4/G:xx_xx%xx_xx_xx/H:1_5/I:1-4"
        + "@2+1&2-1|6+4/J:xx_xx/K:2+2-9",
        # e
        "o^d-e+s=U/A:2+3+2/B:22-xx_xx/C:10_7+2/D:xx+xx_xx/E:5_5!0_xx-0"
        + "/F:4_1#0_xx@1_1|1_4/G:xx_xx%xx_xx_xx/H:1_5/I:1-4"
        + "@2+1&2-1|6+4/J:xx_xx/K:2+2-9",
        # s
        "d^e-s+U=sil/A:3+4+1/B:22-xx_xx/C:10_7+2/D:xx+xx_xx/E:5_5!0_xx-0"
        + "/F:4_1#0_xx@1_1|1_4/G:xx_xx%xx_xx_xx/H:1_5/I:1-4"
        + "@2+1&2-1|6+4/J:xx_xx/K:2+2-9",
        # U (無声母音)
        "e^s-U+sil=xx/A:3+4+1/B:22-xx_xx/C:10_7+2/D:xx+xx_xx/E:5_5!0_xx-0"
        + "/F:4_1#0_xx@1_1|1_4/G:xx_xx%xx_xx_xx/H:1_5/I:1-4"
        + "@2+1&2-1|6+4/J:xx_xx/K:2+2-9",
        # sil (無音)
        "s^U-sil+xx=xx/A:xx+xx+xx/B:10-7_2/C:xx_xx+xx/D:xx+xx_xx/E:4_1!0_xx-xx"
        + "/F:xx_xx#xx_xx@xx_xx|xx_xx/G:xx_xx%xx_xx_xx/H:1_4/I:xx-xx"
        + "@xx+xx&xx-xx|xx+xx/J:xx_xx/K:2+2-9",
    ]


def test_voice() -> None:
    assert mora_to_text("a") == "ア"
    assert mora_to_text("i") == "イ"
    assert mora_to_text("ka") == "カ"
    assert mora_to_text("N") == "ン"
    assert mora_to_text("cl") == "ッ"
    assert mora_to_text("gye") == "ギェ"
    assert mora_to_text("ye") == "イェ"
    assert mora_to_text("wo") == "ウォ"


def test_unvoice() -> None:
    assert mora_to_text("A") == "ア"
    assert mora_to_text("I") == "イ"
    assert mora_to_text("kA") == "カ"
    assert mora_to_text("gyE") == "ギェ"
    assert mora_to_text("yE") == "イェ"
    assert mora_to_text("wO") == "ウォ"


def test_invalid_mora() -> None:
    """変なモーラが来ても例外を投げない"""
    assert mora_to_text("x") == "x"
    assert mora_to_text("") == ""


def _gen_mora(text: str, consonant: str | None, vowel: str) -> Mora:
    return Mora(
        text=text,
        consonant=consonant,
        consonant_length=0 if consonant else None,
        vowel=vowel,
        vowel_length=0,
        pitch=0,
    )


def test_full_context_labels_to_accent_phrases_normal(
    test_case_hello_hiho: list[str],
) -> None:
    """`full_context_labels_to_accent_phrases()` は正常な日本語文のフルコンテキストラベルをパースする。"""
    # Expects
    true_accent_phrases = [
        AccentPhrase(
            moras=[
                _gen_mora("コ", "k", "o"),
                _gen_mora("ン", None, "N"),
                _gen_mora("ニ", "n", "i"),
                _gen_mora("チ", "ch", "i"),
                _gen_mora("ワ", "w", "a"),
            ],
            accent=5,
            pause_mora=_gen_mora("、", None, "pau"),
        ),
        AccentPhrase(
            moras=[
                _gen_mora("ヒ", "h", "i"),
                _gen_mora("ホ", "h", "o"),
                _gen_mora("デ", "d", "e"),
                _gen_mora("ス", "s", "U"),
            ],
            accent=1,
            pause_mora=None,
        ),
    ]
    # Outputs
    accent_phrases = full_context_labels_to_accent_phrases(test_case_hello_hiho)
    # Tests
    assert accent_phrases == true_accent_phrases


def test_full_context_labels_to_accent_phrases_normal_no_label() -> None:
    """`full_context_labels_to_accent_phrases()` は空のフルコンテキストラベル系列をパースする。"""
    # Expects
    true_accent_phrases: list[AccentPhrase] = []
    # Outputs
    accent_phrases = full_context_labels_to_accent_phrases([])
    # Tests
    assert accent_phrases == true_accent_phrases


@pytest.fixture
def test_case_kog() -> list[str]:
    """OpenJTalk で想定されない音素を含むフルコンテキストラベル。"""
    p = "G"
    return [
        ".^.-sil+.=./A:.+xx+./B:.-._./C:._.+./D:.+._./E:._.!._.-./F:xx_xx#xx_.@xx_.|._./G:._.%._._./H:._./I:.-.@xx+.&.-.|.+./J:._./K:.+.-.",
        ".^.-k+.=./A:.+1+./B:.-._./C:._.+./D:.+._./E:._.!._.-./F:2_1#0_.@1_.|._./G:._.%._._./H:._./I:.-.@1+.&.-.|.+./J:._./K:.+.-.",
        ".^.-o+.=./A:.+1+./B:.-._./C:._.+./D:.+._./E:._.!._.-./F:2_1#0_.@1_.|._./G:._.%._._./H:._./I:.-.@1+.&.-.|.+./J:._./K:.+.-.",
        f".^.-{p}+.=./A:.+2+./B:.-._./C:._.+./D:.+._./E:._.!._.-./F:2_1#0_.@1_.|._./G:._.%._._./H:._./I:.-.@1+.&.-.|.+./J:._./K:.+.-.",
        ".^.-sil+.=./A:.+xx+./B:.-._./C:._.+./D:.+._./E:._.!._.-./F:xx_xx#xx_.@xx_.|._./G:._.%._._./H:._./I:.-.@xx+.&.-.|.+./J:._./K:.+.-.",
    ]


@pytest.fixture
def test_case_koxx() -> list[str]:
    """unknown 音素を含むフルコンテキストラベル。"""
    return [
        ".^.-sil+.=./A:.+xx+./B:.-._./C:._.+./D:.+._./E:._.!._.-./F:xx_xx#xx_.@xx_.|._./G:._.%._._./H:._./I:.-.@xx+.&.-.|.+./J:._./K:.+.-.",
        ".^.-k+.=./A:.+1+./B:.-._./C:._.+./D:.+._./E:._.!._.-./F:2_1#0_.@1_.|._./G:._.%._._./H:._./I:.-.@1+.&.-.|.+./J:._./K:.+.-.",
        ".^.-o+.=./A:.+1+./B:.-._./C:._.+./D:.+._./E:._.!._.-./F:2_1#0_.@1_.|._./G:._.%._._./H:._./I:.-.@1+.&.-.|.+./J:._./K:.+.-.",
        ".^.-xx+.=./A:.+2+./B:.-._./C:._.+./D:.+._./E:._.!._.-./F:2_1#0_.@1_.|._./G:._.%._._./H:._./I:.-.@1+.&.-.|.+./J:._./K:.+.-.",
        ".^.-sil+.=./A:.+xx+./B:.-._./C:._.+./D:.+._./E:._.!._.-./F:xx_xx#xx_.@xx_.|._./G:._.%._._./H:._./I:.-.@xx+.&.-.|.+./J:._./K:.+.-.",
    ]


<<<<<<< HEAD
def test_label_unknown_phoneme() -> None:
    """`Label` は unknown 音素 `xx` をパース失敗する"""
    unknown_feature = stub_unknown_features_koxx("dummy")[3]
    with pytest.raises(OjtUnknownPhonemeError):
        _ = Label.from_feature(unknown_feature).phoneme
=======
def test_full_context_labels_to_accent_phrases_non_ojt_phoneme(
    test_case_kog: list[str],
) -> None:
    """`full_context_labels_to_accent_phrases()` は OpenJTalk で想定されない音素を受け入れない。"""
    with pytest.raises(NonOjtPhonemeError):
        full_context_labels_to_accent_phrases(test_case_kog)
>>>>>>> b453b3ff


def test_full_context_labels_to_accent_phrases_unknown_phoneme(
    test_case_koxx: list[str],
) -> None:
    """`full_context_labels_to_accent_phrases()` は unknown 音素を含むフルコンテキストラベルを受け入れない。"""
    with pytest.raises(OjtUnknownPhonemeError):
        full_context_labels_to_accent_phrases(test_case_koxx)<|MERGE_RESOLUTION|>--- conflicted
+++ resolved
@@ -205,20 +205,12 @@
     ]
 
 
-<<<<<<< HEAD
-def test_label_unknown_phoneme() -> None:
-    """`Label` は unknown 音素 `xx` をパース失敗する"""
-    unknown_feature = stub_unknown_features_koxx("dummy")[3]
-    with pytest.raises(OjtUnknownPhonemeError):
-        _ = Label.from_feature(unknown_feature).phoneme
-=======
 def test_full_context_labels_to_accent_phrases_non_ojt_phoneme(
     test_case_kog: list[str],
 ) -> None:
     """`full_context_labels_to_accent_phrases()` は OpenJTalk で想定されない音素を受け入れない。"""
     with pytest.raises(NonOjtPhonemeError):
         full_context_labels_to_accent_phrases(test_case_kog)
->>>>>>> b453b3ff
 
 
 def test_full_context_labels_to_accent_phrases_unknown_phoneme(
