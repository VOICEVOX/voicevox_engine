--- conflicted
+++ resolved
@@ -10,11 +10,8 @@
     NonOjtPhonemeError,
     OjtUnknownPhonemeError,
     UtteranceLabel,
-<<<<<<< HEAD
     _Label,
-=======
     full_context_labels_to_accent_phrases,
->>>>>>> 76e86a8b
     mora_to_text,
 )
 
@@ -335,13 +332,8 @@
 
 
 def test_label_unknown_phoneme() -> None:
-<<<<<<< HEAD
     """`_Label` は unknown 音素 `xx` を受け入れない。"""
-    unknown_feature = stub_unknown_features_koxx("dummy")[3]
-=======
-    """`Label` は unknown 音素 `xx` をパース失敗する"""
     unknown_feature = test_case_koxx[3]
->>>>>>> 76e86a8b
     with pytest.raises(OjtUnknownPhonemeError):
         _Label.from_feature(unknown_feature)
 
