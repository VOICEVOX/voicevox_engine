--- conflicted
+++ resolved
@@ -3,11 +3,7 @@
 import pytest
 
 from voicevox_engine.dev.tts_engine.mock import MockTTSEngine
-<<<<<<< HEAD
-from voicevox_engine.tts_pipeline.tts_engine import TTSEngineManager, TTSEngineNotFound
-=======
-from voicevox_engine.tts_pipeline.tts_engine import LATEST_VERSION, TTSEngineManager
->>>>>>> 7c9af5c0
+from voicevox_engine.tts_pipeline.tts_engine import LATEST_VERSION, TTSEngineManager, TTSEngineNotFound
 
 
 def test_tts_engines_register_engine() -> None:
@@ -60,21 +56,7 @@
     tts_engine3 = MockTTSEngine()
     tts_engines.register_engine(tts_engine1, "0.0.1")
     tts_engines.register_engine(tts_engine2, "0.0.2")
-<<<<<<< HEAD
-    # Test
-    with pytest.raises(TTSEngineNotFound):
-        tts_engines.get_engine("0.0.3")
-
-
-def test_tts_engines_has_engine_true() -> None:
-    """TTSEngineManager.has_engine() で TTS エンジンが登録されていることを確認できる。"""
-    # Inputs
-    tts_engines = TTSEngineManager()
-    tts_engines.register_engine(MockTTSEngine(), "0.0.1")
-    tts_engines.register_engine(MockTTSEngine(), "0.0.2")
-=======
     tts_engines.register_engine(tts_engine3, "0.1.0")
->>>>>>> 7c9af5c0
     # Expects
     true_acquired_tts_engine = tts_engine3
     # Outputs
@@ -92,7 +74,6 @@
     tts_engine2 = MockTTSEngine()
     tts_engines.register_engine(tts_engine1, "0.0.1")
     tts_engines.register_engine(tts_engine2, "0.0.2")
-
     # Test
-    with pytest.raises(HTTPException) as _:
+    with pytest.raises(TTSEngineNotFound):
         tts_engines.get_engine("0.0.3")