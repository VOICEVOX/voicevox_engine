--- conflicted
+++ resolved
@@ -126,39 +126,21 @@
     return [
         AccentPhrase(
             moras=[
-<<<<<<< HEAD
-                _gen_mora("コ", "k", 0.1, "o", 0.1, 100.0),
-                _gen_mora("ン", None, None, "N", 0.1, 100.0),
-                _gen_mora("ニ", "n", 0.1, "i", 0.1, 100.0),
-                _gen_mora("チ", "ch", 0.1, "i", 0.1, 100.0),
-                _gen_mora("ワ", "w", 0.1, "a", 0.1, 100.0),
+                gen_mora("コ", "k", 0.1, "o", 0.1, 100.0),
+                gen_mora("ン", None, None, "N", 0.1, 100.0),
+                gen_mora("ニ", "n", 0.1, "i", 0.1, 100.0),
+                gen_mora("チ", "ch", 0.1, "i", 0.1, 100.0),
+                gen_mora("ワ", "w", 0.1, "a", 0.1, 100.0),
             ],
             accent=5,
-            pause_mora=_gen_mora("、", None, None, "pau", 0.1, 0.0),
+            pause_mora=gen_mora("、", None, None, "pau", 0.1, 0.0),
         ),
         AccentPhrase(
             moras=[
-                _gen_mora("ヒ", "h", 0.1, "i", 0.1, 0.0),
-                _gen_mora("ホ", "h", 0.1, "o", 0.1, 100.0),
-                _gen_mora("デ", "d", 0.1, "e", 0.1, 100.0),
-                _gen_mora("ス", "s", 0.1, "U", 0.1, 0.0),
-=======
-                gen_mora("コ", "k", 0.0, "o", 0.0, 0.0),
-                gen_mora("ン", None, None, "N", 0.0, 0.0),
-                gen_mora("ニ", "n", 0.0, "i", 0.0, 0.0),
-                gen_mora("チ", "ch", 0.0, "i", 0.0, 0.0),
-                gen_mora("ワ", "w", 0.0, "a", 0.0, 0.0),
-            ],
-            accent=5,
-            pause_mora=gen_mora("、", None, None, "pau", 0.0, 0.0),
-        ),
-        AccentPhrase(
-            moras=[
-                gen_mora("ヒ", "h", 0.0, "i", 0.0, 0.0),
-                gen_mora("ホ", "h", 0.0, "o", 0.0, 0.0),
-                gen_mora("デ", "d", 0.0, "e", 0.0, 0.0),
-                gen_mora("ス", "s", 0.0, "U", 0.0, 0.0),
->>>>>>> 4965657f
+                gen_mora("ヒ", "h", 0.1, "i", 0.1, 0.0),
+                gen_mora("ホ", "h", 0.1, "o", 0.1, 100.0),
+                gen_mora("デ", "d", 0.1, "e", 0.1, 100.0),
+                gen_mora("ス", "s", 0.1, "U", 0.1, 0.0),
             ],
             accent=1,
             pause_mora=None,
