--- conflicted
+++ resolved
@@ -312,15 +312,8 @@
 def test_mocked_frame_synthesize_wave_output(
     snapshot_json: SnapshotAssertion,
 ) -> None:
-<<<<<<< HEAD
-    """モックされた `TTSEngine.create_sing_phoneme_and_f0_and_volume()` と `TTSEngine.frame_synthesize_wave()` の出力スナップショットが一定である。"""
-    # FIXME: 2つのスナップショットテストをそれぞれ独立したテストとして実装する
-=======
-    """
-    モックされた `SongEngine.frame_synthesize_wave()` の出力スナップショットが一定である。
-    """
+    """モックされた `SongEngine.frame_synthesize_wave()` の出力スナップショットが一定である。"""
     # NOTE: 入力生成の簡略化に別関数を呼び出すため、別関数が正しく動作しない場合テストが落ちる
->>>>>>> 52fb6e94
     # Inputs
     song_engine = SongEngine(MockCoreWrapper())
     doremi_srore = _gen_doremi_score()
