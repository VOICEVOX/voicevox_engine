import json
from test.utility import pydantic_to_native_type, round_floats, summarize_big_ndarray
from unittest.mock import Mock

import numpy as np
import pytest
from numpy.typing import NDArray
from syrupy.assertion import SnapshotAssertion

from voicevox_engine.dev.core.mock import MockCoreWrapper
from voicevox_engine.metas.Metas import StyleId
from voicevox_engine.model import AudioQuery
from voicevox_engine.tts_pipeline.model import (
    AccentPhrase,
    FrameAudioQuery,
    Mora,
    Note,
    Score,
)
from voicevox_engine.tts_pipeline.text_analyzer import text_to_accent_phrases
from voicevox_engine.tts_pipeline.tts_engine import (
    TTSEngine,
    _apply_interrogative_upspeak,
    _to_flatten_phonemes,
    to_flatten_moras,
)

from .test_text_analyzer import stub_unknown_features_koxx
from .tts_utils import gen_mora


def yukarin_s_mock(
    length: int, phoneme_list: NDArray[np.int64], style_id: NDArray[np.int64]
) -> NDArray[np.float32]:
    result = []
    # mockとしての適当な処理、特に意味はない
    for i in range(length):
        result.append(round((phoneme_list[i] * 0.0625 + style_id).item(), 2))
    return np.array(result, dtype=np.float32)


def yukarin_sa_mock(
    length: int,
    vowel_phoneme_list: NDArray[np.int64],
    consonant_phoneme_list: NDArray[np.int64],
    start_accent_list: NDArray[np.int64],
    end_accent_list: NDArray[np.int64],
    start_accent_phrase_list: NDArray[np.int64],
    end_accent_phrase_list: NDArray[np.int64],
    style_id: NDArray[np.int64],
) -> NDArray[np.float32]:
    result = []
    # mockとしての適当な処理、特に意味はない
    for i in range(length):
        result.append(
            round(
                (
                    (
                        vowel_phoneme_list[0][i]
                        + consonant_phoneme_list[0][i]
                        + start_accent_list[0][i]
                        + end_accent_list[0][i]
                        + start_accent_phrase_list[0][i]
                        + end_accent_phrase_list[0][i]
                    )
                    * 0.0625
                    + style_id
                ).item(),
                2,
            )
        )
    return np.array(result, dtype=np.float32)[np.newaxis]


def decode_mock(
    length: int,
    phoneme_size: int,
    f0: NDArray[np.float32],
    phoneme: NDArray[np.float32],
    style_id: NDArray[np.int64],
) -> NDArray[np.float32]:
    result = []
    # mockとしての適当な処理、特に意味はない
    for i in range(length):
        result += [
            (f0[i, 0] * (np.where(phoneme[i] == 1)[0] / phoneme_size) + style_id)
        ] * 256
    return np.array(result, dtype=np.float32)


class MockCore:
    default_sampling_rate = 24000
    yukarin_s_forward = Mock(side_effect=yukarin_s_mock)
    yukarin_sa_forward = Mock(side_effect=yukarin_sa_mock)
    decode_forward = Mock(side_effect=decode_mock)

    def metas(self) -> str:
        return ""

    def supported_devices(self) -> str:
        return json.dumps({"cpu": True, "cuda": False, "dml": False})

    def is_model_loaded(self, style_id: str) -> bool:
        return True


def test_to_flatten_phonemes() -> None:
    """Test `_to_flatten_phonemes()`."""
    # Inputs
    moras = [
        gen_mora("　", None, None, "sil", 2 * 0.01067, 0.0),
        gen_mora("ヒ", "h", 2 * 0.01067, "i", 4 * 0.01067, 5.0),
        gen_mora("　", None, None, "sil", 6 * 0.01067, 0.0),
    ]
    # Expects
    true_phoneme_strs = ["pau", "h", "i", "pau"]
    # Outputs
    phonemes = _to_flatten_phonemes(moras)
    phoneme_strs = list(map(lambda p: p._phoneme, phonemes))

    # Test
    assert true_phoneme_strs == phoneme_strs


def _gen_hello_hiho_accent_phrases() -> list[AccentPhrase]:
    return [
        AccentPhrase(
            moras=[
                gen_mora("コ", "k", 0.0, "o", 0.0, 0.0),
                gen_mora("ン", None, None, "N", 0.0, 0.0),
                gen_mora("ニ", "n", 0.0, "i", 0.0, 0.0),
                gen_mora("チ", "ch", 0.0, "i", 0.0, 0.0),
                gen_mora("ワ", "w", 0.0, "a", 0.0, 0.0),
            ],
            accent=5,
            pause_mora=gen_mora("、", None, None, "pau", 0.0, 0.0),
        ),
        AccentPhrase(
            moras=[
                gen_mora("ヒ", "h", 0.0, "i", 0.0, 0.0),
                gen_mora("ホ", "h", 0.0, "o", 0.0, 0.0),
                gen_mora("デ", "d", 0.0, "e", 0.0, 0.0),
                gen_mora("ス", "s", 0.0, "U", 0.0, 0.0),
            ],
            accent=1,
            pause_mora=None,
        ),
    ]


def _gen_hello_hiho_query() -> AudioQuery:
    return AudioQuery(
        accent_phrases=_gen_hello_hiho_accent_phrases(),
        speedScale=2.0,
        pitchScale=1.1,
        intonationScale=0.9,
        volumeScale=1.3,
        prePhonemeLength=0.1,
        postPhonemeLength=0.2,
        pauseLength=0.3,
        pauseLengthScale=0.8,
        outputSamplingRate=12000,
        outputStereo=True,
        kana="コンニチワ'、ヒ'ホデ_ス",
    )


def _gen_doremi_score() -> Score:
    return Score(
        notes=[
            Note(key=None, frame_length=10, lyric=""),
            Note(key=60, frame_length=12, lyric="ど"),
            Note(key=62, frame_length=17, lyric="れ"),
            Note(key=64, frame_length=21, lyric="み"),
            Note(key=None, frame_length=5, lyric=""),
            Note(key=65, frame_length=12, lyric="ふぁ"),
            Note(key=67, frame_length=17, lyric="そ"),
            Note(key=None, frame_length=10, lyric=""),
        ]
    )


def test_to_flatten_moras() -> None:
    flatten_moras = to_flatten_moras(_gen_hello_hiho_accent_phrases())
    true_accent_phrases_hello_hiho = _gen_hello_hiho_accent_phrases()
    assert (
        flatten_moras
        == true_accent_phrases_hello_hiho[0].moras
        + [true_accent_phrases_hello_hiho[0].pause_mora]
        + true_accent_phrases_hello_hiho[1].moras
    )


def test_update_length() -> None:
    core = MockCore()
    _yukarin_s_mock = core.yukarin_s_forward
    tts_engine = TTSEngine(core=core)  # type: ignore[arg-type]
    # Inputs
    hello_hiho = _gen_hello_hiho_accent_phrases()
    # Indirect Outputs（yukarin_sに渡される値）
    tts_engine.update_length(hello_hiho, StyleId(1))
    yukarin_s_args = _yukarin_s_mock.call_args[1]
    list_length = yukarin_s_args["length"]
    phoneme_list = yukarin_s_args["phoneme_list"]
    style_id = yukarin_s_args["style_id"]
    # Expects
    true_list_length = 20
    true_style_id = 1
    true_phoneme_list_1 = [0, 23, 30, 4, 28, 21, 10, 21, 42, 7]
    true_phoneme_list_2 = [0, 19, 21, 19, 30, 12, 14, 35, 6, 0]
    true_phoneme_list = true_phoneme_list_1 + true_phoneme_list_2

    assert list_length == true_list_length
    assert list_length == len(phoneme_list)
    assert style_id == true_style_id
    np.testing.assert_array_equal(
        phoneme_list,
        np.array(true_phoneme_list, dtype=np.int64),
    )


def test_update_pitch() -> None:
    core = MockCore()
    _yukarin_sa_mock = core.yukarin_sa_forward
    tts_engine = TTSEngine(core=core)  # type: ignore[arg-type]

    # 空のリストでエラーを吐かないか
    # Inputs
    phrases: list = []
    # Outputs
    result = tts_engine.update_pitch(phrases, StyleId(1))
    # Expects
    true_result: list = []
    # Tests
    assert result == true_result

    # Inputs
    hello_hiho = _gen_hello_hiho_accent_phrases()
    # Indirect Outputs（yukarin_saに渡される値）
    tts_engine.update_pitch(hello_hiho, StyleId(1))
    yukarin_sa_args = _yukarin_sa_mock.call_args[1]
    list_length = yukarin_sa_args["length"]
    vowel_phoneme_list = yukarin_sa_args["vowel_phoneme_list"][0]
    consonant_phoneme_list = yukarin_sa_args["consonant_phoneme_list"][0]
    start_accent_list = yukarin_sa_args["start_accent_list"][0]
    end_accent_list = yukarin_sa_args["end_accent_list"][0]
    start_accent_phrase_list = yukarin_sa_args["start_accent_phrase_list"][0]
    end_accent_phrase_list = yukarin_sa_args["end_accent_phrase_list"][0]
    style_id = yukarin_sa_args["style_id"]
    # Expects
    true_vowels = np.array([0, 30, 4, 21, 21, 7, 0, 21, 30, 14, 6, 0])
    true_consonants = np.array([-1, 23, -1, 28, 10, 42, -1, 19, 19, 12, 35, -1])
    true_accent_starts = np.array([0, 0, 1, 0, 0, 0, 0, 1, 0, 0, 0, 0])
    true_accent_ends = np.array([0, 0, 0, 0, 0, 1, 0, 1, 0, 0, 0, 0])
    true_phrase_starts = np.array([0, 1, 0, 0, 0, 0, 0, 1, 0, 0, 0, 0])
    true_phrase_ends = np.array([0, 0, 0, 0, 0, 1, 0, 0, 0, 0, 1, 0])

    # Tests
    assert list_length == 12
    assert list_length == len(vowel_phoneme_list)
    assert list_length == len(consonant_phoneme_list)
    assert list_length == len(start_accent_list)
    assert list_length == len(end_accent_list)
    assert list_length == len(start_accent_phrase_list)
    assert list_length == len(end_accent_phrase_list)
    assert style_id == 1
    np.testing.assert_array_equal(vowel_phoneme_list, true_vowels)
    np.testing.assert_array_equal(consonant_phoneme_list, true_consonants)
    np.testing.assert_array_equal(start_accent_list, true_accent_starts)
    np.testing.assert_array_equal(end_accent_list, true_accent_ends)
    np.testing.assert_array_equal(start_accent_phrase_list, true_phrase_starts)
    np.testing.assert_array_equal(end_accent_phrase_list, true_phrase_ends)


def test_create_accent_phrases_toward_unknown() -> None:
    """`TTSEngine.create_accent_phrases()` は unknown 音素の Phoneme 化に失敗する"""
    engine = TTSEngine(MockCoreWrapper())

    # NOTE: TTSEngine.create_accent_phrases() のコールで unknown feature を得ることが難しいため、疑似再現
    accent_phrases = text_to_accent_phrases(
        "dummy", text_to_features=stub_unknown_features_koxx
    )
    with pytest.raises(ValueError) as e:
        accent_phrases = engine.update_length_and_pitch(accent_phrases, StyleId(0))
    assert str(e.value) == "tuple.index(x): x not in tuple"


def test_mocked_update_length_output(snapshot_json: SnapshotAssertion) -> None:
    """モックされた `TTSEngine.update_length()` の出力スナップショットが一定である"""
    # Inputs
    tts_engine = TTSEngine(MockCoreWrapper())
    hello_hiho = _gen_hello_hiho_accent_phrases()
    # Outputs
    result = tts_engine.update_length(hello_hiho, StyleId(1))
    # Tests
    assert snapshot_json == round_floats(pydantic_to_native_type(result), round_value=2)


def test_mocked_update_pitch_output(snapshot_json: SnapshotAssertion) -> None:
    """モックされた `TTSEngine.update_pitch()` の出力スナップショットが一定である"""
    # Inputs
    tts_engine = TTSEngine(MockCoreWrapper())
    hello_hiho = _gen_hello_hiho_accent_phrases()
    # Outputs
    result = tts_engine.update_pitch(hello_hiho, StyleId(1))
    # Tests
    assert snapshot_json == round_floats(pydantic_to_native_type(result), round_value=2)


def test_mocked_update_length_and_pitch_output(
    snapshot_json: SnapshotAssertion,
) -> None:
    """モックされた `TTSEngine.update_length_and_pitch()` の出力スナップショットが一定である"""
    # Inputs
    tts_engine = TTSEngine(MockCoreWrapper())
    hello_hiho = _gen_hello_hiho_accent_phrases()
    # Outputs
    result = tts_engine.update_length_and_pitch(hello_hiho, StyleId(1))
    # Tests
    assert snapshot_json == round_floats(pydantic_to_native_type(result), round_value=2)


def test_mocked_create_accent_phrases_output(
    snapshot_json: SnapshotAssertion,
) -> None:
    """モックされた `TTSEngine.create_accent_phrases()` の出力スナップショットが一定である"""
    # Inputs
    tts_engine = TTSEngine(MockCoreWrapper())
    hello_hiho = "こんにちは、ヒホです"
    # Outputs
    result = tts_engine.create_accent_phrases(hello_hiho, StyleId(1))
    # Tests
    assert snapshot_json == round_floats(pydantic_to_native_type(result), round_value=2)


def test_mocked_create_accent_phrases_from_kana_output(
    snapshot_json: SnapshotAssertion,
) -> None:
    """モックされた `TTSEngine.create_accent_phrases_from_kana()` の出力スナップショットが一定である"""
    # Inputs
    tts_engine = TTSEngine(MockCoreWrapper())
    hello_hiho = "コンニチワ'、ヒ'ホデ_ス"
    # Outputs
    result = tts_engine.create_accent_phrases_from_kana(hello_hiho, StyleId(1))
    # Tests
    assert snapshot_json == round_floats(pydantic_to_native_type(result), round_value=2)


def test_mocked_synthesize_wave_output(snapshot_json: SnapshotAssertion) -> None:
    """モックされた `TTSEngine.synthesize_wave()` の出力スナップショットが一定である"""
    # Inputs
    tts_engine = TTSEngine(MockCoreWrapper())
    hello_hiho = _gen_hello_hiho_query()
    # Outputs
    result = tts_engine.synthesize_wave(hello_hiho, StyleId(1))
    # Tests
    assert snapshot_json == summarize_big_ndarray(round_floats(result, round_value=2))


def test_mocked_create_sing_volume_from_phoneme_and_f0_output(
    snapshot_json: SnapshotAssertion,
) -> None:
    """
    モックされた `TTSEngine.create_sing_phoneme_and_f0_and_volume()` の出力スナップショットが一定である
    NOTE: 入力生成の簡略化に別関数を呼び出すため、別関数が正しく動作しない場合テストが落ちる
    """
    # Inputs
    tts_engine = TTSEngine(MockCoreWrapper())
    doremi_srore = _gen_doremi_score()
    phonemes, f0s, _ = tts_engine.create_sing_phoneme_and_f0_and_volume(
        doremi_srore, StyleId(1)
    )
    # Outputs
    result = tts_engine.create_sing_volume_from_phoneme_and_f0(
        doremi_srore, phonemes, f0s, StyleId(1)
    )
    # Tests
    assert snapshot_json == round_floats(result, round_value=2)


def test_mocked_synthesize_wave_from_score_output(
    snapshot_json: SnapshotAssertion,
) -> None:
    """
    モックされた `TTSEngine.create_sing_phoneme_and_f0_and_volume()` と
    `TTSEngine.frame_synthsize_wave()` の出力スナップショットが一定である
    """
    # Inputs
    tts_engine = TTSEngine(MockCoreWrapper())
    doremi_srore = _gen_doremi_score()
    # Outputs
    result = tts_engine.create_sing_phoneme_and_f0_and_volume(doremi_srore, StyleId(1))
    # Tests
    assert snapshot_json(name="query") == round_floats(
        pydantic_to_native_type(result), round_value=2
    )

    # Inputs
    phonemes, f0, volume = result
    doremi_query = FrameAudioQuery(
        f0=f0,
        volume=volume,
        phonemes=phonemes,
        volumeScale=1.3,
        outputSamplingRate=1200,
        outputStereo=False,
    )
    # Outputs
    result_wave = tts_engine.frame_synthsize_wave(doremi_query, StyleId(1))
    # Tests
    assert snapshot_json(name="wave") == round_floats(
        result_wave.tolist(), round_value=2
    )


def koreha_arimasuka_base_expected() -> list[AccentPhrase]:
    return [
        AccentPhrase(
            moras=[
                Mora(
                    text="コ",
                    consonant="k",
                    consonant_length=np.float32(2.44),
                    vowel="o",
                    vowel_length=np.float32(2.88),
                    pitch=np.float32(4.38),
                ),
                Mora(
                    text="レ",
                    consonant="r",
                    consonant_length=np.float32(3.06),
                    vowel="e",
                    vowel_length=np.float32(1.88),
                    pitch=np.float32(4.0),
                ),
                Mora(
                    text="ワ",
                    consonant="w",
                    consonant_length=np.float32(3.62),
                    vowel="a",
                    vowel_length=np.float32(1.44),
                    pitch=np.float32(4.19),
                ),
            ],
            accent=3,
            pause_mora=None,
            is_interrogative=False,
        ),
        AccentPhrase(
            moras=[
                Mora(
                    text="ア",
                    consonant=None,
                    consonant_length=None,
                    vowel="a",
                    vowel_length=np.float32(1.44),
                    pitch=np.float32(1.44),
                ),
                Mora(
                    text="リ",
                    consonant="r",
                    consonant_length=np.float32(3.06),
                    vowel="i",
                    vowel_length=np.float32(2.31),
                    pitch=np.float32(4.44),
                ),
                Mora(
                    text="マ",
                    consonant="m",
                    consonant_length=np.float32(2.62),
                    vowel="a",
                    vowel_length=np.float32(1.44),
                    pitch=np.float32(3.12),
                ),
                Mora(
                    text="ス",
                    consonant="s",
                    consonant_length=np.float32(3.19),
                    vowel="U",
                    vowel_length=np.float32(1.38),
                    pitch=np.float32(0.0),
                ),
                Mora(
                    text="カ",
                    consonant="k",
                    consonant_length=np.float32(2.44),
                    vowel="a",
                    vowel_length=np.float32(1.44),
                    pitch=np.float32(2.94),
                ),
            ],
            accent=3,
            pause_mora=None,
            is_interrogative=False,
        ),
    ]


def create_synthesis_test_base(text: str) -> list[AccentPhrase]:
    tts_engine = TTSEngine(core=MockCoreWrapper())
<<<<<<< HEAD
    inputs = tts_engine.create_accent_phrases(text, StyleId(1))
    outputs = _apply_interrogative_upspeak(inputs, enable_interrogative_upspeak)
    assert expected == outputs, f"case(text:{text})"
=======
    return tts_engine.create_accent_phrases(text, StyleId(1))
>>>>>>> f2bba118


def test_create_accent_phrases() -> None:
    """accent_phrasesの作成時では疑問文モーラ処理を行わない
    (https://github.com/VOICEVOX/voicevox_engine/issues/272#issuecomment-1022610866)
    """
    tts_engine = TTSEngine(core=MockCoreWrapper())
    text = "これはありますか？"
    expected = koreha_arimasuka_base_expected()
    expected[-1].is_interrogative = True
    actual = tts_engine.create_accent_phrases(text, StyleId(1))
    assert expected == actual, f"case(text:{text})"


def test_upspeak_voiced_last_mora() -> None:
    # voiced + "？" + flagON -> upspeak
    # Inputs
    inputs = create_synthesis_test_base(text="これはありますか？")
    # Expects
    expected = koreha_arimasuka_base_expected()
    expected[-1].is_interrogative = True
    expected[-1].moras += [
        Mora(
            text="ア",
            consonant=None,
            consonant_length=None,
            vowel="a",
            vowel_length=0.15,
            pitch=np.float32(expected[-1].moras[-1].pitch) + 0.3,
        )
    ]
    # Outputs
    outputs = apply_interrogative_upspeak(inputs, True)
    # Test
    assert expected == outputs

    # voiced + "？" + flagOFF -> non-upspeak
    # Inputs
    inputs = create_synthesis_test_base(text="これはありますか？")
    # Expects
    expected = koreha_arimasuka_base_expected()
    expected[-1].is_interrogative = True
    # Outputs
    outputs = apply_interrogative_upspeak(inputs, False)
    # Test
    assert expected == outputs

    # voiced + "" + flagON -> non-upspeak
    # Inputs
    inputs = create_synthesis_test_base(text="これはありますか")
    # Expects
    expected = koreha_arimasuka_base_expected()
    # Outputs
    outputs = apply_interrogative_upspeak(inputs, True)
    # Test
    assert expected == outputs


def test_upspeak_voiced_N_last_mora() -> None:
    def nn_base_expected() -> list[AccentPhrase]:
        return [
            AccentPhrase(
                moras=[
                    Mora(
                        text="ン",
                        consonant=None,
                        consonant_length=None,
                        vowel="N",
                        vowel_length=np.float32(1.25),
                        pitch=np.float32(1.44),
                    )
                ],
                accent=1,
                pause_mora=None,
                is_interrogative=False,
            )
        ]

    # voiced + "" + flagON -> upspeak
    # Inputs
    inputs = create_synthesis_test_base(text="ん")
    # Expects
    expected = nn_base_expected()
    # Outputs
    outputs = apply_interrogative_upspeak(inputs, True)
    # Test
    assert expected == outputs

    # voiced + "？" + flagON -> upspeak
    # Inputs
    inputs = create_synthesis_test_base(text="ん？")
    # Expects
    expected = nn_base_expected()
    expected[-1].is_interrogative = True
    expected[-1].moras += [
        Mora(
            text="ン",
            consonant=None,
            consonant_length=None,
            vowel="N",
            vowel_length=0.15,
            pitch=np.float32(expected[-1].moras[-1].pitch) + 0.3,
        )
    ]
    # Outputs
    outputs = apply_interrogative_upspeak(inputs, True)
    # Test
    assert expected == outputs

    # voiced + "？" + flagOFF -> non-upspeak
    # Inputs
    inputs = create_synthesis_test_base(text="ん？")
    # Expects
    expected = nn_base_expected()
    expected[-1].is_interrogative = True
    # Outputs
    outputs = apply_interrogative_upspeak(inputs, False)
    # Test
    assert expected == outputs


def test_upspeak_unvoiced_last_mora() -> None:
    def ltu_base_expected() -> list[AccentPhrase]:
        return [
            AccentPhrase(
                moras=[
                    Mora(
                        text="ッ",
                        consonant=None,
                        consonant_length=None,
                        vowel="cl",
                        vowel_length=np.float32(1.69),
                        pitch=np.float32(0.0),
                    )
                ],
                accent=1,
                pause_mora=None,
                is_interrogative=False,
            )
        ]

    # unvoiced + "" + flagON -> non-upspeak
    # Inputs
    inputs = create_synthesis_test_base(text="っ")
    # Expects
    expected = ltu_base_expected()
    # Outputs
    outputs = apply_interrogative_upspeak(inputs, True)
    # Test
    assert expected == outputs

    # unvoiced + "？" + flagON -> non-upspeak
    # Inputs
    inputs = create_synthesis_test_base(text="っ？")
    # Expects
    expected = ltu_base_expected()
    expected[-1].is_interrogative = True
    # Outputs
    outputs = apply_interrogative_upspeak(inputs, True)
    # Test
    assert expected == outputs

    # unvoiced + "？" + flagOFF -> non-upspeak
    # Inputs
    inputs = create_synthesis_test_base(text="っ？")
    # Expects
    expected = ltu_base_expected()
    expected[-1].is_interrogative = True
    # Outputs
    outputs = apply_interrogative_upspeak(inputs, False)
    # Test
    assert expected == outputs


def test_upspeak_voiced_u_last_mora() -> None:
    def su_base_expected() -> list[AccentPhrase]:
        return [
            AccentPhrase(
                moras=[
                    Mora(
                        text="ス",
                        consonant="s",
                        consonant_length=np.float32(3.19),
                        vowel="u",
                        vowel_length=np.float32(3.5),
                        pitch=np.float32(5.94),
                    )
                ],
                accent=1,
                pause_mora=None,
                is_interrogative=False,
            )
        ]

    # voiced + "" + flagON -> non-upspeak
    # Inputs
    inputs = create_synthesis_test_base(text="す")
    # Expects
    expected = su_base_expected()
    # Outputs
    outputs = apply_interrogative_upspeak(inputs, True)
    # Test
    assert expected == outputs

    # voiced + "？" + flagON -> upspeak
    # Inputs
    inputs = create_synthesis_test_base(text="す？")
    # Expects
    expected = su_base_expected()
    expected[-1].is_interrogative = True
    expected[-1].moras += [
        Mora(
            text="ウ",
            consonant=None,
            consonant_length=None,
            vowel="u",
            vowel_length=0.15,
            pitch=expected[-1].moras[-1].pitch + 0.3,
        )
    ]
    # Outputs
    outputs = apply_interrogative_upspeak(inputs, True)
    # Test
    assert expected == outputs

    # voiced + "？" + flagOFF -> non-upspeak
    # Inputs
    inputs = create_synthesis_test_base(text="す？")
    # Expects
    expected = su_base_expected()
    expected[-1].is_interrogative = True
    # Outputs
    outputs = apply_interrogative_upspeak(inputs, False)
    # Test
    assert expected == outputs<|MERGE_RESOLUTION|>--- conflicted
+++ resolved
@@ -498,13 +498,7 @@
 
 def create_synthesis_test_base(text: str) -> list[AccentPhrase]:
     tts_engine = TTSEngine(core=MockCoreWrapper())
-<<<<<<< HEAD
-    inputs = tts_engine.create_accent_phrases(text, StyleId(1))
-    outputs = _apply_interrogative_upspeak(inputs, enable_interrogative_upspeak)
-    assert expected == outputs, f"case(text:{text})"
-=======
     return tts_engine.create_accent_phrases(text, StyleId(1))
->>>>>>> f2bba118
 
 
 def test_create_accent_phrases() -> None:
@@ -537,7 +531,7 @@
         )
     ]
     # Outputs
-    outputs = apply_interrogative_upspeak(inputs, True)
+    outputs = _apply_interrogative_upspeak(inputs, True)
     # Test
     assert expected == outputs
 
@@ -548,7 +542,7 @@
     expected = koreha_arimasuka_base_expected()
     expected[-1].is_interrogative = True
     # Outputs
-    outputs = apply_interrogative_upspeak(inputs, False)
+    outputs = _apply_interrogative_upspeak(inputs, False)
     # Test
     assert expected == outputs
 
@@ -558,7 +552,7 @@
     # Expects
     expected = koreha_arimasuka_base_expected()
     # Outputs
-    outputs = apply_interrogative_upspeak(inputs, True)
+    outputs = _apply_interrogative_upspeak(inputs, True)
     # Test
     assert expected == outputs
 
@@ -589,7 +583,7 @@
     # Expects
     expected = nn_base_expected()
     # Outputs
-    outputs = apply_interrogative_upspeak(inputs, True)
+    outputs = _apply_interrogative_upspeak(inputs, True)
     # Test
     assert expected == outputs
 
@@ -610,7 +604,7 @@
         )
     ]
     # Outputs
-    outputs = apply_interrogative_upspeak(inputs, True)
+    outputs = _apply_interrogative_upspeak(inputs, True)
     # Test
     assert expected == outputs
 
@@ -621,7 +615,7 @@
     expected = nn_base_expected()
     expected[-1].is_interrogative = True
     # Outputs
-    outputs = apply_interrogative_upspeak(inputs, False)
+    outputs = _apply_interrogative_upspeak(inputs, False)
     # Test
     assert expected == outputs
 
@@ -652,7 +646,7 @@
     # Expects
     expected = ltu_base_expected()
     # Outputs
-    outputs = apply_interrogative_upspeak(inputs, True)
+    outputs = _apply_interrogative_upspeak(inputs, True)
     # Test
     assert expected == outputs
 
@@ -663,7 +657,7 @@
     expected = ltu_base_expected()
     expected[-1].is_interrogative = True
     # Outputs
-    outputs = apply_interrogative_upspeak(inputs, True)
+    outputs = _apply_interrogative_upspeak(inputs, True)
     # Test
     assert expected == outputs
 
@@ -674,7 +668,7 @@
     expected = ltu_base_expected()
     expected[-1].is_interrogative = True
     # Outputs
-    outputs = apply_interrogative_upspeak(inputs, False)
+    outputs = _apply_interrogative_upspeak(inputs, False)
     # Test
     assert expected == outputs
 
@@ -705,7 +699,7 @@
     # Expects
     expected = su_base_expected()
     # Outputs
-    outputs = apply_interrogative_upspeak(inputs, True)
+    outputs = _apply_interrogative_upspeak(inputs, True)
     # Test
     assert expected == outputs
 
@@ -726,7 +720,7 @@
         )
     ]
     # Outputs
-    outputs = apply_interrogative_upspeak(inputs, True)
+    outputs = _apply_interrogative_upspeak(inputs, True)
     # Test
     assert expected == outputs
 
@@ -737,6 +731,6 @@
     expected = su_base_expected()
     expected[-1].is_interrogative = True
     # Outputs
-    outputs = apply_interrogative_upspeak(inputs, False)
+    outputs = _apply_interrogative_upspeak(inputs, False)
     # Test
     assert expected == outputs