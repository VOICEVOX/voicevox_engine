<<<<<<< HEAD
=======
""" `core_initializer.py` のテスト"""

from unittest import TestCase
>>>>>>> cda64cb8
from unittest.mock import patch

import pytest
from fastapi import HTTPException

from voicevox_engine.core.core_adapter import CoreAdapter
from voicevox_engine.core.core_initializer import CoreManager, get_half_logical_cores
from voicevox_engine.dev.core.mock import MockCoreWrapper


def test_cores_register_core() -> None:
    """CoreManager.register_core() でコアを登録できる。"""
    # Inputs
    core_manager = CoreManager()

    # Test
    core_manager.register_core(CoreAdapter(MockCoreWrapper()), "0.0.1")


def test_cores_versions() -> None:
    """CoreManager.versions() でバージョン一覧を取得できる。"""
    # Inputs
    core_manager = CoreManager()
    core_manager.register_core(CoreAdapter(MockCoreWrapper()), "0.0.1")
    core_manager.register_core(CoreAdapter(MockCoreWrapper()), "0.0.2")
    # Expects
    true_versions = ["0.0.1", "0.0.2"]
    # Outputs
    versions = core_manager.versions()

    # Test
    assert true_versions == versions


def test_cores_latest_version() -> None:
    """CoreManager.latest_version() で最新バージョンを取得できる。"""
    # Inputs
    core_manager = CoreManager()
    core_manager.register_core(CoreAdapter(MockCoreWrapper()), "0.0.1")
    core_manager.register_core(CoreAdapter(MockCoreWrapper()), "0.0.2")
    # Expects
    true_latest_version = "0.0.2"
    # Outputs
    latest_version = core_manager.latest_version()

    # Test
    assert true_latest_version == latest_version


def test_cores_get_core_specified() -> None:
    """CoreManager.get_core() で登録済みコアをバージョン指定して取得できる。"""
    # Inputs
    core_manager = CoreManager()
    core1 = CoreAdapter(MockCoreWrapper())
    core2 = CoreAdapter(MockCoreWrapper())
    core_manager.register_core(core1, "0.0.1")
    core_manager.register_core(core2, "0.0.2")
    # Expects
    true_acquired_core = core2
    # Outputs
    acquired_core = core_manager.get_core("0.0.2")

    # Test
    assert true_acquired_core == acquired_core


def test_cores_get_core_latest() -> None:
    """CoreManager.get_core() で最新版コアをバージョン未指定で取得できる。"""
    # Inputs
    core_manager = CoreManager()
    core1 = CoreAdapter(MockCoreWrapper())
    core2 = CoreAdapter(MockCoreWrapper())
    core_manager.register_core(core1, "0.0.1")
    core_manager.register_core(core2, "0.0.2")
    # Expects
    true_acquired_core = core2
    # Outputs
    acquired_core = core_manager.get_core()

    # Test
    assert true_acquired_core == acquired_core


def test_cores_get_core_missing() -> None:
    """CoreManager.get_core() で存在しないコアを取得しようとするとエラーになる。"""
    # Inputs
    core_manager = CoreManager()
    core1 = CoreAdapter(MockCoreWrapper())
    core2 = CoreAdapter(MockCoreWrapper())
    core_manager.register_core(core1, "0.0.1")
    core_manager.register_core(core2, "0.0.2")

    # Test
    with pytest.raises(HTTPException) as _:
        core_manager.get_core("0.0.3")


def test_cores_has_core_true() -> None:
    """CoreManager.has_core() でコアが登録されていることを確認できる。"""
    # Inputs
    core_manager = CoreManager()
    core_manager.register_core(CoreAdapter(MockCoreWrapper()), "0.0.1")
    core_manager.register_core(CoreAdapter(MockCoreWrapper()), "0.0.2")
    # Expects
    true_has = True
    # Outputs
    has = core_manager.has_core("0.0.1")

    # Test
    assert true_has == has


def test_cores_has_core_false() -> None:
    """CoreManager.has_core() でコアが登録されていないことを確認できる。"""
    # Inputs
    core_manager = CoreManager()
    core_manager.register_core(CoreAdapter(MockCoreWrapper()), "0.0.1")
    core_manager.register_core(CoreAdapter(MockCoreWrapper()), "0.0.2")
    # Expects
    true_has = False
    # Outputs
    has = core_manager.has_core("0.0.3")

    # Test
    assert true_has == has


def test_cores_items() -> None:
    """CoreManager.items() でコアとバージョンのリストを取得できる。"""
    # Inputs
    core_manager = CoreManager()
    core1 = CoreAdapter(MockCoreWrapper())
    core2 = CoreAdapter(MockCoreWrapper())
    core_manager.register_core(core1, "0.0.1")
    core_manager.register_core(core2, "0.0.2")
    # Expects
    true_items = [("0.0.1", core1), ("0.0.2", core2)]
    # Outputs
    items = core_manager.items()

    # Test
    assert true_items == items


@patch("os.cpu_count", return_value=8)
def test_half_logical_cores_even(mock_cpu_count: int) -> None:
    assert get_half_logical_cores() == 4


@patch("os.cpu_count", return_value=9)
def test_half_logical_cores_odd(mock_cpu_count: int) -> None:
    assert get_half_logical_cores() == 4


@patch("os.cpu_count", return_value=None)
def test_half_logical_cores_none(mock_cpu_count: int) -> None:
    assert get_half_logical_cores() == 0<|MERGE_RESOLUTION|>--- conflicted
+++ resolved
@@ -1,9 +1,5 @@
-<<<<<<< HEAD
-=======
 """ `core_initializer.py` のテスト"""
 
-from unittest import TestCase
->>>>>>> cda64cb8
 from unittest.mock import patch
 
 import pytest
