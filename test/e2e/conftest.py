<<<<<<< HEAD
=======
import json
import shutil
>>>>>>> 718c89e4
from pathlib import Path
from typing import Any

import pytest
import yaml
from fastapi import FastAPI
from fastapi.testclient import TestClient

from voicevox_engine.app.application import generate_app
from voicevox_engine.core.core_initializer import initialize_cores
from voicevox_engine.engine_manifest import load_manifest
from voicevox_engine.preset.Preset import PresetManager
from voicevox_engine.setting.Setting import SettingHandler
from voicevox_engine.tts_pipeline.tts_engine import make_tts_engines_from_cores
from voicevox_engine.user_dict.user_dict import DEFAULT_DICT_PATH, UserDictionary
from voicevox_engine.utility.path_utility import engine_manifest_path


def _copy_under_dir(file_path: Path, dir_path: Path) -> Path:
    """指定ディレクトリ下へファイルをコピーし、生成されたファイルのパスを返す。"""
    copied_file_path = dir_path / file_path.name
    shutil.copyfile(file_path, copied_file_path)
    return copied_file_path


@pytest.fixture()
def app_params(tmp_path: Path) -> dict[str, Any]:
    core_manager = initialize_cores(use_gpu=False, enable_mock=True)
    tts_engines = make_tts_engines_from_cores(core_manager)
    latest_core_version = tts_engines.latest_version()
    setting_loader = SettingHandler(Path("./not_exist.yaml"))

    # テスト用に隔離されたプリセットを生成する
<<<<<<< HEAD
    preset_path = tmp_path / "presets.yaml"
    _generate_preset(preset_path)
    preset_manager = PresetManager(preset_path)
=======
    preset_path = Path("./presets.yaml")
    preset_manager = PresetManager(_copy_under_dir(preset_path, tmp_path))

    # テスト用に隔離されたユーザー辞書を生成する
    user_dict = UserDictionary(
        default_dict_path=_copy_under_dir(DEFAULT_DICT_PATH, tmp_path),
        user_dict_path=_generate_user_dict(tmp_path),
        compiled_dict_path=tmp_path / "user.dic",
    )
>>>>>>> 718c89e4

    engine_manifest = load_manifest(engine_manifest_path())

    return {
        "tts_engines": tts_engines,
        "core_manager": core_manager,
        "latest_core_version": latest_core_version,
        "setting_loader": setting_loader,
        "preset_manager": preset_manager,
        "user_dict": user_dict,
        "engine_manifest": engine_manifest,
    }


@pytest.fixture()
def app(app_params: dict) -> FastAPI:
    return generate_app(**app_params)


@pytest.fixture()
def client(app: FastAPI) -> TestClient:
    return TestClient(app)


<<<<<<< HEAD
def _generate_preset(preset_path: Path) -> None:
    """指定パス下にプリセットファイルを生成する。"""
    contents = [
        {
            "id": 1,
            "name": "サンプルプリセット",
            "speaker_uuid": "7ffcb7ce-00ec-4bdc-82cd-45a8889e43ff",
            "style_id": 0,
            "speedScale": 1,
            "pitchScale": 0,
            "intonationScale": 1,
            "volumeScale": 1,
            "prePhonemeLength": 0.1,
            "postPhonemeLength": 0.1,
        }
    ]
    with open(preset_path, mode="w", encoding="utf-8") as f:
        yaml.safe_dump(contents, f, allow_unicode=True, sort_keys=False)
=======
def _generate_user_dict(dir_path: Path) -> Path:
    """指定されたディレクトリ下にユーザー辞書ファイルを生成し、生成されたファイルのパスを返す。"""
    contents = {
        "a89596ad-caa8-4f4e-8eb3-3d2261c798fd": {
            "surface": "ｔｅｓｔ１",
            "context_id": 1348,
            "part_of_speech": "名詞",
            "part_of_speech_detail_1": "固有名詞",
            "part_of_speech_detail_2": "一般",
            "part_of_speech_detail_3": "*",
            "inflectional_type": "*",
            "inflectional_form": "*",
            "stem": "*",
            "yomi": "テストイチ",
            "pronunciation": "テストイチ",
            "accent_type": 1,
            "mora_count": 3,
            "accent_associative_rule": "*",
            "cost": 8609,
        },
        "c89596ad-caa8-4f4e-8eb3-3d2261c798fd": {
            "surface": "ｔｅｓｔ２",
            "context_id": 1348,
            "part_of_speech": "名詞",
            "part_of_speech_detail_1": "固有名詞",
            "part_of_speech_detail_2": "一般",
            "part_of_speech_detail_3": "*",
            "inflectional_type": "*",
            "inflectional_form": "*",
            "stem": "*",
            "yomi": "テストニ",
            "pronunciation": "テストニ",
            "accent_type": 1,
            "mora_count": 2,
            "accent_associative_rule": "*",
            "cost": 8608,
        },
    }
    contents_json = json.dumps(contents, ensure_ascii=False)

    file_path = dir_path / "user_dict_for_test.json"
    file_path.write_text(contents_json, encoding="utf-8")

    return file_path
>>>>>>> 718c89e4
<|MERGE_RESOLUTION|>--- conflicted
+++ resolved
@@ -1,8 +1,5 @@
-<<<<<<< HEAD
-=======
 import json
 import shutil
->>>>>>> 718c89e4
 from pathlib import Path
 from typing import Any
 
@@ -36,13 +33,9 @@
     setting_loader = SettingHandler(Path("./not_exist.yaml"))
 
     # テスト用に隔離されたプリセットを生成する
-<<<<<<< HEAD
     preset_path = tmp_path / "presets.yaml"
     _generate_preset(preset_path)
     preset_manager = PresetManager(preset_path)
-=======
-    preset_path = Path("./presets.yaml")
-    preset_manager = PresetManager(_copy_under_dir(preset_path, tmp_path))
 
     # テスト用に隔離されたユーザー辞書を生成する
     user_dict = UserDictionary(
@@ -50,7 +43,6 @@
         user_dict_path=_generate_user_dict(tmp_path),
         compiled_dict_path=tmp_path / "user.dic",
     )
->>>>>>> 718c89e4
 
     engine_manifest = load_manifest(engine_manifest_path())
 
@@ -75,7 +67,6 @@
     return TestClient(app)
 
 
-<<<<<<< HEAD
 def _generate_preset(preset_path: Path) -> None:
     """指定パス下にプリセットファイルを生成する。"""
     contents = [
@@ -94,7 +85,8 @@
     ]
     with open(preset_path, mode="w", encoding="utf-8") as f:
         yaml.safe_dump(contents, f, allow_unicode=True, sort_keys=False)
-=======
+
+
 def _generate_user_dict(dir_path: Path) -> Path:
     """指定されたディレクトリ下にユーザー辞書ファイルを生成し、生成されたファイルのパスを返す。"""
     contents = {
@@ -138,5 +130,4 @@
     file_path = dir_path / "user_dict_for_test.json"
     file_path.write_text(contents_json, encoding="utf-8")
 
-    return file_path
->>>>>>> 718c89e4
+    return file_path