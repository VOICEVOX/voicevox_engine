from pathlib import Path

import pytest
from fastapi.testclient import TestClient
from run import generate_app
from syrupy.assertion import SnapshotAssertion
from syrupy.extensions.json import JSONSnapshotExtension

from voicevox_engine.core_initializer import initialize_cores
from voicevox_engine.preset import PresetManager
from voicevox_engine.setting import SettingLoader
from voicevox_engine.tts_pipeline import make_tts_engines_from_cores
from voicevox_engine.utility.core_version_utility import get_latest_core_version


@pytest.fixture
def snapshot_json(snapshot: SnapshotAssertion):
    """
    syrupyでJSONをsnapshotするためのfixture。

    Examples
    --------
    >>> def test_foo(snapshot_json: JSONSnapshotExtension):
    >>>     assert snapshot_json == {"key": "value"}
    """
    return snapshot.use_extension(JSONSnapshotExtension)


@pytest.fixture(scope="session")
def app_params():
<<<<<<< HEAD
    cores = make_cores(use_gpu=False)
    tts_engines = make_tts_engines_from_cores(cores)
    latest_core_version = get_latest_core_version(versions=list(tts_engines.keys()))
=======
    cores = initialize_cores(use_gpu=False)
    synthesis_engines = make_tts_engines_from_cores(cores)
    latest_core_version = get_latest_core_version(
        versions=list(synthesis_engines.keys())
    )
>>>>>>> 39853ea9
    setting_loader = SettingLoader(Path("./not_exist.yaml"))
    preset_manager = PresetManager(  # FIXME: impl MockPresetManager
        preset_path=Path("./presets.yaml"),
    )
    return {
        "tts_engines": tts_engines,
        "cores": cores,
        "latest_core_version": latest_core_version,
        "setting_loader": setting_loader,
        "preset_manager": preset_manager,
    }


@pytest.fixture(scope="session")
def client(app_params: dict) -> TestClient:
    return TestClient(generate_app(**app_params))<|MERGE_RESOLUTION|>--- conflicted
+++ resolved
@@ -28,17 +28,9 @@
 
 @pytest.fixture(scope="session")
 def app_params():
-<<<<<<< HEAD
-    cores = make_cores(use_gpu=False)
+    cores = initialize_cores(use_gpu=False)
     tts_engines = make_tts_engines_from_cores(cores)
     latest_core_version = get_latest_core_version(versions=list(tts_engines.keys()))
-=======
-    cores = initialize_cores(use_gpu=False)
-    synthesis_engines = make_tts_engines_from_cores(cores)
-    latest_core_version = get_latest_core_version(
-        versions=list(synthesis_engines.keys())
-    )
->>>>>>> 39853ea9
     setting_loader = SettingLoader(Path("./not_exist.yaml"))
     preset_manager = PresetManager(  # FIXME: impl MockPresetManager
         preset_path=Path("./presets.yaml"),
