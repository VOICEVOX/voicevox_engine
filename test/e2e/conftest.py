import shutil
from pathlib import Path
from typing import Any

import pytest
from fastapi import FastAPI
from fastapi.testclient import TestClient

from voicevox_engine.app.application import generate_app
from voicevox_engine.core.core_initializer import initialize_cores
from voicevox_engine.preset.PresetManager import PresetManager
from voicevox_engine.setting.SettingLoader import SettingHandler
from voicevox_engine.tts_pipeline.tts_engine import make_tts_engines_from_cores
from voicevox_engine.user_dict.user_dict import UserDictionary


@pytest.fixture()
def app_params(tmp_path: Path) -> dict[str, Any]:
<<<<<<< HEAD
    core_manager = initialize_cores(use_gpu=False, enable_mock=True)
    tts_engines = make_tts_engines_from_cores(core_manager)
    latest_core_version = get_latest_version(list(tts_engines.keys()))
=======
    cores = initialize_cores(use_gpu=False, enable_mock=True)
    tts_engines = make_tts_engines_from_cores(cores)
    latest_core_version = tts_engines.latest_version()
>>>>>>> f2811909
    setting_loader = SettingHandler(Path("./not_exist.yaml"))

    # 隔離されたプリセットの生成
    original_preset_path = Path("./presets.yaml")
    preset_path = tmp_path / "presets.yaml"
    shutil.copyfile(original_preset_path, preset_path)
    preset_manager = PresetManager(preset_path)
    user_dict = UserDictionary()

    return {
        "tts_engines": tts_engines,
        "core_manager": core_manager,
        "latest_core_version": latest_core_version,
        "setting_loader": setting_loader,
        "preset_manager": preset_manager,
        "user_dict": user_dict,
    }


@pytest.fixture()
def app(app_params: dict) -> FastAPI:
    return generate_app(**app_params)


@pytest.fixture()
def client(app: FastAPI) -> TestClient:
    return TestClient(app)<|MERGE_RESOLUTION|>--- conflicted
+++ resolved
@@ -16,15 +16,9 @@
 
 @pytest.fixture()
 def app_params(tmp_path: Path) -> dict[str, Any]:
-<<<<<<< HEAD
     core_manager = initialize_cores(use_gpu=False, enable_mock=True)
     tts_engines = make_tts_engines_from_cores(core_manager)
-    latest_core_version = get_latest_version(list(tts_engines.keys()))
-=======
-    cores = initialize_cores(use_gpu=False, enable_mock=True)
-    tts_engines = make_tts_engines_from_cores(cores)
     latest_core_version = tts_engines.latest_version()
->>>>>>> f2811909
     setting_loader = SettingHandler(Path("./not_exist.yaml"))
 
     # 隔離されたプリセットの生成
