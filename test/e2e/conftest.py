from pathlib import Path

import pytest
from fastapi.testclient import TestClient
from run import generate_app
from syrupy.assertion import SnapshotAssertion
from syrupy.extensions.json import JSONSnapshotExtension

from voicevox_engine.preset import PresetManager
from voicevox_engine.setting import SettingLoader
from voicevox_engine.tts_pipeline import make_cores, make_tts_engines_from_cores
from voicevox_engine.utility.core_version_utility import get_latest_core_version


@pytest.fixture
def snapshot_json(snapshot: SnapshotAssertion):
    """
    syrupyでJSONをsnapshotするためのfixture。

    Examples
    --------
    >>> def test_foo(snapshot_json: JSONSnapshotExtension):
    >>>     assert snapshot_json == {"key": "value"}
    """
    return snapshot.use_extension(JSONSnapshotExtension)


@pytest.fixture(scope="session")
def app_params():
<<<<<<< HEAD
    cores = make_cores(use_gpu=False)
    synthesis_engines = make_tts_engines_from_cores(cores)
    latest_core_version = get_latest_core_version(versions=synthesis_engines.keys())
=======
    synthesis_engines, cores = make_synthesis_engines_and_cores(use_gpu=False)
    latest_core_version = get_latest_core_version(
        versions=list(synthesis_engines.keys())
    )
>>>>>>> a5ba8fd7
    setting_loader = SettingLoader(Path("./not_exist.yaml"))
    preset_manager = PresetManager(  # FIXME: impl MockPresetManager
        preset_path=Path("./presets.yaml"),
    )
    return {
        "synthesis_engines": synthesis_engines,
        "cores": cores,
        "latest_core_version": latest_core_version,
        "setting_loader": setting_loader,
        "preset_manager": preset_manager,
    }


@pytest.fixture(scope="session")
def client(app_params: dict) -> TestClient:
    return TestClient(generate_app(**app_params))<|MERGE_RESOLUTION|>--- conflicted
+++ resolved
@@ -27,16 +27,11 @@
 
 @pytest.fixture(scope="session")
 def app_params():
-<<<<<<< HEAD
     cores = make_cores(use_gpu=False)
     synthesis_engines = make_tts_engines_from_cores(cores)
-    latest_core_version = get_latest_core_version(versions=synthesis_engines.keys())
-=======
-    synthesis_engines, cores = make_synthesis_engines_and_cores(use_gpu=False)
     latest_core_version = get_latest_core_version(
         versions=list(synthesis_engines.keys())
     )
->>>>>>> a5ba8fd7
     setting_loader = SettingLoader(Path("./not_exist.yaml"))
     preset_manager = PresetManager(  # FIXME: impl MockPresetManager
         preset_path=Path("./presets.yaml"),
