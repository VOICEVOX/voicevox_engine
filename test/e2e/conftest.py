import json
import shutil
from pathlib import Path
from typing import Any

import pytest
from fastapi import FastAPI
from fastapi.testclient import TestClient

from voicevox_engine.app.application import generate_app
from voicevox_engine.core.core_initializer import initialize_cores
from voicevox_engine.engine_manifest import load_manifest
from voicevox_engine.preset.PresetManager import PresetManager
from voicevox_engine.setting.Setting import SettingHandler
from voicevox_engine.tts_pipeline.tts_engine import make_tts_engines_from_cores
<<<<<<< HEAD
from voicevox_engine.user_dict.user_dict import DEFAULT_DICT_PATH, UserDictionary
from voicevox_engine.utility.path_utility import engine_root
=======
from voicevox_engine.user_dict.user_dict import UserDictionary
from voicevox_engine.utility.path_utility import engine_manifest_path
>>>>>>> 86df79c6


def _copy_under_dir(file_path: Path, dir_path: Path) -> Path:
    """指定ディレクトリ下へファイルをコピーし、生成されたファイルのパスを返す。"""
    copied_file_path = dir_path / file_path.name
    shutil.copyfile(file_path, copied_file_path)
    return copied_file_path


@pytest.fixture()
def app_params(tmp_path: Path) -> dict[str, Any]:
    core_manager = initialize_cores(use_gpu=False, enable_mock=True)
    tts_engines = make_tts_engines_from_cores(core_manager)
    latest_core_version = tts_engines.latest_version()
    setting_loader = SettingHandler(Path("./not_exist.yaml"))

    # テスト用に隔離されたプリセットを生成する
    preset_path = Path("./presets.yaml")
    preset_manager = PresetManager(_copy_under_dir(preset_path, tmp_path))

    # テスト用に隔離されたユーザー辞書を生成する
    user_dict = UserDictionary(
        default_dict_path=_copy_under_dir(DEFAULT_DICT_PATH, tmp_path),
        user_dict_path=_generate_user_dict(tmp_path),
        compiled_dict_path=tmp_path / "user.dic",
    )

<<<<<<< HEAD
    engine_manifest = load_manifest(engine_root() / "engine_manifest.json")
=======
    user_dict = UserDictionary()
    engine_manifest = load_manifest(engine_manifest_path())
>>>>>>> 86df79c6

    return {
        "tts_engines": tts_engines,
        "core_manager": core_manager,
        "latest_core_version": latest_core_version,
        "setting_loader": setting_loader,
        "preset_manager": preset_manager,
        "user_dict": user_dict,
        "engine_manifest": engine_manifest,
    }


@pytest.fixture()
def app(app_params: dict) -> FastAPI:
    return generate_app(**app_params)


@pytest.fixture()
def client(app: FastAPI) -> TestClient:
    return TestClient(app)


def _generate_user_dict(dir_path: Path) -> Path:
    """指定されたディレクトリ下にユーザー辞書ファイルを生成し、生成されたファイルのパスを返す。"""
    contents = {
        "a89596ad-caa8-4f4e-8eb3-3d2261c798fd": {
            "surface": "ｔｅｓｔ１",
            "context_id": 1348,
            "part_of_speech": "名詞",
            "part_of_speech_detail_1": "固有名詞",
            "part_of_speech_detail_2": "一般",
            "part_of_speech_detail_3": "*",
            "inflectional_type": "*",
            "inflectional_form": "*",
            "stem": "*",
            "yomi": "テストイチ",
            "pronunciation": "テストイチ",
            "accent_type": 1,
            "mora_count": 3,
            "accent_associative_rule": "*",
            "cost": 8609,
        },
        "c89596ad-caa8-4f4e-8eb3-3d2261c798fd": {
            "surface": "ｔｅｓｔ２",
            "context_id": 1348,
            "part_of_speech": "名詞",
            "part_of_speech_detail_1": "固有名詞",
            "part_of_speech_detail_2": "一般",
            "part_of_speech_detail_3": "*",
            "inflectional_type": "*",
            "inflectional_form": "*",
            "stem": "*",
            "yomi": "テストニ",
            "pronunciation": "テストニ",
            "accent_type": 1,
            "mora_count": 2,
            "accent_associative_rule": "*",
            "cost": 8608,
        },
    }
    contents_json = json.dumps(contents, ensure_ascii=False)

    file_path = dir_path / "user_dict_for_test.json"
    file_path.write_text(contents_json, encoding="utf-8")

    return file_path<|MERGE_RESOLUTION|>--- conflicted
+++ resolved
@@ -13,13 +13,8 @@
 from voicevox_engine.preset.PresetManager import PresetManager
 from voicevox_engine.setting.Setting import SettingHandler
 from voicevox_engine.tts_pipeline.tts_engine import make_tts_engines_from_cores
-<<<<<<< HEAD
 from voicevox_engine.user_dict.user_dict import DEFAULT_DICT_PATH, UserDictionary
-from voicevox_engine.utility.path_utility import engine_root
-=======
-from voicevox_engine.user_dict.user_dict import UserDictionary
 from voicevox_engine.utility.path_utility import engine_manifest_path
->>>>>>> 86df79c6
 
 
 def _copy_under_dir(file_path: Path, dir_path: Path) -> Path:
@@ -47,12 +42,7 @@
         compiled_dict_path=tmp_path / "user.dic",
     )
 
-<<<<<<< HEAD
-    engine_manifest = load_manifest(engine_root() / "engine_manifest.json")
-=======
-    user_dict = UserDictionary()
     engine_manifest = load_manifest(engine_manifest_path())
->>>>>>> 86df79c6
 
     return {
         "tts_engines": tts_engines,
