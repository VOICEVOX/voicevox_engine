from pathlib import Path

import pytest
from fastapi.testclient import TestClient
from run import generate_app
from syrupy.assertion import SnapshotAssertion
from syrupy.extensions.json import JSONSnapshotExtension

from voicevox_engine.preset import PresetManager
from voicevox_engine.setting import SettingLoader
from voicevox_engine.tts_pipeline import make_synthesis_engines_and_cores
from voicevox_engine.utility.core_version_utility import get_latest_core_version


@pytest.fixture
def snapshot_json(snapshot: SnapshotAssertion):
    """
    syrupyでJSONをsnapshotするためのfixture。

    Examples
    --------
    >>> def test_foo(snapshot_json: JSONSnapshotExtension):
    >>>     assert snapshot_json == {"key": "value"}
    """
    return snapshot.use_extension(JSONSnapshotExtension)


@pytest.fixture(scope="session")
<<<<<<< HEAD
def app_params() -> dict:
    synthesis_engines = make_synthesis_engines(use_gpu=False)
=======
def client():
    synthesis_engines, cores = make_synthesis_engines_and_cores(use_gpu=False)
>>>>>>> 9b96d207
    latest_core_version = get_latest_core_version(versions=synthesis_engines.keys())
    setting_loader = SettingLoader(Path("./not_exist.yaml"))
    preset_manager = PresetManager(  # FIXME: impl MockPresetManager
        preset_path=Path("./presets.yaml"),
    )
    return {
        "synthesis_engines": synthesis_engines,
        "latest_core_version": latest_core_version,
        "setting_loader": setting_loader,
        "preset_manager": preset_manager,
    }

<<<<<<< HEAD

@pytest.fixture(scope="session")
def client(app_params: dict) -> TestClient:
    return TestClient(generate_app(**app_params))
=======
    return TestClient(
        generate_app(
            synthesis_engines=synthesis_engines,
            cores=cores,
            latest_core_version=latest_core_version,
            setting_loader=setting_loader,
            preset_manager=preset_manager,
        )
    )
>>>>>>> 9b96d207
<|MERGE_RESOLUTION|>--- conflicted
+++ resolved
@@ -2,10 +2,10 @@
 
 import pytest
 from fastapi.testclient import TestClient
-from run import generate_app
 from syrupy.assertion import SnapshotAssertion
 from syrupy.extensions.json import JSONSnapshotExtension
 
+from run import generate_app
 from voicevox_engine.preset import PresetManager
 from voicevox_engine.setting import SettingLoader
 from voicevox_engine.tts_pipeline import make_synthesis_engines_and_cores
@@ -26,13 +26,8 @@
 
 
 @pytest.fixture(scope="session")
-<<<<<<< HEAD
-def app_params() -> dict:
-    synthesis_engines = make_synthesis_engines(use_gpu=False)
-=======
-def client():
+def app_params():
     synthesis_engines, cores = make_synthesis_engines_and_cores(use_gpu=False)
->>>>>>> 9b96d207
     latest_core_version = get_latest_core_version(versions=synthesis_engines.keys())
     setting_loader = SettingLoader(Path("./not_exist.yaml"))
     preset_manager = PresetManager(  # FIXME: impl MockPresetManager
@@ -40,24 +35,13 @@
     )
     return {
         "synthesis_engines": synthesis_engines,
+        "cores": cores,
         "latest_core_version": latest_core_version,
         "setting_loader": setting_loader,
         "preset_manager": preset_manager,
     }
 
-<<<<<<< HEAD
 
 @pytest.fixture(scope="session")
 def client(app_params: dict) -> TestClient:
-    return TestClient(generate_app(**app_params))
-=======
-    return TestClient(
-        generate_app(
-            synthesis_engines=synthesis_engines,
-            cores=cores,
-            latest_core_version=latest_core_version,
-            setting_loader=setting_loader,
-            preset_manager=preset_manager,
-        )
-    )
->>>>>>> 9b96d207
+    return TestClient(generate_app(**app_params))