--- conflicted
+++ resolved
@@ -13,8 +13,8 @@
 from voicevox_engine.preset.PresetManager import PresetManager
 from voicevox_engine.setting.Setting import SettingHandler
 from voicevox_engine.tts_pipeline.tts_engine import make_tts_engines_from_cores
-<<<<<<< HEAD
 from voicevox_engine.user_dict.user_dict import DEFAULT_DICT_PATH, UserDictionary
+from voicevox_engine.utility.path_utility import engine_root
 
 
 def _copy_under_dir(file_path: Path, dir_path: Path) -> Path:
@@ -22,10 +22,6 @@
     copied_file_path = dir_path / file_path.name
     shutil.copyfile(file_path, copied_file_path)
     return copied_file_path
-=======
-from voicevox_engine.user_dict.user_dict import UserDictionary
-from voicevox_engine.utility.path_utility import engine_root
->>>>>>> b11ff355
 
 
 @pytest.fixture()
@@ -35,7 +31,6 @@
     latest_core_version = tts_engines.latest_version()
     setting_loader = SettingHandler(Path("./not_exist.yaml"))
 
-<<<<<<< HEAD
     # テスト用に隔離されたプリセットを生成する
     preset_path = Path("./presets.yaml")
     preset_manager = PresetManager(_copy_under_dir(preset_path, tmp_path))
@@ -46,16 +41,8 @@
         user_dict_path=_generate_user_dict(tmp_path),
         compiled_dict_path=tmp_path / "user.dic",
     )
-=======
-    # 隔離されたプリセットの生成
-    original_preset_path = Path("./presets.yaml")
-    preset_path = tmp_path / "presets.yaml"
-    shutil.copyfile(original_preset_path, preset_path)
-    preset_manager = PresetManager(preset_path)
 
-    user_dict = UserDictionary()
     engine_manifest = load_manifest(engine_root() / "engine_manifest.json")
->>>>>>> b11ff355
 
     return {
         "tts_engines": tts_engines,
