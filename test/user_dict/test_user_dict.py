--- conflicted
+++ resolved
@@ -6,18 +6,12 @@
 from pyopenjtalk import g2p, unset_user_dict
 
 from voicevox_engine.user_dict.model import UserDictWord, WordTypes
-from voicevox_engine.user_dict.user_dict_manager import UserDictionary
+from voicevox_engine.user_dict.user_dict_manager import UserDictionary, WordProperty
 from voicevox_engine.user_dict.user_dict_word import (
     MAX_PRIORITY,
     UserDictInputError,
-<<<<<<< HEAD
-    UserDictionary,
-    WordProperty,
-    _create_word,
-=======
     create_word,
     part_of_speech_data,
->>>>>>> a272814e
 )
 
 # jsonとして保存される正しい形式の辞書データ
@@ -80,17 +74,8 @@
 
 def test_create_word() -> None:
     # 将来的に品詞などが追加された時にテストを増やす
-<<<<<<< HEAD
-    assert _create_word(
+    assert create_word(
         WordProperty(surface="test", pronunciation="テスト", accent_type=1)
-=======
-    assert create_word(
-        surface="test",
-        pronunciation="テスト",
-        accent_type=1,
-        word_type=None,
-        priority=None,
->>>>>>> a272814e
     ) == UserDictWord(
         surface="ｔｅｓｔ",
         priority=5,
@@ -217,8 +202,7 @@
     for pos in part_of_speech_data:
         for i in range(MAX_PRIORITY + 1):
             assert (
-<<<<<<< HEAD
-                _create_word(
+                create_word(
                     WordProperty(
                         surface="test",
                         pronunciation="テスト",
@@ -226,14 +210,6 @@
                         word_type=pos,
                         priority=i,
                     )
-=======
-                create_word(
-                    surface="test",
-                    pronunciation="テスト",
-                    accent_type=1,
-                    word_type=pos,
-                    priority=i,
->>>>>>> a272814e
                 ).priority
                 == i
             )
