--- conflicted
+++ resolved
@@ -489,7 +489,6 @@
     assert numpy.array_equal(f0, true_f0)
 
 
-<<<<<<< HEAD
 def test_raw_wave_to_output_wave_with_resample():
     """Test `raw_wave_to_output_wave` with resampling option."""
     # Inputs
@@ -522,10 +521,7 @@
     assert numpy.allclose(wave, true_wave)
 
 
-class TestSynthesisEngine(TestCase):
-=======
 class TestTTSEngine(TestCase):
->>>>>>> 92a05c1f
     def setUp(self):
         super().setUp()
         self.str_list_hello_hiho = (
