from unittest import TestCase

<<<<<<< HEAD
from run import PresetLoader

from voicevox_engine.synthesis_engine import mora_to_text
=======
from run import mora_to_text
>>>>>>> 47aa10dc


class TestMoraToText(TestCase):
    def test_voice(self):
        self.assertEqual(mora_to_text("a"), "ア")
        self.assertEqual(mora_to_text("i"), "イ")
        self.assertEqual(mora_to_text("ka"), "カ")
        self.assertEqual(mora_to_text("N"), "ン")
        self.assertEqual(mora_to_text("cl"), "ッ")
        self.assertEqual(mora_to_text("gye"), "ギェ")
        self.assertEqual(mora_to_text("ye"), "イェ")
        self.assertEqual(mora_to_text("wo"), "ウォ")

    def test_unvoice(self):
        self.assertEqual(mora_to_text("A"), "ア")
        self.assertEqual(mora_to_text("I"), "イ")
        self.assertEqual(mora_to_text("kA"), "カ")
        self.assertEqual(mora_to_text("gyE"), "ギェ")
        self.assertEqual(mora_to_text("yE"), "イェ")
        self.assertEqual(mora_to_text("wO"), "ウォ")

    def test_invalid_mora(self):
        """変なモーラが来ても例外を投げない"""
        self.assertEqual(mora_to_text("x"), "x")
        self.assertEqual(mora_to_text(""), "")<|MERGE_RESOLUTION|>--- conflicted
+++ resolved
@@ -1,12 +1,6 @@
 from unittest import TestCase
 
-<<<<<<< HEAD
-from run import PresetLoader
-
 from voicevox_engine.synthesis_engine import mora_to_text
-=======
-from run import mora_to_text
->>>>>>> 47aa10dc
 
 
 class TestMoraToText(TestCase):
