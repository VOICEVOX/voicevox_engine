from copy import deepcopy
from typing import Union
from unittest import TestCase
from unittest.mock import Mock

import numpy

from voicevox_engine.model import AccentPhrase, AudioQuery, Mora, StyleId
from voicevox_engine.tts_pipeline import TTSEngine
from voicevox_engine.tts_pipeline.acoustic_feature_extractor import Phoneme
from voicevox_engine.tts_pipeline.tts_engine import (
    apply_intonation_scale,
    apply_output_sampling_rate,
    apply_output_stereo,
    apply_pitch_scale,
    apply_prepost_silence,
    apply_speed_scale,
    apply_volume_scale,
    count_frame_per_unit,
    pre_process,
    query_to_decoder_feature,
    raw_wave_to_output_wave,
    split_mora,
    to_flatten_moras,
    to_flatten_phonemes,
    unvoiced_mora_phoneme_list,
)

TRUE_NUM_PHONEME = 45


def is_same_phoneme(p1: Phoneme, p2: Phoneme) -> bool:
    """2つのPhonemeが同じ `.phoneme` を持つ"""
    return p1.phoneme == p2.phoneme


def is_same_ojt_phoneme_list(
    p1s: list[Phoneme | None] | list[Phoneme], p2s: list[Phoneme | None] | list[Phoneme]
) -> bool:
    """2つのPhonemeリストで全要素ペアが同じ `.phoneme` を持つ"""
    if len(p1s) != len(p2s):
        return False

    for p1, p2 in zip(p1s, p2s):
        if p1 is None and p2 is None:  # None vs None -> equal
            pass
        elif p1 is None:  # None vs OjtOhoneme -> not equal
            return False
        elif p2 is None:  # OjtOhoneme vs None -> not equal
            return False
        elif is_same_phoneme(p1, p2):
            pass
        else:
            return False
    return True


def yukarin_s_mock(
    length: int, phoneme_list: numpy.ndarray, style_id: numpy.ndarray
) -> numpy.ndarray:
    result = []
    # mockとしての適当な処理、特に意味はない
    for i in range(length):
        result.append((phoneme_list[i] * 0.5 + style_id).item())
    return numpy.array(result)


def yukarin_sa_mock(
    length: int,
    vowel_phoneme_list: numpy.ndarray,
    consonant_phoneme_list: numpy.ndarray,
    start_accent_list: numpy.ndarray,
    end_accent_list: numpy.ndarray,
    start_accent_phrase_list: numpy.ndarray,
    end_accent_phrase_list: numpy.ndarray,
    style_id: numpy.ndarray,
) -> numpy.ndarray:
    result = []
    # mockとしての適当な処理、特に意味はない
    for i in range(length):
        result.append(
            (
                (
                    vowel_phoneme_list[0][i]
                    + consonant_phoneme_list[0][i]
                    + start_accent_list[0][i]
                    + end_accent_list[0][i]
                    + start_accent_phrase_list[0][i]
                    + end_accent_phrase_list[0][i]
                )
                * 0.5
                + style_id
            ).item()
        )
    return numpy.array(result)[numpy.newaxis]


def decode_mock(
    length: int,
    phoneme_size: int,
    f0: numpy.ndarray,
    phoneme: numpy.ndarray,
    style_id: Union[numpy.ndarray, int],
) -> numpy.ndarray:
    result = []
    # mockとしての適当な処理、特に意味はない
    for i in range(length):
        # decode forwardはデータサイズがlengthの256倍になるのでとりあえず256回データをresultに入れる
        for _ in range(256):
            result.append(
                (
                    f0[i][0] * (numpy.where(phoneme[i] == 1)[0] / phoneme_size)
                    + style_id
                ).item()
            )
    return numpy.array(result)


class MockCore:
    default_sampling_rate = 24000
    yukarin_s_forward = Mock(side_effect=yukarin_s_mock)
    yukarin_sa_forward = Mock(side_effect=yukarin_sa_mock)
    decode_forward = Mock(side_effect=decode_mock)

    def metas(self):
        return ""

    def supported_devices(self):
        return ""

    def is_model_loaded(self, style_id):
        return True


def _gen_query(
    accent_phrases: list[AccentPhrase] | None = None,
    speedScale: float = 1.0,
    pitchScale: float = 1.0,
    intonationScale: float = 1.0,
    prePhonemeLength: float = 0.0,
    postPhonemeLength: float = 0.0,
    volumeScale: float = 1.0,
    outputSamplingRate: int = 24000,
    outputStereo: bool = False,
) -> AudioQuery:
    """Generate AudioQuery with default meaningless arguments for test simplicity."""
    accent_phrases = [] if accent_phrases is None else accent_phrases
    return AudioQuery(
        accent_phrases=accent_phrases,
        speedScale=speedScale,
        pitchScale=pitchScale,
        intonationScale=intonationScale,
        prePhonemeLength=prePhonemeLength,
        postPhonemeLength=postPhonemeLength,
        volumeScale=volumeScale,
        outputSamplingRate=outputSamplingRate,
        outputStereo=outputStereo,
    )


def _gen_mora(
    text: str,
    consonant: str | None,
    consonant_length: float | None,
    vowel: str,
    vowel_length: float,
    pitch: float,
) -> Mora:
    """Generate Mora with positional arguments for test simplicity."""
    return Mora(
        text=text,
        consonant=consonant,
        consonant_length=consonant_length,
        vowel=vowel,
        vowel_length=vowel_length,
        pitch=pitch,
    )


def test_to_flatten_phonemes():
    """Test `to_flatten_phonemes`."""
    # Inputs
    moras = [
        _gen_mora("　", None, None, "sil", 2 * 0.01067, 0.0),
        _gen_mora("ヒ", "h", 2 * 0.01067, "i", 4 * 0.01067, 100.0),
        _gen_mora("　", None, None, "sil", 6 * 0.01067, 0.0),
    ]

    # Expects
    true_phonemes = ["pau", "h", "i", "pau"]

    # Outputs
    phonemes = list(map(lambda p: p.phoneme, to_flatten_phonemes(moras)))

    assert true_phonemes == phonemes


def test_apply_prepost_silence():
    """Test `apply_prepost_silence`."""
    # Inputs
    query = _gen_query(prePhonemeLength=2 * 0.01067, postPhonemeLength=6 * 0.01067)
    moras = [
        _gen_mora("ヒ", "h", 2 * 0.01067, "i", 4 * 0.01067, 100.0),
    ]

    # Expects
    true_moras_with_silence = [
        _gen_mora("　", None, None, "sil", 2 * 0.01067, 0.0),
        _gen_mora("ヒ", "h", 2 * 0.01067, "i", 4 * 0.01067, 100.0),
        _gen_mora("　", None, None, "sil", 6 * 0.01067, 0.0),
    ]

    # Outputs
    moras_with_silence = apply_prepost_silence(moras, query)

    assert moras_with_silence == true_moras_with_silence


def test_apply_speed_scale():
    """Test `apply_speed_scale`."""
    # Inputs
    query = _gen_query(speedScale=2.0)
    input_moras = [
        _gen_mora("コ", "k", 2 * 0.01067, "o", 4 * 0.01067, 50.0),
        _gen_mora("ン", None, None, "N", 4 * 0.01067, 50.0),
        _gen_mora("、", None, None, "pau", 2 * 0.01067, 0.0),
        _gen_mora("ヒ", "h", 2 * 0.01067, "i", 4 * 0.01067, 125.0),
        _gen_mora("ホ", "h", 4 * 0.01067, "O", 2 * 0.01067, 0.0),
    ]

    # Expects - x2 fast
    true_moras = [
        _gen_mora("コ", "k", 1 * 0.01067, "o", 2 * 0.01067, 50.0),
        _gen_mora("ン", None, None, "N", 2 * 0.01067, 50.0),
        _gen_mora("、", None, None, "pau", 1 * 0.01067, 0.0),
        _gen_mora("ヒ", "h", 1 * 0.01067, "i", 2 * 0.01067, 125.0),
        _gen_mora("ホ", "h", 2 * 0.01067, "O", 1 * 0.01067, 0.0),
    ]

    # Outputs
    moras = apply_speed_scale(input_moras, query)

    assert moras == true_moras


def test_apply_pitch_scale():
    """Test `apply_pitch_scale`."""
    # Inputs
    query = _gen_query(pitchScale=2.0)
    input_moras = [
        _gen_mora("コ", "k", 0.0, "o", 0.0, 50.0),
        _gen_mora("ン", None, None, "N", 0.0, 50.0),
        _gen_mora("、", None, None, "pau", 0.0, 0.0),
        _gen_mora("ヒ", "h", 0.0, "i", 0.0, 125.0),
        _gen_mora("ホ", "h", 0.0, "O", 0.0, 0.0),
    ]

    # Expects - x4 value scaled
    true_moras = [
        _gen_mora("コ", "k", 0.0, "o", 0.0, 200.0),
        _gen_mora("ン", None, None, "N", 0.0, 200.0),
        _gen_mora("、", None, None, "pau", 0.0, 0.0),
        _gen_mora("ヒ", "h", 0.0, "i", 0.0, 500.0),
        _gen_mora("ホ", "h", 0.0, "O", 0.0, 0.0),
    ]

    # Outputs
    moras = apply_pitch_scale(input_moras, query)

    assert moras == true_moras


def test_apply_intonation_scale():
    """Test `apply_intonation_scale`."""
    # Inputs
    query = _gen_query(intonationScale=0.5)
    input_moras = [
        _gen_mora("コ", "k", 0.0, "o", 0.0, 200.0),
        _gen_mora("ン", None, None, "N", 0.0, 200.0),
        _gen_mora("、", None, None, "pau", 0.0, 0.0),
        _gen_mora("ヒ", "h", 0.0, "i", 0.0, 500.0),
        _gen_mora("ホ", "h", 0.0, "O", 0.0, 0.0),
    ]

    # Expects - mean=300 var x0.5 intonation scaling
    true_moras = [
        _gen_mora("コ", "k", 0.0, "o", 0.0, 250.0),
        _gen_mora("ン", None, None, "N", 0.0, 250.0),
        _gen_mora("、", None, None, "pau", 0.0, 0.0),
        _gen_mora("ヒ", "h", 0.0, "i", 0.0, 400.0),
        _gen_mora("ホ", "h", 0.0, "O", 0.0, 0.0),
    ]

    # Outputs
    moras = apply_intonation_scale(input_moras, query)

    assert moras == true_moras


def test_apply_volume_scale():
    """Test `apply_volume_scale`."""
    # Inputs
    query = _gen_query(volumeScale=3.0)
    input_wave = numpy.array([0.0, 1.0, 2.0])

    # Expects - x3 scale
    true_wave = numpy.array([0.0, 3.0, 6.0])

    # Outputs
    wave = apply_volume_scale(input_wave, query)

    assert numpy.allclose(wave, true_wave)


def test_apply_output_sampling_rate():
    """Test `apply_output_sampling_rate`."""
    # Inputs
    query = _gen_query(outputSamplingRate=12000)
    input_wave = numpy.array([1.0 for _ in range(120)])
    input_sr_wave = 24000

    # Expects - half sampling rate
    true_wave = numpy.array([1.0 for _ in range(60)])
    assert true_wave.shape == (60,), "Prerequisites"

    # Outputs
    wave = apply_output_sampling_rate(input_wave, input_sr_wave, query)

    assert wave.shape[0] == true_wave.shape[0]


def test_apply_output_stereo():
    """Test `apply_output_stereo`."""
    # Inputs
    query = _gen_query(outputStereo=True)
    input_wave = numpy.array([1.0, 0.0, 2.0])

    # Expects - Stereo :: (Time, Channel)
    true_wave = numpy.array([[1.0, 1.0], [0.0, 0.0], [2.0, 2.0]])

    # Outputs
    wave = apply_output_stereo(input_wave, query)

    assert numpy.array_equal(wave, true_wave)


def test_count_frame_per_unit():
    """Test `count_frame_per_unit`."""
    # Inputs
    moras = [
        _gen_mora("　", None, None, "　", 2 * 0.01067, 0.0),  # 0.01067 [sec/frame]
        _gen_mora("コ", "k", 2 * 0.01067, "o", 4 * 0.01067, 0.0),
        _gen_mora("ン", None, None, "N", 4 * 0.01067, 0.0),
        _gen_mora("、", None, None, "pau", 2 * 0.01067, 0.0),
        _gen_mora("ヒ", "h", 2 * 0.01067, "i", 4 * 0.01067, 0.0),
        _gen_mora("ホ", "h", 4 * 0.01067, "O", 2 * 0.01067, 0.0),
        _gen_mora("　", None, None, "　", 6 * 0.01067, 0.0),
    ]

    # Expects
    #                             Pre k  o  N pau h  i  h  O Pst
    true_frame_per_phoneme_list = [2, 2, 4, 4, 2, 2, 4, 4, 2, 6]
    true_frame_per_phoneme = numpy.array(true_frame_per_phoneme_list, dtype=numpy.int32)
    #                         Pre ko  N pau hi hO Pst
    true_frame_per_mora_list = [2, 6, 4, 2, 6, 6, 6]
    true_frame_per_mora = numpy.array(true_frame_per_mora_list, dtype=numpy.int32)

    # Outputs
    frame_per_phoneme, frame_per_mora = count_frame_per_unit(moras)

    assert numpy.array_equal(frame_per_phoneme, true_frame_per_phoneme)
    assert numpy.array_equal(frame_per_mora, true_frame_per_mora)


def test_query_to_decoder_feature():
    """Test `query_to_decoder_feature`."""
    # Inputs
    accent_phrases = [
        AccentPhrase(
            moras=[
                _gen_mora("コ", "k", 2 * 0.01067, "o", 4 * 0.01067, 50.0),
                _gen_mora("ン", None, None, "N", 4 * 0.01067, 50.0),
            ],
            accent=1,
            pause_mora=_gen_mora("、", None, None, "pau", 2 * 0.01067, 0.0),
        ),
        AccentPhrase(
            moras=[
                _gen_mora("ヒ", "h", 2 * 0.01067, "i", 4 * 0.01067, 125.0),
                _gen_mora("ホ", "h", 4 * 0.01067, "O", 2 * 0.01067, 0.0),
            ],
            accent=1,
            pause_mora=None,
        ),
    ]
    query = _gen_query(
        accent_phrases=accent_phrases,
        speedScale=2.0,
        pitchScale=2.0,
        intonationScale=0.5,
        prePhonemeLength=2 * 0.01067,
        postPhonemeLength=6 * 0.01067,
    )

    # Expects
    # frame_per_phoneme
    #                        Pre k  o  N pau h  i  h  O Pst
    true_frame_per_phoneme = [1, 1, 2, 2, 1, 1, 2, 2, 1, 3]
    n_frame = sum(true_frame_per_phoneme)
    # phoneme
    #                     Pr  k   o   o  N  N pau  h   i   i   h   h  O Pt Pt Pt
    frame_phoneme_idxs = [0, 23, 30, 30, 4, 4, 0, 19, 21, 21, 19, 19, 5, 0, 0, 0]
    true_phoneme = numpy.zeros([n_frame, TRUE_NUM_PHONEME], dtype=numpy.float32)
    for frame_idx, phoneme_idx in enumerate(frame_phoneme_idxs):
        true_phoneme[frame_idx, phoneme_idx] = 1.0
    # Pitch
    #                   paw ko  N pau hi hO paw
    # frame_per_vowel = [1, 3,  2, 1, 3, 3, 3]
    #           pau   ko     ko     ko      N      N
    true1_f0 = [0.0, 250.0, 250.0, 250.0, 250.0, 250.0]
    #           pau   hi     hi     hi
    true2_f0 = [0.0, 400.0, 400.0, 400.0]
    #           hO   hO   hO   paw  paw  paw
    true3_f0 = [0.0, 0.0, 0.0, 0.0, 0.0, 0.0]
    true_f0 = numpy.array(true1_f0 + true2_f0 + true3_f0, dtype=numpy.float32)

    # Outputs
    phoneme, f0 = query_to_decoder_feature(query)

    assert numpy.array_equal(phoneme, true_phoneme)
    assert numpy.array_equal(f0, true_f0)


def test_raw_wave_to_output_wave_with_resample():
    """Test `raw_wave_to_output_wave` with resampling option."""
    # Inputs
    query = _gen_query(volumeScale=2, outputSamplingRate=48000, outputStereo=True)
    raw_wave = numpy.random.rand(240)
    sr_raw_wave = 24000

    # Expects
    true_wave_shape = (480, 2)

    # Outputs
    wave = raw_wave_to_output_wave(query, raw_wave, sr_raw_wave)

    assert wave.shape == true_wave_shape


def test_raw_wave_to_output_wave_without_resample():
    """Test `raw_wave_to_output_wave`  without resampling option."""
    # Inputs
    query = _gen_query(volumeScale=2, outputStereo=True)
    raw_wave = numpy.random.rand(240)
    sr_raw_wave = 24000

    # Expects
    true_wave = numpy.array([2 * raw_wave, 2 * raw_wave]).T

    # Outputs
    wave = raw_wave_to_output_wave(query, raw_wave, sr_raw_wave)

    assert numpy.allclose(wave, true_wave)


class TestTTSEngine(TestCase):
    def setUp(self):
        super().setUp()
        self.str_list_hello_hiho = (
            "sil k o N n i ch i w a pau h i h o d e s U sil".split()
        )
        self.phoneme_data_list_hello_hiho = [
            Phoneme(p) for p in "pau k o N n i ch i w a pau h i h o d e s U pau".split()
        ]
        self.accent_phrases_hello_hiho = [
            AccentPhrase(
                moras=[
                    _gen_mora("コ", "k", 0.0, "o", 0.0, 0.0),
                    _gen_mora("ン", None, None, "N", 0.0, 0.0),
                    _gen_mora("ニ", "n", 0.0, "i", 0.0, 0.0),
                    _gen_mora("チ", "ch", 0.0, "i", 0.0, 0.0),
                    _gen_mora("ワ", "w", 0.0, "a", 0.0, 0.0),
                ],
                accent=5,
                pause_mora=_gen_mora("、", None, None, "pau", 0.0, 0.0),
            ),
            AccentPhrase(
                moras=[
                    _gen_mora("ヒ", "h", 0.0, "i", 0.0, 0.0),
                    _gen_mora("ホ", "h", 0.0, "o", 0.0, 0.0),
                    _gen_mora("デ", "d", 0.0, "e", 0.0, 0.0),
                    _gen_mora("ス", "s", 0.0, "U", 0.0, 0.0),
                ],
                accent=1,
                pause_mora=None,
            ),
        ]
        core = MockCore()
        self.yukarin_s_mock = core.yukarin_s_forward
        self.yukarin_sa_mock = core.yukarin_sa_forward
        self.decode_mock = core.decode_forward
        self.tts_engine = TTSEngine(core=core)  # type: ignore[arg-type]

    def test_to_flatten_moras(self):
        flatten_moras = to_flatten_moras(self.accent_phrases_hello_hiho)
        self.assertEqual(
            flatten_moras,
            self.accent_phrases_hello_hiho[0].moras
            + [self.accent_phrases_hello_hiho[0].pause_mora]
            + self.accent_phrases_hello_hiho[1].moras,
        )

    def test_split_mora(self):
        # Outputs
        consonant_phoneme_list, vowel_phoneme_list, vowel_indexes = split_mora(
            self.phoneme_data_list_hello_hiho
        )

        self.assertEqual(vowel_indexes, [0, 2, 3, 5, 7, 9, 10, 12, 14, 16, 18, 19])

        ps = ["pau", "o", "N", "i", "i", "a", "pau", "i", "o", "e", "U", "pau"]
        true_vowel_phoneme_list = [Phoneme(p) for p in ps]
        self.assertTrue(
            is_same_ojt_phoneme_list(vowel_phoneme_list, true_vowel_phoneme_list)
        )
        self.assertTrue(
            is_same_ojt_phoneme_list(
                consonant_phoneme_list,
                [
                    None,
                    Phoneme("k"),
                    None,
                    Phoneme("n"),
                    Phoneme("ch"),
                    Phoneme("w"),
                    None,
                    Phoneme("h"),
                    Phoneme("h"),
                    Phoneme("d"),
                    Phoneme("s"),
                    None,
                ],
            )
        )

    def test_pre_process(self):
        flatten_moras, phoneme_data_list = pre_process(
            deepcopy(self.accent_phrases_hello_hiho)
        )

        mora_index = 0
        phoneme_index = 1

        self.assertTrue(is_same_phoneme(phoneme_data_list[0], Phoneme("pau")))
        for accent_phrase in self.accent_phrases_hello_hiho:
            moras = accent_phrase.moras
            for mora in moras:
                self.assertEqual(flatten_moras[mora_index], mora)
                mora_index += 1
                if mora.consonant is not None:
                    self.assertTrue(
                        is_same_phoneme(
                            phoneme_data_list[phoneme_index], Phoneme(mora.consonant)
                        )
                    )
                    phoneme_index += 1
                self.assertTrue(
                    is_same_phoneme(
                        phoneme_data_list[phoneme_index], Phoneme(mora.vowel)
                    )
                )
                phoneme_index += 1
            if accent_phrase.pause_mora:
                self.assertEqual(flatten_moras[mora_index], accent_phrase.pause_mora)
                mora_index += 1
                self.assertTrue(
                    is_same_phoneme(phoneme_data_list[phoneme_index], Phoneme("pau"))
                )
                phoneme_index += 1
        self.assertTrue(
            is_same_phoneme(phoneme_data_list[phoneme_index], Phoneme("pau"))
        )

    def test_update_length(self):
        # Inputs
        hello_hiho = deepcopy(self.accent_phrases_hello_hiho)
        # Outputs & Indirect Outputs（yukarin_sに渡される値）
<<<<<<< HEAD
        result = self.tts_engine.update_length(hello_hiho, style_id=StyleId(1))
=======
        result = self.tts_engine.replace_phoneme_length(hello_hiho, StyleId(1))
>>>>>>> 6452c89d
        yukarin_s_args = self.yukarin_s_mock.call_args[1]
        list_length = yukarin_s_args["length"]
        phoneme_list = yukarin_s_args["phoneme_list"]
        style_id = yukarin_s_args["style_id"]
        # Expects
        true_list_length = 20
        true_style_id = 1
        true_phoneme_list_1 = [0, 23, 30, 4, 28, 21, 10, 21, 42, 7]
        true_phoneme_list_2 = [0, 19, 21, 19, 30, 12, 14, 35, 6, 0]
        true_phoneme_list = true_phoneme_list_1 + true_phoneme_list_2
        true_result = deepcopy(self.accent_phrases_hello_hiho)
        index = 1

        def result_value(i: int) -> float:
            return float(phoneme_list[i] * 0.5 + 1)

        for accent_phrase in true_result:
            moras = accent_phrase.moras
            for mora in moras:
                if mora.consonant is not None:
                    mora.consonant_length = result_value(index)
                    index += 1
                mora.vowel_length = result_value(index)
                index += 1
            if accent_phrase.pause_mora is not None:
                accent_phrase.pause_mora.vowel_length = result_value(index)
                index += 1
        # Tests
        self.assertEqual(list_length, true_list_length)
        self.assertEqual(list_length, len(phoneme_list))
        self.assertEqual(style_id, true_style_id)
        numpy.testing.assert_array_equal(
            phoneme_list,
            numpy.array(true_phoneme_list, dtype=numpy.int64),
        )
        self.assertEqual(result, true_result)

    def test_update_pitch(self):
        # 空のリストでエラーを吐かないか
        # Inputs
        phrases: list = []
        # Outputs
<<<<<<< HEAD
        result = self.tts_engine.update_pitch(phrases, style_id=StyleId(1))
=======
        result = self.tts_engine.replace_mora_pitch(phrases, StyleId(1))
>>>>>>> 6452c89d
        # Expects
        true_result: list = []
        # Tests
        self.assertEqual(result, true_result)

        # Inputs
        hello_hiho = deepcopy(self.accent_phrases_hello_hiho)
        # Outputs & Indirect Outputs（yukarin_saに渡される値）
<<<<<<< HEAD
        result = self.tts_engine.update_pitch(hello_hiho, style_id=StyleId(1))
=======
        result = self.tts_engine.replace_mora_pitch(hello_hiho, StyleId(1))
>>>>>>> 6452c89d
        yukarin_sa_args = self.yukarin_sa_mock.call_args[1]
        list_length = yukarin_sa_args["length"]
        vowel_phoneme_list = yukarin_sa_args["vowel_phoneme_list"][0]
        consonant_phoneme_list = yukarin_sa_args["consonant_phoneme_list"][0]
        start_accent_list = yukarin_sa_args["start_accent_list"][0]
        end_accent_list = yukarin_sa_args["end_accent_list"][0]
        start_accent_phrase_list = yukarin_sa_args["start_accent_phrase_list"][0]
        end_accent_phrase_list = yukarin_sa_args["end_accent_phrase_list"][0]
        style_id = yukarin_sa_args["style_id"]
        # Expects
        true_vowels = numpy.array([0, 30, 4, 21, 21, 7, 0, 21, 30, 14, 6, 0])
        true_consonants = numpy.array([-1, 23, -1, 28, 10, 42, -1, 19, 19, 12, 35, -1])
        true_accent_starts = numpy.array([0, 0, 1, 0, 0, 0, 0, 1, 0, 0, 0, 0])
        true_accent_ends = numpy.array([0, 0, 0, 0, 0, 1, 0, 1, 0, 0, 0, 0])
        true_phrase_starts = numpy.array([0, 1, 0, 0, 0, 0, 0, 1, 0, 0, 0, 0])
        true_phrase_ends = numpy.array([0, 0, 0, 0, 0, 1, 0, 0, 0, 0, 1, 0])
        true_result = deepcopy(self.accent_phrases_hello_hiho)
        index = 1

        def result_value(i: int) -> float:
            # unvoiced_mora_phoneme_listのPhoneme ID版
            unvoiced_mora_phoneme_id_list = [
                Phoneme(p).phoneme_id for p in unvoiced_mora_phoneme_list
            ]
            if vowel_phoneme_list[i] in unvoiced_mora_phoneme_id_list:
                return 0
            return (
                vowel_phoneme_list[i]
                + consonant_phoneme_list[i]
                + start_accent_list[i]
                + end_accent_list[i]
                + start_accent_phrase_list[i]
                + end_accent_phrase_list[i]
            ) * 0.5 + 1

        for accent_phrase in true_result:
            moras = accent_phrase.moras
            for mora in moras:
                mora.pitch = result_value(index)
                index += 1
            if accent_phrase.pause_mora is not None:
                accent_phrase.pause_mora.pitch = result_value(index)
                index += 1
        # Tests
        self.assertEqual(list_length, 12)
        self.assertEqual(list_length, len(vowel_phoneme_list))
        self.assertEqual(list_length, len(consonant_phoneme_list))
        self.assertEqual(list_length, len(start_accent_list))
        self.assertEqual(list_length, len(end_accent_list))
        self.assertEqual(list_length, len(start_accent_phrase_list))
        self.assertEqual(list_length, len(end_accent_phrase_list))
        self.assertEqual(style_id, 1)
        numpy.testing.assert_array_equal(vowel_phoneme_list, true_vowels)
        numpy.testing.assert_array_equal(consonant_phoneme_list, true_consonants)
        numpy.testing.assert_array_equal(start_accent_list, true_accent_starts)
        numpy.testing.assert_array_equal(end_accent_list, true_accent_ends)
        numpy.testing.assert_array_equal(start_accent_phrase_list, true_phrase_starts)
        numpy.testing.assert_array_equal(end_accent_phrase_list, true_phrase_ends)
        self.assertEqual(result, true_result)<|MERGE_RESOLUTION|>--- conflicted
+++ resolved
@@ -585,11 +585,7 @@
         # Inputs
         hello_hiho = deepcopy(self.accent_phrases_hello_hiho)
         # Outputs & Indirect Outputs（yukarin_sに渡される値）
-<<<<<<< HEAD
-        result = self.tts_engine.update_length(hello_hiho, style_id=StyleId(1))
-=======
-        result = self.tts_engine.replace_phoneme_length(hello_hiho, StyleId(1))
->>>>>>> 6452c89d
+        result = self.tts_engine.update_length(hello_hiho, StyleId(1))
         yukarin_s_args = self.yukarin_s_mock.call_args[1]
         list_length = yukarin_s_args["length"]
         phoneme_list = yukarin_s_args["phoneme_list"]
@@ -632,11 +628,7 @@
         # Inputs
         phrases: list = []
         # Outputs
-<<<<<<< HEAD
-        result = self.tts_engine.update_pitch(phrases, style_id=StyleId(1))
-=======
-        result = self.tts_engine.replace_mora_pitch(phrases, StyleId(1))
->>>>>>> 6452c89d
+        result = self.tts_engine.update_pitch(phrases, StyleId(1))
         # Expects
         true_result: list = []
         # Tests
@@ -645,11 +637,7 @@
         # Inputs
         hello_hiho = deepcopy(self.accent_phrases_hello_hiho)
         # Outputs & Indirect Outputs（yukarin_saに渡される値）
-<<<<<<< HEAD
-        result = self.tts_engine.update_pitch(hello_hiho, style_id=StyleId(1))
-=======
-        result = self.tts_engine.replace_mora_pitch(hello_hiho, StyleId(1))
->>>>>>> 6452c89d
+        result = self.tts_engine.update_pitch(hello_hiho, StyleId(1))
         yukarin_sa_args = self.yukarin_sa_mock.call_args[1]
         list_length = yukarin_sa_args["length"]
         vowel_phoneme_list = yukarin_sa_args["vowel_phoneme_list"][0]
