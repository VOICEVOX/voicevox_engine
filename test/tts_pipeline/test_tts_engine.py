from test.utility import pydantic_to_native_type, round_floats
from unittest import TestCase
from unittest.mock import Mock

import numpy as np
import pytest
from numpy.typing import NDArray
from syrupy.assertion import SnapshotAssertion

from voicevox_engine.dev.core.mock import MockCoreWrapper
from voicevox_engine.metas.Metas import StyleId
<<<<<<< HEAD
from voicevox_engine.model import (
    AccentPhrase,
    AudioQuery,
    FrameAudioQuery,
    Mora,
    Note,
    Score,
)
from voicevox_engine.tts_pipeline.acoustic_feature_extractor import (
    UNVOICED_MORA_TAIL_PHONEMES,
    Phoneme,
)
=======
from voicevox_engine.model import AccentPhrase, AudioQuery, Mora
>>>>>>> 374e54fa
from voicevox_engine.tts_pipeline.text_analyzer import text_to_accent_phrases
from voicevox_engine.tts_pipeline.tts_engine import (
    TTSEngine,
    apply_interrogative_upspeak,
    to_flatten_moras,
    to_flatten_phonemes,
)

from .test_text_analyzer import stub_unknown_features_koxx


def yukarin_s_mock(
    length: int, phoneme_list: NDArray[np.int64], style_id: NDArray[np.int64]
) -> NDArray[np.float32]:
    result = []
    # mockとしての適当な処理、特に意味はない
    for i in range(length):
        result.append(round((phoneme_list[i] * 0.0625 + style_id).item(), 2))
    return np.array(result, dtype=np.float32)


def yukarin_sa_mock(
    length: int,
    vowel_phoneme_list: NDArray[np.int64],
    consonant_phoneme_list: NDArray[np.int64],
    start_accent_list: NDArray[np.int64],
    end_accent_list: NDArray[np.int64],
    start_accent_phrase_list: NDArray[np.int64],
    end_accent_phrase_list: NDArray[np.int64],
    style_id: NDArray[np.int64],
) -> NDArray[np.float32]:
    result = []
    # mockとしての適当な処理、特に意味はない
    for i in range(length):
        result.append(
            round(
                (
                    (
                        vowel_phoneme_list[0][i]
                        + consonant_phoneme_list[0][i]
                        + start_accent_list[0][i]
                        + end_accent_list[0][i]
                        + start_accent_phrase_list[0][i]
                        + end_accent_phrase_list[0][i]
                    )
                    * 0.0625
                    + style_id
                ).item(),
                2,
            )
        )
    return np.array(result, dtype=np.float32)[np.newaxis]


def decode_mock(
    length: int,
    phoneme_size: int,
    f0: NDArray[np.float32],
    phoneme: NDArray[np.float32],
    style_id: NDArray[np.int64],
) -> NDArray[np.float32]:
    result = []
    # mockとしての適当な処理、特に意味はない
    for i in range(length):
        result += [
            (f0[i, 0] * (np.where(phoneme[i] == 1)[0] / phoneme_size) + style_id)
        ] * 256
    return np.array(result, dtype=np.float32)


class MockCore:
    default_sampling_rate = 24000
    yukarin_s_forward = Mock(side_effect=yukarin_s_mock)
    yukarin_sa_forward = Mock(side_effect=yukarin_sa_mock)
    decode_forward = Mock(side_effect=decode_mock)

    def metas(self):
        return ""

    def supported_devices(self):
        return ""

    def is_model_loaded(self, style_id):
        return True


def _gen_mora(
    text: str,
    consonant: str | None,
    consonant_length: float | None,
    vowel: str,
    vowel_length: float,
    pitch: float,
) -> Mora:
    """Generate Mora with positional arguments for test simplicity."""
    return Mora(
        text=text,
        consonant=consonant,
        consonant_length=consonant_length,
        vowel=vowel,
        vowel_length=vowel_length,
        pitch=pitch,
    )


def test_to_flatten_phonemes():
    """Test `to_flatten_phonemes`."""
    # Inputs
    moras = [
        _gen_mora("　", None, None, "sil", 2 * 0.01067, 0.0),
        _gen_mora("ヒ", "h", 2 * 0.01067, "i", 4 * 0.01067, 100.0),
        _gen_mora("　", None, None, "sil", 6 * 0.01067, 0.0),
    ]

    # Expects
    true_phonemes = ["pau", "h", "i", "pau"]

    # Outputs
    phonemes = list(map(lambda p: p._phoneme, to_flatten_phonemes(moras)))

    assert true_phonemes == phonemes


def _gen_hello_hiho_text() -> str:
    return "こんにちは、ヒホです"


def _gen_hello_hiho_kana() -> str:
    return "コンニチワ'、ヒ'ホデ_ス"


def _gen_hello_hiho_accent_phrases() -> list[AccentPhrase]:
    return [
        AccentPhrase(
            moras=[
                _gen_mora("コ", "k", 0.0, "o", 0.0, 0.0),
                _gen_mora("ン", None, None, "N", 0.0, 0.0),
                _gen_mora("ニ", "n", 0.0, "i", 0.0, 0.0),
                _gen_mora("チ", "ch", 0.0, "i", 0.0, 0.0),
                _gen_mora("ワ", "w", 0.0, "a", 0.0, 0.0),
            ],
            accent=5,
            pause_mora=_gen_mora("、", None, None, "pau", 0.0, 0.0),
        ),
        AccentPhrase(
            moras=[
                _gen_mora("ヒ", "h", 0.0, "i", 0.0, 0.0),
                _gen_mora("ホ", "h", 0.0, "o", 0.0, 0.0),
                _gen_mora("デ", "d", 0.0, "e", 0.0, 0.0),
                _gen_mora("ス", "s", 0.0, "U", 0.0, 0.0),
            ],
            accent=1,
            pause_mora=None,
        ),
    ]


def _gen_hello_hiho_query() -> AudioQuery:
    return AudioQuery(
        accent_phrases=_gen_hello_hiho_accent_phrases(),
        speedScale=2.0,
        pitchScale=1.1,
        intonationScale=0.9,
        volumeScale=1.3,
        prePhonemeLength=0.1,
        postPhonemeLength=0.2,
        outputSamplingRate=12000,
        outputStereo=True,
        kana=_gen_hello_hiho_kana(),
    )


def _gen_doremi_score() -> Score:
    return Score(
        notes=[
            Note(key=None, frame_length=10, lyric=""),
            Note(key=60, frame_length=12, lyric="ど"),
            Note(key=62, frame_length=17, lyric="れ"),
            Note(key=64, frame_length=21, lyric="み"),
            Note(key=None, frame_length=5, lyric=""),
            Note(key=65, frame_length=12, lyric="ふぁ"),
            Note(key=67, frame_length=17, lyric="そ"),
            Note(key=None, frame_length=10, lyric=""),
        ]
    )


class TestTTSEngine(TestCase):
    def setUp(self):
        super().setUp()
        core = MockCore()
        self.yukarin_s_mock = core.yukarin_s_forward
        self.yukarin_sa_mock = core.yukarin_sa_forward
        self.decode_mock = core.decode_forward
        self.tts_engine = TTSEngine(core=core)  # type: ignore[arg-type]

    def test_to_flatten_moras(self):
        flatten_moras = to_flatten_moras(_gen_hello_hiho_accent_phrases())
        true_accent_phrases_hello_hiho = _gen_hello_hiho_accent_phrases()
        self.assertEqual(
            flatten_moras,
            true_accent_phrases_hello_hiho[0].moras
            + [true_accent_phrases_hello_hiho[0].pause_mora]
            + true_accent_phrases_hello_hiho[1].moras,
        )

    def test_update_length(self):
        # Inputs
        hello_hiho = _gen_hello_hiho_accent_phrases()
        # Indirect Outputs（yukarin_sに渡される値）
        self.tts_engine.update_length(hello_hiho, StyleId(1))
        yukarin_s_args = self.yukarin_s_mock.call_args[1]
        list_length = yukarin_s_args["length"]
        phoneme_list = yukarin_s_args["phoneme_list"]
        style_id = yukarin_s_args["style_id"]
        # Expects
        true_list_length = 20
        true_style_id = 1
        true_phoneme_list_1 = [0, 23, 30, 4, 28, 21, 10, 21, 42, 7]
        true_phoneme_list_2 = [0, 19, 21, 19, 30, 12, 14, 35, 6, 0]
        true_phoneme_list = true_phoneme_list_1 + true_phoneme_list_2

        self.assertEqual(list_length, true_list_length)
        self.assertEqual(list_length, len(phoneme_list))
        self.assertEqual(style_id, true_style_id)
        np.testing.assert_array_equal(
            phoneme_list,
            np.array(true_phoneme_list, dtype=np.int64),
        )

    def test_update_pitch(self):
        # 空のリストでエラーを吐かないか
        # Inputs
        phrases: list = []
        # Outputs
        result = self.tts_engine.update_pitch(phrases, StyleId(1))
        # Expects
        true_result: list = []
        # Tests
        self.assertEqual(result, true_result)

        # Inputs
        hello_hiho = _gen_hello_hiho_accent_phrases()
        # Indirect Outputs（yukarin_saに渡される値）
        self.tts_engine.update_pitch(hello_hiho, StyleId(1))
        yukarin_sa_args = self.yukarin_sa_mock.call_args[1]
        list_length = yukarin_sa_args["length"]
        vowel_phoneme_list = yukarin_sa_args["vowel_phoneme_list"][0]
        consonant_phoneme_list = yukarin_sa_args["consonant_phoneme_list"][0]
        start_accent_list = yukarin_sa_args["start_accent_list"][0]
        end_accent_list = yukarin_sa_args["end_accent_list"][0]
        start_accent_phrase_list = yukarin_sa_args["start_accent_phrase_list"][0]
        end_accent_phrase_list = yukarin_sa_args["end_accent_phrase_list"][0]
        style_id = yukarin_sa_args["style_id"]
        # Expects
        true_vowels = np.array([0, 30, 4, 21, 21, 7, 0, 21, 30, 14, 6, 0])
        true_consonants = np.array([-1, 23, -1, 28, 10, 42, -1, 19, 19, 12, 35, -1])
        true_accent_starts = np.array([0, 0, 1, 0, 0, 0, 0, 1, 0, 0, 0, 0])
        true_accent_ends = np.array([0, 0, 0, 0, 0, 1, 0, 1, 0, 0, 0, 0])
        true_phrase_starts = np.array([0, 1, 0, 0, 0, 0, 0, 1, 0, 0, 0, 0])
        true_phrase_ends = np.array([0, 0, 0, 0, 0, 1, 0, 0, 0, 0, 1, 0])

        # Tests
        self.assertEqual(list_length, 12)
        self.assertEqual(list_length, len(vowel_phoneme_list))
        self.assertEqual(list_length, len(consonant_phoneme_list))
        self.assertEqual(list_length, len(start_accent_list))
        self.assertEqual(list_length, len(end_accent_list))
        self.assertEqual(list_length, len(start_accent_phrase_list))
        self.assertEqual(list_length, len(end_accent_phrase_list))
        self.assertEqual(style_id, 1)
        np.testing.assert_array_equal(vowel_phoneme_list, true_vowels)
        np.testing.assert_array_equal(consonant_phoneme_list, true_consonants)
        np.testing.assert_array_equal(start_accent_list, true_accent_starts)
        np.testing.assert_array_equal(end_accent_list, true_accent_ends)
        np.testing.assert_array_equal(start_accent_phrase_list, true_phrase_starts)
        np.testing.assert_array_equal(end_accent_phrase_list, true_phrase_ends)


def test_create_accent_phrases_toward_unknown():
    """`TTSEngine.create_accent_phrases()` は unknown 音素の Phoneme 化に失敗する"""
    engine = TTSEngine(MockCoreWrapper())

    # NOTE: TTSEngine.create_accent_phrases() のコールで unknown feature を得ることが難しいため、疑似再現
    accent_phrases = text_to_accent_phrases(
        "dummy", text_to_features=stub_unknown_features_koxx
    )
    with pytest.raises(ValueError) as e:
        accent_phrases = engine.update_length_and_pitch(accent_phrases, StyleId(0))
    assert str(e.value) == "tuple.index(x): x not in tuple"


def test_mocked_update_length_output(snapshot_json: SnapshotAssertion) -> None:
    """モックされた `TTSEngine.update_length()` の出力スナップショットが一定である"""
    # Inputs
    tts_engine = TTSEngine(MockCoreWrapper())
    hello_hiho = _gen_hello_hiho_accent_phrases()
    # Outputs
    result = tts_engine.update_length(hello_hiho, StyleId(1))
    # Tests
    assert snapshot_json == round_floats(pydantic_to_native_type(result), round_value=2)


def test_mocked_update_pitch_output(snapshot_json: SnapshotAssertion) -> None:
    """モックされた `TTSEngine.update_pitch()` の出力スナップショットが一定である"""
    # Inputs
    tts_engine = TTSEngine(MockCoreWrapper())
    hello_hiho = _gen_hello_hiho_accent_phrases()
    # Outputs
    result = tts_engine.update_pitch(hello_hiho, StyleId(1))
    # Tests
    assert snapshot_json == round_floats(pydantic_to_native_type(result), round_value=2)


def test_mocked_update_length_and_pitch_output(
    snapshot_json: SnapshotAssertion,
) -> None:
    """モックされた `TTSEngine.update_length_and_pitch()` の出力スナップショットが一定である"""
    # Inputs
    tts_engine = TTSEngine(MockCoreWrapper())
    hello_hiho = _gen_hello_hiho_accent_phrases()
    # Outputs
    result = tts_engine.update_length_and_pitch(hello_hiho, StyleId(1))
    # Tests
    assert snapshot_json == round_floats(pydantic_to_native_type(result), round_value=2)


def test_mocked_create_accent_phrases_output(
    snapshot_json: SnapshotAssertion,
) -> None:
    """モックされた `TTSEngine.create_accent_phrases()` の出力スナップショットが一定である"""
    # Inputs
    tts_engine = TTSEngine(MockCoreWrapper())
    hello_hiho = _gen_hello_hiho_text()
    # Outputs
    result = tts_engine.create_accent_phrases(hello_hiho, StyleId(1))
    # Tests
    assert snapshot_json == round_floats(pydantic_to_native_type(result), round_value=2)


def test_mocked_create_accent_phrases_from_kana_output(
    snapshot_json: SnapshotAssertion,
) -> None:
    """モックされた `TTSEngine.create_accent_phrases_from_kana()` の出力スナップショットが一定である"""
    # Inputs
    tts_engine = TTSEngine(MockCoreWrapper())
    hello_hiho = _gen_hello_hiho_kana()
    # Outputs
    result = tts_engine.create_accent_phrases_from_kana(hello_hiho, StyleId(1))
    # Tests
    assert snapshot_json == round_floats(pydantic_to_native_type(result), round_value=2)


def test_mocked_synthesize_wave_output(snapshot_json: SnapshotAssertion) -> None:
    """モックされた `TTSEngine.synthesize_wave()` の出力スナップショットが一定である"""
    # Inputs
    tts_engine = TTSEngine(MockCoreWrapper())
    hello_hiho = _gen_hello_hiho_query()
    # Outputs
    result = tts_engine.synthesize_wave(hello_hiho, StyleId(1))
    # Tests
    assert snapshot_json == round_floats(result.tolist(), round_value=2)


def test_mocked_synthesize_wave_from_score_output(
    snapshot_json: SnapshotAssertion,
) -> None:
    """
    モックされた `TTSEngine.create_sing_phoneme_and_f0_and_volume()` と
    `TTSEngine.frame_synthsize_wave()` の出力スナップショットが一定である
    """
    # Inputs
    tts_engine = TTSEngine(MockCoreWrapper())
    doremi_srore = _gen_doremi_score()
    # Outputs
    result = tts_engine.create_sing_phoneme_and_f0_and_volume(doremi_srore, StyleId(1))
    # Tests
    assert snapshot_json(name="query") == round_floats(
        pydantic_to_native_type(result), round_value=2
    )

    # Inputs
    phonemes, f0, volume = result
    doremi_query = FrameAudioQuery(
        f0=f0,
        volume=volume,
        phonemes=phonemes,
        volumeScale=1.3,
        outputSamplingRate=1200,
        outputStereo=False,
    )
    # Outputs
    result_wave = tts_engine.frame_synthsize_wave(doremi_query, StyleId(1))
    # Tests
    assert snapshot_json(name="wave") == round_floats(
        result_wave.tolist(), round_value=2
    )


def koreha_arimasuka_base_expected():
    return [
        AccentPhrase(
            moras=[
                Mora(
                    text="コ",
                    consonant="k",
                    consonant_length=np.float32(2.44),
                    vowel="o",
                    vowel_length=np.float32(2.88),
                    pitch=np.float32(4.38),
                ),
                Mora(
                    text="レ",
                    consonant="r",
                    consonant_length=np.float32(3.06),
                    vowel="e",
                    vowel_length=np.float32(1.88),
                    pitch=np.float32(4.0),
                ),
                Mora(
                    text="ワ",
                    consonant="w",
                    consonant_length=np.float32(3.62),
                    vowel="a",
                    vowel_length=np.float32(1.44),
                    pitch=np.float32(4.19),
                ),
            ],
            accent=3,
            pause_mora=None,
            is_interrogative=False,
        ),
        AccentPhrase(
            moras=[
                Mora(
                    text="ア",
                    consonant=None,
                    consonant_length=None,
                    vowel="a",
                    vowel_length=np.float32(1.44),
                    pitch=np.float32(1.44),
                ),
                Mora(
                    text="リ",
                    consonant="r",
                    consonant_length=np.float32(3.06),
                    vowel="i",
                    vowel_length=np.float32(2.31),
                    pitch=np.float32(4.44),
                ),
                Mora(
                    text="マ",
                    consonant="m",
                    consonant_length=np.float32(2.62),
                    vowel="a",
                    vowel_length=np.float32(1.44),
                    pitch=np.float32(3.12),
                ),
                Mora(
                    text="ス",
                    consonant="s",
                    consonant_length=np.float32(3.19),
                    vowel="U",
                    vowel_length=np.float32(1.38),
                    pitch=np.float32(0.0),
                ),
                Mora(
                    text="カ",
                    consonant="k",
                    consonant_length=np.float32(2.44),
                    vowel="a",
                    vowel_length=np.float32(1.44),
                    pitch=np.float32(2.94),
                ),
            ],
            accent=3,
            pause_mora=None,
            is_interrogative=False,
        ),
    ]


class TestTTSEngineBase(TestCase):
    def setUp(self):
        super().setUp()
        self.tts_engine = TTSEngine(core=MockCoreWrapper())

    def create_synthesis_test_base(
        self,
        text: str,
        expected: list[AccentPhrase],
        enable_interrogative_upspeak: bool,
    ) -> None:
        """音声合成時に疑問文モーラ処理を行っているかどうかを検証
        (https://github.com/VOICEVOX/voicevox_engine/issues/272#issuecomment-1022610866)
        """
        inputs = self.tts_engine.create_accent_phrases(text, StyleId(1))
        outputs = apply_interrogative_upspeak(inputs, enable_interrogative_upspeak)
        self.assertEqual(expected, outputs, f"case(text:{text})")

    def test_create_accent_phrases(self):
        """accent_phrasesの作成時では疑問文モーラ処理を行わない
        (https://github.com/VOICEVOX/voicevox_engine/issues/272#issuecomment-1022610866)
        """
        text = "これはありますか？"
        expected = koreha_arimasuka_base_expected()
        expected[-1].is_interrogative = True
        actual = self.tts_engine.create_accent_phrases(text, StyleId(1))
        self.assertEqual(expected, actual, f"case(text:{text})")

    def test_upspeak_voiced_last_mora(self):
        # voiced + "？" + flagON -> upspeak
        expected = koreha_arimasuka_base_expected()
        expected[-1].is_interrogative = True
        expected[-1].moras += [
            Mora(
                text="ア",
                consonant=None,
                consonant_length=None,
                vowel="a",
                vowel_length=0.15,
                pitch=np.float32(expected[-1].moras[-1].pitch) + 0.3,
            )
        ]
        self.create_synthesis_test_base(
            text="これはありますか？",
            expected=expected,
            enable_interrogative_upspeak=True,
        )

        # voiced + "？" + flagOFF -> non-upspeak
        expected = koreha_arimasuka_base_expected()
        expected[-1].is_interrogative = True
        self.create_synthesis_test_base(
            text="これはありますか？",
            expected=expected,
            enable_interrogative_upspeak=False,
        )

        # voiced + "" + flagON -> non-upspeak
        expected = koreha_arimasuka_base_expected()
        self.create_synthesis_test_base(
            text="これはありますか",
            expected=expected,
            enable_interrogative_upspeak=True,
        )

    def test_upspeak_voiced_N_last_mora(self):
        def nn_base_expected():
            return [
                AccentPhrase(
                    moras=[
                        Mora(
                            text="ン",
                            consonant=None,
                            consonant_length=None,
                            vowel="N",
                            vowel_length=np.float32(1.25),
                            pitch=np.float32(1.44),
                        )
                    ],
                    accent=1,
                    pause_mora=None,
                    is_interrogative=False,
                )
            ]

        # voiced + "" + flagON -> upspeak
        expected = nn_base_expected()
        self.create_synthesis_test_base(
            text="ん",
            expected=expected,
            enable_interrogative_upspeak=True,
        )

        # voiced + "？" + flagON -> upspeak
        expected = nn_base_expected()
        expected[-1].is_interrogative = True
        expected[-1].moras += [
            Mora(
                text="ン",
                consonant=None,
                consonant_length=None,
                vowel="N",
                vowel_length=0.15,
                pitch=np.float32(expected[-1].moras[-1].pitch) + 0.3,
            )
        ]
        self.create_synthesis_test_base(
            text="ん？",
            expected=expected,
            enable_interrogative_upspeak=True,
        )

        # voiced + "？" + flagOFF -> non-upspeak
        expected = nn_base_expected()
        expected[-1].is_interrogative = True
        self.create_synthesis_test_base(
            text="ん？",
            expected=expected,
            enable_interrogative_upspeak=False,
        )

    def test_upspeak_unvoiced_last_mora(self):
        def ltu_base_expected():
            return [
                AccentPhrase(
                    moras=[
                        Mora(
                            text="ッ",
                            consonant=None,
                            consonant_length=None,
                            vowel="cl",
                            vowel_length=np.float32(1.69),
                            pitch=np.float32(0.0),
                        )
                    ],
                    accent=1,
                    pause_mora=None,
                    is_interrogative=False,
                )
            ]

        # unvoiced + "" + flagON -> non-upspeak
        expected = ltu_base_expected()
        self.create_synthesis_test_base(
            text="っ",
            expected=expected,
            enable_interrogative_upspeak=True,
        )

        # unvoiced + "？" + flagON -> non-upspeak
        expected = ltu_base_expected()
        expected[-1].is_interrogative = True
        self.create_synthesis_test_base(
            text="っ？",
            expected=expected,
            enable_interrogative_upspeak=True,
        )

        # unvoiced + "？" + flagOFF -> non-upspeak
        expected = ltu_base_expected()
        expected[-1].is_interrogative = True
        self.create_synthesis_test_base(
            text="っ？",
            expected=expected,
            enable_interrogative_upspeak=False,
        )

    def test_upspeak_voiced_u_last_mora(self):
        def su_base_expected():
            return [
                AccentPhrase(
                    moras=[
                        Mora(
                            text="ス",
                            consonant="s",
                            consonant_length=np.float32(3.19),
                            vowel="u",
                            vowel_length=np.float32(3.5),
                            pitch=np.float32(5.94),
                        )
                    ],
                    accent=1,
                    pause_mora=None,
                    is_interrogative=False,
                )
            ]

        # voiced + "" + flagON -> non-upspeak
        expected = su_base_expected()
        self.create_synthesis_test_base(
            text="す",
            expected=expected,
            enable_interrogative_upspeak=True,
        )

        # voiced + "？" + flagON -> upspeak
        expected = su_base_expected()
        expected[-1].is_interrogative = True
        expected[-1].moras += [
            Mora(
                text="ウ",
                consonant=None,
                consonant_length=None,
                vowel="u",
                vowel_length=0.15,
                pitch=expected[-1].moras[-1].pitch + 0.3,
            )
        ]
        self.create_synthesis_test_base(
            text="す？",
            expected=expected,
            enable_interrogative_upspeak=True,
        )

        # voiced + "？" + flagOFF -> non-upspeak
        expected = su_base_expected()
        expected[-1].is_interrogative = True
        self.create_synthesis_test_base(
            text="す？",
            expected=expected,
            enable_interrogative_upspeak=False,
        )<|MERGE_RESOLUTION|>--- conflicted
+++ resolved
@@ -9,7 +9,6 @@
 
 from voicevox_engine.dev.core.mock import MockCoreWrapper
 from voicevox_engine.metas.Metas import StyleId
-<<<<<<< HEAD
 from voicevox_engine.model import (
     AccentPhrase,
     AudioQuery,
@@ -18,13 +17,6 @@
     Note,
     Score,
 )
-from voicevox_engine.tts_pipeline.acoustic_feature_extractor import (
-    UNVOICED_MORA_TAIL_PHONEMES,
-    Phoneme,
-)
-=======
-from voicevox_engine.model import AccentPhrase, AudioQuery, Mora
->>>>>>> 374e54fa
 from voicevox_engine.tts_pipeline.text_analyzer import text_to_accent_phrases
 from voicevox_engine.tts_pipeline.tts_engine import (
     TTSEngine,
