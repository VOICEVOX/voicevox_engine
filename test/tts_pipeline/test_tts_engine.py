--- conflicted
+++ resolved
@@ -145,277 +145,6 @@
     assert true_phonemes == phonemes
 
 
-<<<<<<< HEAD
-def test_apply_prepost_silence():
-    """Test `apply_prepost_silence`."""
-    # Inputs
-    query = _gen_query(prePhonemeLength=2 * 0.01067, postPhonemeLength=6 * 0.01067)
-    moras = [
-        _gen_mora("ヒ", "h", 2 * 0.01067, "i", 4 * 0.01067, 100.0),
-    ]
-
-    # Expects
-    true_moras_with_silence = [
-        _gen_mora("　", None, None, "sil", 2 * 0.01067, 0.0),
-        _gen_mora("ヒ", "h", 2 * 0.01067, "i", 4 * 0.01067, 100.0),
-        _gen_mora("　", None, None, "sil", 6 * 0.01067, 0.0),
-    ]
-
-    # Outputs
-    moras_with_silence = apply_prepost_silence(moras, query)
-
-    assert moras_with_silence == true_moras_with_silence
-
-
-def test_apply_speed_scale():
-    """Test `apply_speed_scale`."""
-    # Inputs
-    query = _gen_query(speedScale=2.0)
-    input_moras = [
-        _gen_mora("コ", "k", 2 * 0.01067, "o", 4 * 0.01067, 50.0),
-        _gen_mora("ン", None, None, "N", 4 * 0.01067, 50.0),
-        _gen_mora("、", None, None, "pau", 2 * 0.01067, 0.0),
-        _gen_mora("ヒ", "h", 2 * 0.01067, "i", 4 * 0.01067, 125.0),
-        _gen_mora("ホ", "h", 4 * 0.01067, "O", 2 * 0.01067, 0.0),
-    ]
-
-    # Expects - x2 fast
-    true_moras = [
-        _gen_mora("コ", "k", 1 * 0.01067, "o", 2 * 0.01067, 50.0),
-        _gen_mora("ン", None, None, "N", 2 * 0.01067, 50.0),
-        _gen_mora("、", None, None, "pau", 1 * 0.01067, 0.0),
-        _gen_mora("ヒ", "h", 1 * 0.01067, "i", 2 * 0.01067, 125.0),
-        _gen_mora("ホ", "h", 2 * 0.01067, "O", 1 * 0.01067, 0.0),
-    ]
-
-    # Outputs
-    moras = apply_speed_scale(input_moras, query)
-
-    assert moras == true_moras
-
-
-def test_apply_pitch_scale():
-    """Test `apply_pitch_scale`."""
-    # Inputs
-    query = _gen_query(pitchScale=2.0)
-    input_moras = [
-        _gen_mora("コ", "k", 0.0, "o", 0.0, 50.0),
-        _gen_mora("ン", None, None, "N", 0.0, 50.0),
-        _gen_mora("、", None, None, "pau", 0.0, 0.0),
-        _gen_mora("ヒ", "h", 0.0, "i", 0.0, 125.0),
-        _gen_mora("ホ", "h", 0.0, "O", 0.0, 0.0),
-    ]
-
-    # Expects - x4 value scaled
-    true_moras = [
-        _gen_mora("コ", "k", 0.0, "o", 0.0, 200.0),
-        _gen_mora("ン", None, None, "N", 0.0, 200.0),
-        _gen_mora("、", None, None, "pau", 0.0, 0.0),
-        _gen_mora("ヒ", "h", 0.0, "i", 0.0, 500.0),
-        _gen_mora("ホ", "h", 0.0, "O", 0.0, 0.0),
-    ]
-
-    # Outputs
-    moras = apply_pitch_scale(input_moras, query)
-
-    assert moras == true_moras
-
-
-def test_apply_intonation_scale():
-    """Test `apply_intonation_scale`."""
-    # Inputs
-    query = _gen_query(intonationScale=0.5)
-    input_moras = [
-        _gen_mora("コ", "k", 0.0, "o", 0.0, 200.0),
-        _gen_mora("ン", None, None, "N", 0.0, 200.0),
-        _gen_mora("、", None, None, "pau", 0.0, 0.0),
-        _gen_mora("ヒ", "h", 0.0, "i", 0.0, 500.0),
-        _gen_mora("ホ", "h", 0.0, "O", 0.0, 0.0),
-    ]
-
-    # Expects - mean=300 var x0.5 intonation scaling
-    true_moras = [
-        _gen_mora("コ", "k", 0.0, "o", 0.0, 250.0),
-        _gen_mora("ン", None, None, "N", 0.0, 250.0),
-        _gen_mora("、", None, None, "pau", 0.0, 0.0),
-        _gen_mora("ヒ", "h", 0.0, "i", 0.0, 400.0),
-        _gen_mora("ホ", "h", 0.0, "O", 0.0, 0.0),
-    ]
-
-    # Outputs
-    moras = apply_intonation_scale(input_moras, query)
-
-    assert moras == true_moras
-
-
-def test_apply_volume_scale():
-    """Test `apply_volume_scale`."""
-    # Inputs
-    query = _gen_query(volumeScale=3.0)
-    input_wave = np.array([0.0, 1.0, 2.0])
-
-    # Expects - x3 scale
-    true_wave = np.array([0.0, 3.0, 6.0])
-
-    # Outputs
-    wave = apply_volume_scale(input_wave, query)
-
-    assert np.allclose(wave, true_wave)
-
-
-def test_apply_output_sampling_rate():
-    """Test `apply_output_sampling_rate`."""
-    # Inputs
-    query = _gen_query(outputSamplingRate=12000)
-    input_wave = np.array([1.0 for _ in range(120)])
-    input_sr_wave = 24000
-
-    # Expects - half sampling rate
-    true_wave = np.array([1.0 for _ in range(60)])
-    assert true_wave.shape == (60,), "Prerequisites"
-
-    # Outputs
-    wave = apply_output_sampling_rate(input_wave, input_sr_wave, query)
-
-    assert wave.shape[0] == true_wave.shape[0]
-
-
-def test_apply_output_stereo():
-    """Test `apply_output_stereo`."""
-    # Inputs
-    query = _gen_query(outputStereo=True)
-    input_wave = np.array([1.0, 0.0, 2.0])
-
-    # Expects - Stereo :: (Time, Channel)
-    true_wave = np.array([[1.0, 1.0], [0.0, 0.0], [2.0, 2.0]])
-
-    # Outputs
-    wave = apply_output_stereo(input_wave, query)
-
-    assert np.array_equal(wave, true_wave)
-
-
-def test_count_frame_per_unit():
-    """Test `count_frame_per_unit`."""
-    # Inputs
-    moras = [
-        _gen_mora("　", None, None, "　", 2 * 0.01067, 0.0),  # 0.01067 [sec/frame]
-        _gen_mora("コ", "k", 2 * 0.01067, "o", 4 * 0.01067, 0.0),
-        _gen_mora("ン", None, None, "N", 4 * 0.01067, 0.0),
-        _gen_mora("、", None, None, "pau", 2 * 0.01067, 0.0),
-        _gen_mora("ヒ", "h", 2 * 0.01067, "i", 4 * 0.01067, 0.0),
-        _gen_mora("ホ", "h", 4 * 0.01067, "O", 2 * 0.01067, 0.0),
-        _gen_mora("　", None, None, "　", 6 * 0.01067, 0.0),
-    ]
-
-    # Expects
-    #                             Pre k  o  N pau h  i  h  O Pst
-    true_frame_per_phoneme_list = [2, 2, 4, 4, 2, 2, 4, 4, 2, 6]
-    true_frame_per_phoneme = np.array(true_frame_per_phoneme_list, dtype=np.int32)
-    #                         Pre ko  N pau hi hO Pst
-    true_frame_per_mora_list = [2, 6, 4, 2, 6, 6, 6]
-    true_frame_per_mora = np.array(true_frame_per_mora_list, dtype=np.int32)
-
-    # Outputs
-    frame_per_phoneme, frame_per_mora = count_frame_per_unit(moras)
-
-    assert np.array_equal(frame_per_phoneme, true_frame_per_phoneme)
-    assert np.array_equal(frame_per_mora, true_frame_per_mora)
-
-
-def test_query_to_decoder_feature():
-    """Test `query_to_decoder_feature`."""
-    # Inputs
-    accent_phrases = [
-        AccentPhrase(
-            moras=[
-                _gen_mora("コ", "k", 2 * 0.01067, "o", 4 * 0.01067, 50.0),
-                _gen_mora("ン", None, None, "N", 4 * 0.01067, 50.0),
-            ],
-            accent=1,
-            pause_mora=_gen_mora("、", None, None, "pau", 2 * 0.01067, 0.0),
-        ),
-        AccentPhrase(
-            moras=[
-                _gen_mora("ヒ", "h", 2 * 0.01067, "i", 4 * 0.01067, 125.0),
-                _gen_mora("ホ", "h", 4 * 0.01067, "O", 2 * 0.01067, 0.0),
-            ],
-            accent=1,
-            pause_mora=None,
-        ),
-    ]
-    query = _gen_query(
-        accent_phrases=accent_phrases,
-        speedScale=2.0,
-        pitchScale=2.0,
-        intonationScale=0.5,
-        prePhonemeLength=2 * 0.01067,
-        postPhonemeLength=6 * 0.01067,
-    )
-
-    # Expects
-    # frame_per_phoneme
-    #                        Pre k  o  N pau h  i  h  O Pst
-    true_frame_per_phoneme = [1, 1, 2, 2, 1, 1, 2, 2, 1, 3]
-    n_frame = sum(true_frame_per_phoneme)
-    # phoneme
-    #                     Pr  k   o   o  N  N pau  h   i   i   h   h  O Pt Pt Pt
-    frame_phoneme_idxs = [0, 23, 30, 30, 4, 4, 0, 19, 21, 21, 19, 19, 5, 0, 0, 0]
-    true_phoneme = np.zeros([n_frame, TRUE_NUM_PHONEME], dtype=np.float32)
-    for frame_idx, phoneme_idx in enumerate(frame_phoneme_idxs):
-        true_phoneme[frame_idx, phoneme_idx] = 1.0
-    # Pitch
-    #                   paw ko  N pau hi hO paw
-    # frame_per_vowel = [1, 3,  2, 1, 3, 3, 3]
-    #           pau   ko     ko     ko      N      N
-    true1_f0 = [0.0, 250.0, 250.0, 250.0, 250.0, 250.0]
-    #           pau   hi     hi     hi
-    true2_f0 = [0.0, 400.0, 400.0, 400.0]
-    #           hO   hO   hO   paw  paw  paw
-    true3_f0 = [0.0, 0.0, 0.0, 0.0, 0.0, 0.0]
-    true_f0 = np.array(true1_f0 + true2_f0 + true3_f0, dtype=np.float32)
-
-    # Outputs
-    phoneme, f0 = query_to_decoder_feature(query)
-
-    assert np.array_equal(phoneme, true_phoneme)
-    assert np.array_equal(f0, true_f0)
-
-
-def test_raw_wave_to_output_wave_with_resample():
-    """Test `raw_wave_to_output_wave` with resampling option."""
-    # Inputs
-    query = _gen_query(volumeScale=2, outputSamplingRate=48000, outputStereo=True)
-    raw_wave = np.random.rand(240).astype(np.float32)
-    sr_raw_wave = 24000
-
-    # Expects
-    true_wave_shape = (480, 2)
-
-    # Outputs
-    wave = raw_wave_to_output_wave(query, raw_wave, sr_raw_wave)
-
-    assert wave.shape == true_wave_shape
-
-
-def test_raw_wave_to_output_wave_without_resample():
-    """Test `raw_wave_to_output_wave`  without resampling option."""
-    # Inputs
-    query = _gen_query(volumeScale=2, outputStereo=True)
-    raw_wave = np.random.rand(240).astype(np.float32)
-    sr_raw_wave = 24000
-
-    # Expects
-    true_wave = np.array([2 * raw_wave, 2 * raw_wave]).T
-
-    # Outputs
-    wave = raw_wave_to_output_wave(query, raw_wave, sr_raw_wave)
-
-    assert np.allclose(wave, true_wave)
-
-
-=======
->>>>>>> 1a5c8be7
 def _gen_hello_hiho_accent_phrases() -> list[AccentPhrase]:
     return [
         AccentPhrase(
@@ -645,10 +374,7 @@
     # Outputs
     result = tts_engine.update_length(hello_hiho, StyleId(1))
     # Tests
-<<<<<<< HEAD
     assert snapshot_json == round_floats(pydantic_to_native_type(result), round_value=2)
-=======
-    assert snapshot_json == json.loads(json.dumps(result, default=pydantic_encoder))
 
 
 def koreha_arimasuka_base_expected():
@@ -658,26 +384,26 @@
                 Mora(
                     text="コ",
                     consonant="k",
-                    consonant_length=2.44,
+                    consonant_length=np.float32(2.44),
                     vowel="o",
-                    vowel_length=2.88,
-                    pitch=4.38,
+                    vowel_length=np.float32(2.88),
+                    pitch=np.float32(4.38),
                 ),
                 Mora(
                     text="レ",
                     consonant="r",
-                    consonant_length=3.06,
+                    consonant_length=np.float32(3.06),
                     vowel="e",
-                    vowel_length=1.88,
-                    pitch=4.0,
+                    vowel_length=np.float32(1.88),
+                    pitch=np.float32(4.0),
                 ),
                 Mora(
                     text="ワ",
                     consonant="w",
-                    consonant_length=3.62,
+                    consonant_length=np.float32(3.62),
                     vowel="a",
-                    vowel_length=1.44,
-                    pitch=4.19,
+                    vowel_length=np.float32(1.44),
+                    pitch=np.float32(4.19),
                 ),
             ],
             accent=3,
@@ -691,40 +417,40 @@
                     consonant=None,
                     consonant_length=None,
                     vowel="a",
-                    vowel_length=1.44,
-                    pitch=1.44,
+                    vowel_length=np.float32(1.44),
+                    pitch=np.float32(1.44),
                 ),
                 Mora(
                     text="リ",
                     consonant="r",
-                    consonant_length=3.06,
+                    consonant_length=np.float32(3.06),
                     vowel="i",
-                    vowel_length=2.31,
-                    pitch=4.44,
+                    vowel_length=np.float32(2.31),
+                    pitch=np.float32(4.44),
                 ),
                 Mora(
                     text="マ",
                     consonant="m",
-                    consonant_length=2.62,
+                    consonant_length=np.float32(2.62),
                     vowel="a",
-                    vowel_length=1.44,
-                    pitch=3.12,
+                    vowel_length=np.float32(1.44),
+                    pitch=np.float32(3.12),
                 ),
                 Mora(
                     text="ス",
                     consonant="s",
-                    consonant_length=3.19,
+                    consonant_length=np.float32(3.19),
                     vowel="U",
-                    vowel_length=1.38,
-                    pitch=0.0,
+                    vowel_length=np.float32(1.38),
+                    pitch=np.float32(0.0),
                 ),
                 Mora(
                     text="カ",
                     consonant="k",
-                    consonant_length=2.44,
+                    consonant_length=np.float32(2.44),
                     vowel="a",
-                    vowel_length=1.44,
-                    pitch=2.94,
+                    vowel_length=np.float32(1.44),
+                    pitch=np.float32(2.94),
                 ),
             ],
             accent=3,
@@ -773,7 +499,7 @@
                 consonant_length=None,
                 vowel="a",
                 vowel_length=0.15,
-                pitch=expected[-1].moras[-1].pitch + 0.3,
+                pitch=np.float32(expected[-1].moras[-1].pitch) + 0.3,
             )
         ]
         self.create_synthesis_test_base(
@@ -809,8 +535,8 @@
                             consonant=None,
                             consonant_length=None,
                             vowel="N",
-                            vowel_length=1.25,
-                            pitch=1.44,
+                            vowel_length=np.float32(1.25),
+                            pitch=np.float32(1.44),
                         )
                     ],
                     accent=1,
@@ -837,7 +563,7 @@
                 consonant_length=None,
                 vowel="N",
                 vowel_length=0.15,
-                pitch=expected[-1].moras[-1].pitch + 0.3,
+                pitch=np.float32(expected[-1].moras[-1].pitch) + 0.3,
             )
         ]
         self.create_synthesis_test_base(
@@ -865,8 +591,8 @@
                             consonant=None,
                             consonant_length=None,
                             vowel="cl",
-                            vowel_length=1.69,
-                            pitch=0.0,
+                            vowel_length=np.float32(1.69),
+                            pitch=np.float32(0.0),
                         )
                     ],
                     accent=1,
@@ -909,10 +635,10 @@
                         Mora(
                             text="ス",
                             consonant="s",
-                            consonant_length=3.19,
+                            consonant_length=np.float32(3.19),
                             vowel="u",
-                            vowel_length=3.5,
-                            pitch=5.94,
+                            vowel_length=np.float32(3.5),
+                            pitch=np.float32(5.94),
                         )
                     ],
                     accent=1,
@@ -955,5 +681,4 @@
             text="す？",
             expected=expected,
             enable_interrogative_upspeak=False,
-        )
->>>>>>> 1a5c8be7
+        )