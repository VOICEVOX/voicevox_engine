--- conflicted
+++ resolved
@@ -14,11 +14,8 @@
 from voicevox_engine.tts_pipeline.acoustic_feature_extractor import Phoneme
 from voicevox_engine.tts_pipeline.text_analyzer import text_to_accent_phrases
 from voicevox_engine.tts_pipeline.tts_engine import (
-<<<<<<< HEAD
+    TTSEngine,
     apply_interrogative_upspeak,
-=======
-    TTSEngine,
->>>>>>> 39468d41
     apply_intonation_scale,
     apply_output_sampling_rate,
     apply_output_stereo,
