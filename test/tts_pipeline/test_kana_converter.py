--- conflicted
+++ resolved
@@ -48,17 +48,12 @@
         self.assertEqual(parse_kana("ス'")[0].moras[0].vowel, "u")
         self.assertEqual(parse_kana("_ス'")[0].moras[0].vowel, "U")
 
-<<<<<<< HEAD
     def test_roundtrip(self) -> None:
-        for text in ["コンニチワ'", "ワタシワ'/シャチョオデ'_ス", "トテモ'、エラ'インデス"]:
-=======
-    def test_roundtrip(self):
         for text in [
             "コンニチワ'",
             "ワタシワ'/シャチョオデ'_ス",
             "トテモ'、エラ'インデス",
         ]:
->>>>>>> e2f539e1
             self.assertEqual(create_kana(parse_kana(text)), text)
 
         for text in ["ヲ'", "ェ'"]:
